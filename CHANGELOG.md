v1.7.5
------

Added:

* Driver Swaps! This premium feature adds the ability to do driver swaps in race sessions, without needing any game plugins! This leverages Assetto Corsa's "Partial Driver Swap" functionality and adds our own software on top of it to make it fair for everyone!
  - Driver Swaps work in Championships and Race Weekends
  - Configuration of Driver Swaps is done per-race in the Entry List section of the race form. Turn on Driver Swap and add multiple GUIDs to an Entrant, separated by ';'.
  - You can configure how long a driver swap should take, and disqualification and post-race penalties if people set off too early!
  - You can also set a minimum number of Driver Swaps that each car must make.
  - Driver Swap result files show which lap was completed by which driver (using the AutoFill Entrant list where possible to put names in)
  - Driver Swaps require compatible tracks. A compatible track has the timing line before or after all of the pitboxes. 
    You can follow this guide (written by @mike855 - thanks!) to modify a track to be compatible: https://github.com/JustaPenguin/assetto-server-manager/wiki/Driver-swap-track-editing
* A landing intro for hosted servers that points users in the right direction.
* You can now broadcast a 3-2-1-GO countdown to all drivers from the Live Timings Admin Panel.
* You can now duplicate Championships using the dropdown next to "Edit" in the Championship list.
* You can now sort (and split!) Race Weekend Entry Lists by Championship Class - so you could for example run separate qualifying sessions for each class!
* You can now manually choose drivers when filtering between two Race Weekend sessions, instead of picking split numbers.
* Championships and Race Weekends now autofill the schedule input with the latest date currently scheduled in that Championship/Race Weekend, hopefully this will make life easier for some admins!
* Added a new lua plugin function for onChampionshipEventStart that can add ballast to drivers based on their finishing position in some other event in the championship.
* Added the option to toggle on/off exporting a second race to ACSR inside an ACSR enabled championship.
* Championship Events and Race Weekend Sessions now show the date they were completed on.
<<<<<<< HEAD
* Added a Championship Overview tab that shows colour-coded points across all events in a Championship.
=======
* You can now activate a timed scanner for new Scheduled Events that you have created/imported manually. Experimental, and only intended for advanced users.
>>>>>>> c842cb73

Fixed:

* Race Weekend Championship sorters are no longer available in non-Championship Race Weekends.
* Improved handling of track JSON files
* Fixes an issue where the Content Manager Welcome Message disappeared in the previous update.
* Fixes an issue where Race Weekend Sessions may not have the correct number of Championship Points fields.
* Improved accuracy of DLC/Original Game information in content lists.
* Race Weekend Sessions now indicate if there is an extra lap at the end of a race.
* Fixes an issue where starting a race would sometimes cause Server Manager to freeze.
* Content Manager now shows Championship descriptions for Championship Race Weekends.
* Championship Race Weekends now send users their Championship points summary when they join.
* Fixes an issue where the full grid would not be shown in the Race Weekend filter preview.
* Made the new password screen a bit more visually unique, and added a paragraph to explain to new users that they should set their own password rather than using the default one.
* Tyres with unsafe characters in the name (e.g. sv60's) should no longer cause issues with the Custom Race form.

---

v1.7.4
------

Added:

* Time Attack Events (premium). Time Attack events let you run a looping session that combines all of the results files into one!
* You can now control whether weather presets added to championships will be activated only in Practice sessions, only in Championship events or in either. This is intended to allow for practice sessions with more stable weather/time progression than the actual event.
* TLS support. You can now specify a certificate and key file in the config.yml to enable TLS support in Server Manager. This feature is requested often, so we've implemented it to a good standard as of the time of release. HTTPS is fast moving, and there are no guarantees that what is secure now will be secure in a year. Reverse proxying with nginx/apache is still an option.
* Looped races now indicate when they are running in the "in progress" indicator in the navigation bar. Looped races will only initiate if allowed to start automatically!
* You now have more control over the Content Manager welcome message using templates (similar to the server name template).
* Compatibility with KissMyRank v1.6f
* Added a "Public URL" option to sTracker's HTTP Configuration to be used when linking to sTracker from Live Timings. If you were having problems with parts of sTracker not working correctly, try setting the Public URL option.

Fixes:

* Fixes an issue where the reported tyre for a driver's best lap could sometimes be incorrect.
* Fixes an incorrect value for ACServerResultsBasePath in the KissMyRank setup. Thanks @blu1111! 
* Fixes an issue where Championship Event Points tables would incorrectly report points penalties. Points penalties are now only shown in the main Championship points table.
* Fixes an issue where renaming an Entrant's team in a Championship and using "Transfer Points from previous team" would not transfer points for Race Weekends.
* Fixes an issue where pitboxes were not correctly assigned to Entrants.
* Removed the "Start on Tyre from Fastest Lap" Checkbox for non-write access users, the word "yes" or "no" is displayed instead.
* Fixes an issue where applying penalties to Championship or Race Weekend sessions could cause a server crash.
* Improved performance when adding lots of cars in a race setup.
* Completed Championship Events can now be duplicated.
* Fixed an issue where empty question fields, penalties (and maybe more things) could cause the Championship event lua plugins to fail
* Fixes an issue where Live Timings would not show all cars driven by a driver (for example if they were switching cars in a session to test them out)
* Fixes an issue where running stracker could cause a server crash when Server Manager changed the real time position interval. In some extreme cases you may find your live map running in slow motion, currently disabling stracker is the only fix for this.
* Reworked the pagination of Results and Cars pages to make it a bit more usable.
* Fixes an issue where drivers would be removed from Live Timings if the Live Map was disabled.

---

v1.7.3-1
--------

Fixes:

* Fixes an issue where new multiserver setups of Server Manager would go into a redirect loop when creating new servers.
  If you experienced this issue, please try setting the multiserver up from scratch (i.e. delete the shared_store.json and servers folders).
* Fixes an issue where a Scheduled Custom Race may revert to an older copy when being started.
* Fallback Results now takes account of results files where a driver has laps but is in neither the Cars nor Results lists.

---

v1.7.3
------

Added:

* ACSR Ratings are now shown in ACSR enabled Championships, in Driver Standings, the Entrants tables and the Sign Up form responses (including the CSV export).
* You can now download Server Logs from Server Manager (thanks @mazzn!)
* You can now run Open Championships with ACSR integration!
* Server Manager now logs the output of the acServer executable to the logs folder inside your Server Install Path. You can configure this in Server Options -> Miscellaneous
* In a Multi-Server environment, you can now set different account groups per server, for example you could set an Account to have "Write" access on one server and "Delete" access on another.
* Added a new permission - "No Access" - which blocks a user from doing anything on a server.
* Open weather API Lua plugin can now automatically find the location of the track (so long as the track json file contains this information) and set the weather accordingly! Thanks to @mike855 for this contribution!
* Entrants are now written to the entry_list.ini file in the order of their pitboxes (this should make debugging a bit easier!)

Fixes:

* On Windows, batch files are now stopped correctly by Server Manager.
* Fixes an issue where Championship Class IDs could overlap causing Multi-class championships to incorrectly report standings.
* Fixes an issue where Championship and Race Weekend exports on Firefox would not export with their full name.
* Fixes an issue where Championship/Race Weekend sessions could not be cancelled if the server is not running.
* Fixes an issue where Race Weekend Race sessions would have their wait time forced to 120 seconds.
* Fixes an issue where the progress of a Championship with Race Weekends would be incorrectly reported on the Championship List page.
* Fixes an issue where Championship attendance would not work correctly for event with Race Weekends.
* Fixes an issue where watching content folder for changes could cause a crash on Windows.
* The Championship Entrant table is now sorted alphabetically.
* Championship Event Pitbox overrides are now applied correctly on Championships with Sign Up forms enabled. If Entrants in a Championship share the same pitbox, the order of the entrants is normalised so all drivers are added to the grid.
* Fixes an issue where Sol dates could be set to dates before 1st January 1970, leading to a Shaders Patch crash on game launch. Dates before 01/01/1970 are now set to 01/01/1970.
* Fixes an issue where the Edit Championship Event form would always say "This edited setup will overwrite the 1st Event in the Championship", rather than the correct index of the Event.
* We've changed the way that kicking people works on Live Timings. The kick button now runs the in-game admin command '/kick <name>', rather than using what appears to be a broken UDP Plugin message.
* Pickup Mode is now always enabled for Race Weekend sessions, allowing people to rejoin the session.
* Discord notifications now use the term "Event" instead of "Race" when notifying about event changes.

Removed:

* Removed max limit of Damage Multiplier (was 100%). Happy crashing!

---

v1.7.2
------

Added:

* KissMyRank integration! We've even made it so you can use both sTracker and KissMyRank! Go to the new "KissMyRank" page to find out how to set up KissMyRank. We're marking this as "beta" currently. If you find any issues - please report them to us!
* In a Multiserver setup Auto Loop events are now per-server! You can loop different events on different servers, only have one looping server etc.
* You can now duplicate any Championship Event (including Race Weekends!)
* The Championship Sign Up form now allows multiple Steam GUIDs separated by a semi-colon (for driver swaps).
* You can now set a timer to forcibly stop a Custom Race after a certain time period. This is intended to allow servers to rotate through looped events every x minutes regardless of players being active on the server. The timer can be set to not forcibly stop the server if drivers are online.
* Server Manager now automatically sets up the sTracker config path and server folder path.
* You can now manually specify the IP address used by the Content Manager Wrapper. This fixes issues with IPv6 incompatibilities (thanks @mazzn!)
* Search Index Improvements - the folder name of the cars is now included in the search index. This should help yield more results for searches. Note that you will have to rebuild your search index (at the bottom of the Server Options page) for this to take effect.

Fixes:

* Fixes an issue where car setups with invalid ini keys would not upload properly.
* Fixes an issue where AutoFill Entrants would not be saved when editing a Custom Race
* Championship Race Weekends now display all sessions in the correct order
* Fixes issues where stopping the acServer process could cause Server Manager to lock up or crash

---

v1.7.1
------

Fixes:

* Fixes an issue where ACSR enabled Championships could cause Championship Event points to be incorrect. If your Championship points are incorrect, re-import the results files in the Championship Event ("Manage Event" -> "Import Results")
* Fixes an issue where Server Manager sometimes would not detect and handle acServer shutdown correctly.

---

v1.7.0
------

### ACSR

This release adds support for Assetto Corsa Skill Ratings (ACSR). ACSR is a new service for organising and taking part in Championships through Assetto Corsa Server Manager. 

When you set up a Championship in Server Manager, you will be given the option to "Export to Assetto Corsa Skill Ratings". This publishes your Championship to the ACSR Championships List page, so that drivers can find your Championship and sign up to it!

* You can view more about ACSR here: https://acsr.assettocorsaservers.com
* For help configuring ACSR, check out our wiki: https://github.com/JustaPenguin/assetto-server-manager/wiki/ACSR-Configuration

ACSR requires Server Manager Premium. You can purchase Server Manager Premium by following the instructions in the free version of Server Manager.

### Server Manager

Added:

* Admins can now export full Championship information, including Sign Up Form responses.
* Exported Championships and Race Weekends now export as JSON files to download, rather than showing JSON in the browser.
* Improved Discord message formatting (thanks @cheesegrits!)
* It is now possible to specify a Race Weekend's initial Entry List as the parent for a session. You can also now use a grid offset when filtering entrants from this entrylist.

Fixes:

* Improved the logic of "fastest lap across multiple results files" sorting in Race Weekends whilst using fallback results sorting (premium)
* Fixes an issue where the server name could not be clicked to go to the homepage on mobile devices
* Fixes an issue where Championship Driver and Team penalties would be lost when editing a Championship.
* Drastically improved the speed of STracker pages through some reworking of how STracker is proxied.
* Fixed an issue where some STracker links would not work correctly.
* Fixes an issue where car skins with special characters in their name would not display in the race setup page and Championship Sign Up form.
* Fixes issues with download links in Discord messages (thanks @cheesegrits!)
* On initial server setup, the admin account is only created if one doesn't exist.
* The JSON Store now correctly sets the updated time of Custom Races, Championships and Race Weekends.

---

v1.6.1
------

**Please note, this release deprecates use of "run_on_start" in config.yml. Please read the new config.yml "plugins" section if you were using run_on_start!**

Added:

* Added send chat to driver option to the admin panel on the Live Timings page.
* The UDP message receiver now detects if it has fallen behind while handling messages. If it has, it reduces the refresh rate that the Assetto Corsa Server sends messages at, so it can catch up. If you see a lot of "can't keep up!" messages in the Server Logs, you probably need to increase your 'refresh_interval_ms' in the config.yml.
* Added configurable Open Graph images to both the manager as a whole and championships, with these you can link to images that will be shown whenever you share a link of the manager/championship pages on social media (premium).
* Optimised the handling of UDP messages to improve performance.
* When using "Any Available Car", one of each car is added to the EntryList (so long as there are enough entrants!) and then after that Entrant cars are randomised.
* Added a new 'plugins' section to config.yml. Please use this instead of 'run_on_start'. This has been added to fix issues with spaces in plugin path names.

Fixes:

* Fixed an issue with filtering from results files in Race Weekends when the Race Weekend is within a Championship.
* We've changed the method that we use to check if scheduled events need running. Hopefully this should make scheduled events more reliable!
* Fixes a memory leak when proxying STracker pages

---

v1.6.0
------

Added:

In this update we've added the following premium features:

* Multiserver support! This is a much-requested feature, and we've finally found a way to deliver it! Premium builds of Server Manager now come with an extra tool: the multiserver manager.

  - The multiserver tool handles installation and setup of however many servers you want!
  - It works on Windows and Linux
  - Custom Races, Championships, Race Weekends and all your uploaded Content are shared between each server!
  - Accounts and login are shared between each server!
  - You can switch servers using the new Server Switcher in the top right hand corner of your Server Manager page.
  - The Server Switcher also shows you what kind of events are running on each server, and how many people are connected!
  - The multiserver tool handles updating server-manager for you!
  
  When you buy Server Manager Premium, the multiserver tool will be included alongside server manager. Please check out the README for more details and a setup guide!

* Lua Plugin hooks! You can now run custom scripts with a bunch of hooks for Lua (event start, results load and more!), have a look in server-manager/plugins for some examples. (there's a nice readme guide in there too!). If you want to enable one of the three Lua examples before just uncomment them in the lua files!
* Weather API with Lua plugins! As a nice example of what you can achieve with Lua plugins we used one to implement a weather API!
* Auto ballast based on championship position with Lua plugins! Another Lua example, this one applies a ballast to each driver in a championship when an event is started based on their championship position.
* Auto collision disqualifier! This is our last Lua example, it disqualifies drivers if they exceed a certain number of collisions or have a collision over a certain speed.
* Added an option in Race Weekends to filter from the best lap or number of laps completed across multiple results files.

If you don't have premium yet, you can get it by following the instructions on Server Manager!

As well as our premium features, we have the following additions...

* Results pages now show your 'Potential' lap time - the sum of your best sectors.
* Added an option to the config.yml to watch the content folder for changes and keep the car search index updated.
* Added an option to the config.yml to prevent server manager from opening a browser on Windows on start.
* Accounts are now part of the shared JSON store. This means if you were running split JSON stores using the 'shared_data_path' config.yml variable, you will need to re-set up server manager accounts (i.e. by copying them into the shared JSON store)
* You can now import existing Custom Races and Race Weekends to Championships.
* You can now upload results files through the Server Manager UI on the results page.

Fixes:

* Fixed an issue with scheduled Championship events that could clear all of the other scheduled events on the Championship when they started.
* Setting the ballast on an entrant to a larger value than the Max Ballast option no longer stops the server from starting.
* Results pages now correctly display statistics per car - so if you're switching cars in a session you can see accurate reports for that car.
* Penalties are now applied per driver and car, rather than just per driver.
* Fixes an issue where events scheduled in a multi-server scenario would start on the wrong server.
* STracker proxy plugin local/plugin ports should now be properly set by the Server Manager UI.
* Tyres with spaces in their short_names cause the server to fail to connect to lobby, stopped those tyres from being uploaded to the server.
* Prevent users from being able to set up a race that will cause the server to crash by setting pickup mode off, locked entry list on and reverse grid race to anything other than 0.
* Fixes an issue where a missing ui_track.json file would cause a track page to load incorrectly.
* Fixed an issue where Championships sometimes could not be edited.
* Fixed date/time formatting for Championship event session start times.

---

v1.5.3
------

Added:

* Live Timings "Stored Times" will now persist between reboots of Server Manager, if the next event started is the same as the last event running before the Server Manager reboot.
* You can now configure Server Manager to restart any Event that was running before Server Manager was stopped. Check out "Restart Event On Server Manager Launch" in Server Options.
* Added an option to prevent web crawlers from accessing any pages on the manager using a robots.txt.
* Added information about whether a car/track is default/mod/DLC to list and detail pages.
* Championship and Race Weekend Looping Practice Sessions are now labelled in the navigation bar, e.g. "Championship Practice in Progress"
* Added penalty options to Qualifying and Practice sessions, penalties can be applied independently in each session. In Race Weekends these penalties will affect the entry list of the next session.
* Added a button to blacklist a driver directly from results pages, the button is inside the penalties popup and can only be accessed by admins.
* Added content download links to discord messages (thanks @cheesegrits!)
* Enabled Content Manager Wrapper "Install Missing Content" button, just add links to tracks/cars on their detail pages and the button will work for events using that content!
* You can now filter stock, DLC and mod cars in or out of the car search. Check out the car search help for more details! Please note that you will need to rebuild your search index for this to work. Go to Server Options, scroll down to "Maintenance" and click "Rebuild Search Index"!
* Server Manager will now set up some example Championships and Custom Races if you have not yet created any
* You can now sort the EntryList for a Championship Race Weekend Session by the number of Championship points a driver has. This could be useful for running reverse grid qualifying races!
* Added a health-check endpoint. Hopefully this will help us with debugging issues!

Fixes:

* Fixes track/car display in dark mode
* Fixes track details page names to be a bit nicer
* Added Black Cat County to the list of default content
* Fixes an issue where Server Manager would not start when a recurring race with an end date had a scheduled recurrence while Server Manager was offline.
* Custom Races are now unscheduled when they are deleted.
* Stopped users from being able to delete their own accounts.
* Fixes an issue where drivers who switched teams mid-Championship had an incorrect number of races shown for their teams.
* Championship event inheritance now correctly uses the previous event setup, not the first event setup
* Fixes an issue where tyres did not show correctly in Session configuration for Championship Race Weekend events.
* Fixes an issue where placeholder entrants were incorrectly added to the entrylist of a Race Weekend practice session.

---

v1.5.2
------

Added:

* Added information about whether a car/track is part of a DLC or a Mod when creating an event.
* Discord Enhancements (Thanks @cheesegrits!):
  - Splits the '!schedule' command into '!sessions' (full "wall of text" individual session calendar, restricted to one week ahead) and '!schedule' (abbreviated, one per race calendar). This still needs work, as can easily exceed Discord's max msg length.

  - Added role mentioning. If the optional DiscordRoleID is set, that role will be mentioned in all Discord notifications (meaning anyone with that role will get pinged). Additionally, if the optional 'DiscordRoleCommand' is also set, we will attempt to add/remove that role for users, when they issue the "!whatever" command verb - this requires that the bot has "Manage Roles" permission.

  - Changed NotificationReminderTimer to NotificationReminderTimers (plural), to support comma separated multiple timers (like "90,15" for two reminders at 90 and 15 minutes).

  - Added option to disable notifications when a race is scheduled.

  - Added notification for scheduled races being cancelled.

  - Improved formatting of Discord messages, everything is now an embed (except the role mention, which has to be part of the basic message).

Fixes:

* Fixes track pages for users running Server Manager on Windows
* Fixes an issue where Championships with 'Any Car Model' specified would fail to find a class for a car.
* Fixes an issue where cars with no skins might prevent a race from starting.
* Fixes an issue where Scheduled Championship Race Weekend sessions caused the calendar to error on load.
* Fixes the Race Weekend "Start after previous session" checkbox not displaying correctly.
* Fixes an issue where all drivers were incorrectly disconnected from the Live Timings page when an event with multiple sessions looped

---

v1.5.1
------

Added:

* Added a "Start on Tyre from Fastest Lap" option to Race Weekend Filtering. You can use this to force an entrant for a session to start on the tyre they used to complete their fastest lap in the previous session. This might be useful when simulating F1-style qualifications.
* Added a "Start after Parent Session has completed" option to the Race Weekend Schedule popup
* Added configurable negative points modifiers for championships for crashes and cuts.
* Added an Entrant Attendance field to Championship table to help admins keep track of who is showing up for races.
* Enabled recurring events within championships. A recurring event inside a championship will create a copy of itself in the championship list, scheduled for the next time as defined by the recurrence rule.
* Added "Register with Steam" to Championships with a Sign Up Form.
* Added "Sign in with Steam" to the Update Account Details page.
* Added collision maps to result pages so you look back on your numerous incidents with clarity. On the event tab you can control which collisions are shown on the map.
* Added track info pages that work much the same as car info pages.
* STracker integration! This is still somewhat experimental, please report any bugs you find with this! Check out the STracker Options page to get started.
* Added an "Any Available Car" option to Entrylists. In Sign Up Championships, this allows you to select a range of cars and let registrants choose which car they want. If not filled, these car slots become random car assignments in Custom Races.

Fixes:

* Fixes an issue where you could not create a Championship with a single entrant.
* Skins with a # in their name no longer break the car details page.
* Fixes an issue where the data file for some newer Assetto Corsa cars could not be read.
* You can now assign negative points penalties in Championships (so you can add points to people in the Standings if you want!)
* Fixed a couple of issues with plugins running with the Assetto Process.
* Championship entrant/standings tables can now overflow and scroll if they get really long.
* Improved fastest lap sorting in Championships.

---

v1.5.0
------

Added:

* Race Weekends (premium feature) - A Race Weekend is a group of sequential sessions that can be run at any time. For example, you could set up a Qualifying session to run on a Saturday, then the Race to follow it on a Sunday. Server Manager handles the starting grid for you, and lets you organise Entrants into splits based on their results and other factors!
  
  - You can create individual Race Weekends or create Race Weekends as part of a Championship
  - Race Weekends need a fully configured Entry List to work properly. If you're using a Championship Race Weekend, the Championship Entry List is used.
  - You can add as many sessions to a Race Weekend as you like! You could run 4 Practice sessions, followed by 3 Races, and then a Qualifying, then a Practice, another Race, etc! You have full control!
  - You can start individual Race Weekend sessions at any time. So you can run one session one day, then another one three weeks ahead if you like. We think this will be useful for things such as Endurance events, where you maybe want your drivers to qualify on a different day so they don't tire themselves out before doing a 2 hour race.
  - By default, the results of a session will form the Grid positions for the next session.
  - You can sort the results of a session by a number of different factors (fastest lap, total race time, collisions, cuts, safety, random and alphabetical)
  - All session results can be reversed in the same way you can configure a Reverse Grid Race normally.
  - To manage the flow between sessions, click on the arrow between two sessions.
  - A session grid can be formed from the results of multiple parent sessions. This means you can split and merge the Race Weekend as much as you like. For example, you could set up an F1-style qualifying using Race Weekends! (Check out the example Race Weekend).
  - Race Weekend sessions are shown in a flow-chart, so you can see the connections between the sessions.
  - In Multiclass Championship Race Weekends, the sorting of the Entry Lists is per class. The classes are then ordered by the fastest lap of each class (so LMP1 cars will be ahead of GTE cars on the grid, for example)
  - Each Championship Race Weekend session allows you to set points for the individual session. Championship points are calculated using these points values.
  - You can schedule individual Race Weekend Sessions too!

* Discord integration! Thanks to @cheesegrits for this! Check out the Server Options page for more information.
* Dark Theme! You can now set Server Manager to use a Dark Theme in the Server Options. You can also edit this for your account in the "Update Details" page.
* A re-ordered homepage with the tiles sorted into categories.
* Server Name Templates - you can now specify (in Server Options) how Server Manager displays your server and event name.
* We've tidied up the Server Options page a bit. It was getting quite large! The new headings should make things a bit more readable.
* If 'Show Race Name In Server Lobby' is enabled, Quick Races and Custom Races with no specified name now show the track name in the Server Lobby.
* A global option to switch speed units from Km/h to MPH for people who want to use the correct measurement system.
* "Force Virtual Mirror" now defaults to on in all race setup forms.
* Admin Control Panel on the Live Timing page. Allows admins to send server wide messages, advance to the next/restart session, kick users and other admin commands!
* You can now re-order Championship Events! Drag them around on the page using the top bar of the Championship Event.

Fixes:

* Championship Sign Up Forms are only shown if the Championship has free slots left and the Championship is not fully complete.
* Championships now always show the 'Entrants' tab, so you can check to see if you're in the list!
* Improved cache validation so that user-uploaded files can change without needing to empty the browser cache.

---

v1.4.2
------

Added:

* Added configurable server join and content manager messages. Check out the "Messages" page for more details.
* Championship Events now show the best qualifying and fastest lap in each class.
* You can now rename drivers on results pages.
* Drivers can now add their Driver Name, GUID and Team to their account. This will highlight their results on all result pages, add them to the autofill entrant list and automatically input their information if they sign up for an event with a sign up form
* Added a "Persist Open Championship Entrants" option. When turned off, this prevents the Championship Entry List from filling up, so you can run multiple Championship events in a quick-fire fashion without needing to edit the Entry List between each one. (Championship Points will continue to work correctly).
* Championship Sign Up Forms now replace your existing sign up with a new one if you sign up with the same GUID and email, so you can request to change cars.

Fixes:

* Results in the results listings now only show entrants that took part in a session, rather than all registered entrants for that session.
* Added a popup to alert admins when there are pending Registration Requests for a Championship.
* Added a "Back to Championship" button on the Championship Registration Request management page.
* The Championship EntryList displayed before events start now shows the car skins.
* Championship Entrants are now shown in the order of their pitboxes in the Championship Entrant overview table (shown only when championship progress is 0%).
* Fixed an issue where registered users did not have their skin set up on individual Championship Events.
* Fixes an issue where search indexing could fail due to a car with malformed details JSON. Cars which have malformed details JSON (that we can't clean up) will now load without any car details, allowing search indexing to continue.
* Fixes an issue that caused incorrect ordering of Multiclass Open Championship results. If your Multiclass Open Championships have incorrect classes, you can re-import the Championship event results to fix the issue. 
* Fixes an issue where fastest laps were only awarded to the fastest class in a Multiclass Championship.
* Fixes an issue where Sol session start times would change to an incorrect time when editing an event.
* Locked Entry List and Pickup Mode options are now available to be changed in non-Championship events. Do with them what you will.
* Fixes an issue where Championship Sign Up forms couldn't assign a car when users were not allowed car choice.

---

v1.4.1
------

Fixes:

* Added the "Sleep Time" option to the Server Options page. Added a migration to set the Sleep Time option to 1 for all users.
  This fixes an issue where it was not correctly set to 1 (a value that kunos explicitly recommends), which on smaller servers could cause 100% CPU usage.

---

v1.4.0
------

Added:

* A calendar that automatically populates with scheduled events! Intended to help users see when events are planned and
  sign up for them if required.
* New Car Details pages! You can now manage your car collection right in Server Manager!
* Car Search! Search for cars by name, tags, BHP, weight, etc. Car search is connected into Quick Races, Custom Races, Championships. Check out the 'Search Help' on any pages with the search bar to find out what kind of things you can search for!
* Scheduled Race recurrence! You can now set scheduled races to recur at regular intervals.
* Skin Upload - you can now upload individual skins on the Car Details page
* Skin Delete - you can now delete individual skins on the Car Details page.
* Improved asset handling - this is a bit behind-the-scenes, but we've made some efforts to make Server Manager's styles (and fonts!) load quicker.
* Car Notes and Download links - you can now add notes and download links to a car.
* Car Tags - you can now add and remove tags to cars. This means if you have a group of cars you use regularly, you can add a tag to them and just search for that tag!
* Improved Content Manager integration! You can now enable a "Content Manager Wrapper" in Server Options, which provides extra information to entrants in the Content Manager server information! If enabled, Content Manager Wrapper shows download links for the cars that you have uploaded (if they have a Download URL set), Championship information positions, and more! As well, the Content Manager Wrapper will make loading server information quicker.
* Added an option to config.yml to use a filesystem session store instead of a cookie session store. This should fix issues that people were having with login not being persisted when running multiple Server Manager instances on the same address but different port. Now, you can specify a different filesystem store for each instance of Server Manager. Check out the config.yml 'http' section for more information on this.
* Added a Content Manager join link to the Live Timings page. This join link can be turned on/off on the server settings page.
* Added a generic welcome message for all drivers on connect, it will also warn the driver if the server is running Sol.
* Server Manager now uses gzip compression where possible. This should improve page load times considerably!
* Added server "Performance Mode" option to config.yml. If this mode is enabled server manager will disable live timings completely, reducing cpu utilisation. This setting may be used in the future to disable further advanced options in order to improve performance.
* You'll now see this Changelog in Server Manager once per account every time you upgrade. You can also view the Changelog in Server Manager itself at any time using the link in the footer!

Note, all of the new Car features work best when you have uploaded your cars to Server Manager. If you haven't, the pages will still work, but won't be anywhere near as cool!

Fixes:

* Improved error handling when parsing config.yml, this should give an error with more detail rather than crashing.
* MOTD text will now be automatically wrapped to prevent large horizontal messages on join.
* Fixes a bug where drivers who connect but do not load were left in the Connected Drivers table in Live Timings.
* Live Timings will now reconnect automatically if your connection drops.
* Only upload official ks content is now working again!
* Fixes an issue where Open Championship EntryLists would not be correctly preserved when assigning car slots to pre-existing Entrants. 
* Added a server wide fallback sorting option for events where AC has outputted an incorrect driver order in the result json file. Only enable this if you have sorting issues. If you have championship events where the sorting is incorrect you will need to re-import the results files using Manage Event, Import Results.
* Fixes an issue where the sessions "Time" / "Laps" selector did not show an input field when loading a previously saved race setup.
* Some errors which were being seen often are now 'warnings' not errors, so you won't see them as often.
* Reworked the Live Timings table to perform better and prevent scrolling issues.
* Removed the strict frontend sorting of pit IDs when creating an event. Now you can put cars wherever you like, but they will then be automatically sorted based on weighting. E.g. 0-3-5-5-6 becomes 0-1-2-3-4. Please try to avoid multiple entrants with the same pit ID, as their pitbox will essentially become random.
* Entrants in the autofill list should no longer duplicate when using the json store, although you will need to manually remove any existing duplicates.

---

v1.3.4
------

Fixes:

* Fixed an entry list issue that made some cars impossible to connect to if the pit ID selection had a gap in it. Any gaps in the pit IDs will now be closed automatically (e.g. 1-2-4 becomes 0-1-2). If you want gaps in your entry list please add dummy cars to it.

---

v1.3.3
------

**Please back up your data store (as defined in config.yml in 'store' -> 'path') before upgrading to this 
  version!**

Added:

* We have made significant changes to Live Timings in this update, including:
  - A new page layout which should hopefully give more space for the Live Timings table, with the map slightly reduced in size.
  - Live Timings and the Live Map now both use the same source for data, meaning that your browser doesn't need to make as many requests to find out information.
  - Live Timings now use a more standard time format (e.g. 01:23.234 instead of 1m23.234s).
  - Crashes involving Drivers now show the name of the other Driver that was involved in the crash.
  - Track information has been moved into a popover which appears when you click the session title on the Live Timings page.
  - Firefox map resizing bugs are now properly fixed.
  - Various other small bugs are fixed too.
  - A new grid layout for the IFrames on the Live Timings page. On larger screens, you can place two iframes side by side.
  
  This is quite a large change in terms of code. If you find any problems with Live Timings, please let us know and we will sort them out!

* You can now disable DRS Zones for any track in Custom Race / Championship Events. The drs_zones.ini file for the track
  is replaced with a 'no DRS' file, meaning that players can't activate DRS at any point on the circuit. Note: this changes
  actual track files, so if you're using a multi-server setup pointing to the same content folder, this may cause problems
  if you're running races at the same track simultaneously.
* Starting a Quick Race now takes you straight to the Live Timings page.
* Scheduled Championship events now show the start time of individual sessions if applicable.
* You can now explicitly control the Grid/Pit Box position of an entrant in Custom Races and Championships! This is 
  useful if you want to place teammates next to each other in the pits, avoid broken pit boxes or have a custom
  starting grid for a race with no qualifying. It should auto fill sensibly if left alone too!
* Audit logs, Server Manager now locally tracks all actions carried out by registered users. Only admins can access
  the logs, and logging can be disabled in the config.yml. Logs are intended to help server admins track down users
  acting maliciously or just making mistakes, for example deleting a whole Championship an hour before it was 
  meant to start (we're looking at you, Greg).
* Added a link to our new Wiki in the footer! If you want to contribute tips and tricks for Server Manager, the wiki is the place!
  You can access the wiki here: https://github.com/JustaPenguin/assetto-server-manager/wiki
* The Server Manager javascript is now minified, which should make the pages load quicker!
* Results tables now use the same time format as Live Timings (e.g. 01:23.234 instead of 1m23.234s).
* You can now split the JSON store into two separate directories: private and shared. This is useful for multiserver setups,
  where multiple instances of Server Manager can share the same database for Championships, Custom Races and AutoFill Entrants.
  Check out the config.yml for more details. Thanks to WraithStar for contributing this!

Fixes:

* Open Championships will no longer empty the team name of a driver that has a team name specified.
* Fixes an issue where tracks with a default layout and an extra layout (e.g. 'wet' tracks) would not be correctly set up
  from Quick Race.
* Users with read access or lower can no longer access replacement championship passwords by exporting the championship.
* Championship overview and add event pages will now warn the user if the selected track has too few pit boxes to accommodate
  the configured number of entrants.
* Changed how process killing is done on Windows, hopefully making stopping plugins more reliable! We've had some mixed results
  on this one, so we'd like to hear if it's working for you now!
* Result tables now hide the Team column if no driver in the results has a team.
* Improved the allowed tyres UI to more clearly show which is enabled and which is disabled.

Removed:

* In an effort to reduce the build size and complexity, we have removed the old Entrant autofill method. This has been
  replaced by the more obvious dropdown in the Entrant box.

---

v1.3.2
------

**Please note, this release contains breaking changes for run_on_start in config.yml**. If you are using run_on_start,
you need to read the following:

Each run_on_start command is now run from the directory that the binary file is in. 
For example, ./stracker/stracker_linux_x86/stracker --stracker_ini stracker-default.ini now actually performs the following two commands:

1. cd ./stracker/stracker_linux_x86
2. ./stracker --stracker_ini stracker-default.ini

This means that previous configuration entries will need updating! The config.example.yml contains updated examples for how this might work.

Added:

* Plugins are now run from the directory that their executable file is in. Please read the above note for more information.
* Results overviews now show the tyre which was used to complete the driver's fastest lap of that session.
* Added per-Event points breakdowns to Championships!
* Server Logs are now only accessible by users in the "Write" group or above.

Fixes:

* Corrected the sizing of the "Remove IFrame" button on the Live Timings page.
* Corrected the sizing and positioning of the Live Map when the page is resized.
* Added an explanation as to why the UDP ports specified in Server Options do not match the ones in the server_cfg.ini. 
* Fixes a bug where the EntryList was limited to 18 entrants in Custom Races.
* AutoFill entrants are now alphabetically sorted.
* Laps which have Cuts > 0 are now excluded from "Best Lap" in Live Timings
* Fixes misleading times in the Live Timings stored times table by adding leading zeroes to millisecond values under 100ms.

---

v1.3.1
------

Added:

* Live Map smoothing! Thanks to germanrcuriel on GitHub for this one! It makes a huge difference to the Live Map!
* Removed the gray background from the Live Map, replaced it with a drop-shadow. Thanks again to germanrcuriel for this! 
* Tweaked the layout of the Live Timing description.
* You can now delete AutoFill entrants from the new AutoFill entrants page (available for users with Delete permissions or higher)
* Added Top Speed to Live Timings
* Team Standings are hidden in Championships where no entrant has a team name.
* You can now delete entrants who have registered to a Championship Sign Up Form.

Fixes:

* You can now start Practice Events for Open Championships that do not have any entrants registered to them.
* Championship Sign Up Forms now show how many free slots each car has.
* Championship Sign Up Forms and Open Championships now properly respect the distribution of cars in an EntryList.
  - If a user rejoins an Open Championship in a different car, their original slot in the EntryList is cleared so that
    other Championship Entrants may use it instead. (Previously this slot was removed).
  - Users registering on the Sign Up form can only be put in slots in the EntryList where their requested car matches
    the car defined in the EntryList.
* Fixes a bug where new Entrants could not be added to a Custom Race if all previous Entrants had been deleted from it.
* Fixes a bug where Championship Events with a Second race would sometimes stop running after the first race.
* Fixed an issue where sometimes drivers would not properly disconnect from the Live Map.
* Pickup mode is now enabled for all Championship Practice Events that don't have Booking Sessions.
* The "Locked Entry List" option has a more detailed explanation about how it works.
* Open Championship Events using Booking mode can now be correctly configured. Note that you must create entrant slots in the 
  Championship setup, otherwise the Championship Events will start without any cars available!
* Open Championship Events with Booking mode now have a Booking mode for their practice sessions too.
* The 'Save Race' button at the top of the Custom Race form now saves the race without redirecting you to Live Timings
* Fixes a panic that can occur when using shortened driver names if a driver's name ends in a space.
* Fixes an issue where a driver's initials were not saved correctly when reloading the live map.

---

v1.3.0
------

Added:

* Added a Championship Sign Up form. When configuring a Championship, you can now enable 'Sign Up Form'. This creates a public 
  registration form where anybody can sign up to be added to a Championship. This has the following options:
  - Require admin approval for applications - Every sign up request must be approved by an administrator before 
    they are added to the EntryList.
  - Ask users for Email - you can request that users enter their email address so you can contact them
  - Ask users for Team - enable a 'Team' field to be filled out by registrants (this is optional though)
  - Let users choose car and skin - On by default, users can pick their car and skin. If turned off, an administrator 
    will have to configure the car and skin in the EntryList once the driver is accepted.
  - Extra Questions - ask registrants to fill out questions that you specify, e.g. Discord username, Twitter handle, 
    number of races completed, etc.
  
  Championship Sign Up requests can be viewed by Write Access users and Approved or Rejected in a new page. 
  This new page also allows Write Access users to email groups of registrants, and download a Comma Separated Values 
  list of the registration requests (to be used in spreadsheets etc.)
  
  We hope that this functionality improves the management of large events for Server Owners! Please get in touch if 
  you run large events and let us know how it goes!
  
* In Server Options you can now configure Server Manager to show the Championship or Custom Race name after the server name
  in the Assetto Corsa server lobby.
* You can now add custom CSS to your server manager install from the Server Options!
* You can now add points penalties to Championship Drivers and Teams.
* Added monitoring and analytics. This will help us keep better track of issues in Server Manager. You can disable this
  in the config.yml.
* Improved 'Reverse Grid' text to explain what happens if the value is set to '1' (a 2nd Race will take place with the grid formed from the 1st Race's Results)
* You can now import Championship results for second races.
* You can now export all of the results for a championship to Simresults together.
* Individual events (custom races and championships) can now override the global server password setting.
* Added the ability to import entire championships.
* Added the ability to use shortened Driver Names in all areas of the Server Manager web UI to protect people's identities online. 
  You can enable this in Server Options.

Fixes:

* Loop Mode is no longer an option in Championship Events
* Imported Championship Events now correctly link to their original results files, meaning that penalties carry across
  to Championships when applied in the results pages.
* Fixes a bug where penalties would not correctly apply to some Championship Events.
* Fixes an issue where Looped Races could hang at the end of a race rather than continuing to the next Looped Race.
* Open Championships will now correctly set up Entrants (and results tables) when importing results files that have new
  Entrants in them.
* Sol session start time should now save properly.
* Locked entry list option should now work.
* Fixes a bug where saving a Championship Event using the top Save button would actually cause the event to be duplicated.
* Reworded the Reverse Grid description

---

v1.2.2
------

Fixes a bug where new Championship Entrants couldn't be added.

---

v1.2.1
------

Added:

* Added a MOTD editor
* Added the missing MAX_CONTACTS_PER_KM server_cfg.ini option. We've found this a bit temperamental so use it with caution!
* Ballast and Restrictor are now visible in Results pages
* When adding Entrants to a Custom Race or Championship, the values from the last Entrant in the list are copied to 
  each new Entrant that is added. This should make editing the EntryList a bit easier!
* Championship welcome message now shows a link to the championship overview page (requires server_manager_base_URL 
  option in config.yml)
* Scheduled events now show their times in your local timezone.
* You can now subscribe to iCal feeds for scheduled races at a server level or per Championship.

Fixes:

* Limited the Live Map refresh interval to a minimum of 200ms. It is now 500ms by default in config.yml.
* The Manage Event button in a Championship is now visible for completed events for admin users only. This
  should allow you to import results files if Championships fail to complete successfully.
* Starting a Custom Race now takes you to the Live Timings page.
* Servers with really long names now have the name truncated in the navigation. You can hover over the name to see the full text.
* Fixed an issue where lots of UDP errors would appear in the log.
* Championship Name is now a required field
* Removed a non-critical error message from the logs
* Fixed live map extra data toggle.
* Detected improper disconnects (game crashes, alt+f4 etc.) in live timing.
* Fixes an issue where configured car skins would be lost in Open Championships.

---

v1.2.0
------

Note: This update changes how the accounts work, you will need to re-add all of your existing accounts in the server
control panel! To do this, you will need the new default admin details:

  * username: admin
  * password: servermanager

We also recommend backing up your data store (as defined in config.yml in 'store' -> 'path') before upgrading to this 
version!

Now, on to the changes!

Added:

* Account Management via the web interface! No more fiddling with configuration files! You will need to re-add your accounts
  in the web UI.
* Adds Fixed Setups to Custom Races and Championships. Fixed setups can be uploaded on the Cars page. You can fix
  a setup for a whole championship or individually for specific events in the Championship.
* Adds skin, ballast and restrictor customisation for individual Championship Events. You can overwrite these options
  for all Championship Events in the Edit Championship Page.
* Added configurable IFrames to the live timings page. Users with write access can modify and add IFrames to the
  page (they will persist for all users between events). Intended for use with event live streams or track info etc.
* Added extra track info to live timings page.
* Added an extra info pane to drivers on the live map that displays their current speed, gear and rpm. This can be
  toggled on/off by clicking their name in the live timings table.
* Changed the layout of the live timings page to better accommodate the new features.
* Added "Import Championship Event" functionality, which lets you import non-championship results files into a
  championship. To use this, create a championship event for the track and layout you wish to import results to. Then,
  click on "Manage Event" on the Championship page and select the session results files to import from.
* Added car images to Championship pages.
* Added car info to live timing table
* Added an option to only upload official ks content from a folder
* Added option to upload multiple content folders by dragging them into the drag and drop upload boxes.
* Added a more informative message for users who experience issues launching Server Manager. We're trying our best
  to make Server Manager really good, and we're a little disheartened by negative reviews caused by people not managing
  to follow our setup instructions, so hopefully this will help with debugging!
* Added a dropdown to the Entrant box which makes auto fill much more obvious and less likely to be interfered with
  by browsers.
* Added a "Delete" group - they are the only group (other than admin) allowed to delete content, championships, races, etc.
* You can now change which assetto server executable file is run by Server Manager. By default, acServer(.exe) is used.
  See config.yml "executable_path" for more information. This means tools such as ac-server-wrapper should now be
  compatible with Server Manager! You can even write your own wrapper scripts around acServer if you'd like.
* Added buttons to change the Championship event order and show/hide completed/not completed events.
* Looped practice events will now persist drivers in the live timings table across each event.
* Added a text input (with support for images, embedded video etc.) to Championship pages. Intended for adding information
  about the championship, rules, links to content used etc.
* Vastly improved Championship points scoring. Points scoring now adheres to the following rules:
  - If a driver changes car but NOT team or class, both team and driver points persist.
  - If a driver changes team, but NOT class, drivers points persist, team points stay at old team and new points 
    earned go to new team. You can override this by turning on the "Transfer Points from previous team?" switch when you
    change a driver's team name.
  - If a driver changes class, an entirely new entry is made but the old one is not deleted - new points earned go to the 
    new team and new driver entry.
  
  - A byproduct of this is that once points have been added to a Championship Class, they cannot be removed. That is, if you
    have 6 drivers in a Championship Class and you remove 2, there will still be 6 points inputs in the Class. This is so
    that previous Championship Events have the correct number of points for their calculations.
* Added logging to server-manager.log - this should make debugging issues easier.
* Moved "Result Screen Time" option to Custom Race / Championship Event configuration instead of Server Options
* Added disconnected table to live timing page, shows best times of disconnected drivers from the current session.
* Added blacklist.txt editor.

Fixes:

* Fixes an issue preventing the upload of older cars which contain a data folder rather than a data.acd file.
* Removed unnecessary duplication of entrants on Championship pages.
* Fixes an issue with illegal Byte Order Marks preventing some track info files from being read.
* Fixes an issue where some Live Map cars would not properly clear on server restart.
* Fixes an issue where new entrants in a Championship were not persisted for autofill.
* Fixes an issue that made it impossible to start quick/custom races on mobile safari.
* Fixes an issue where Championship Events were not correctly finished/tracked.
* Fixes an issue where Second Race Points Multiplier would default to 0 if not specified, rather than using 1.
* We now exclude disqualified drivers from points in the race they were disqualified from.
* Championship Events now show the cars that entered the race or are due to enter the race in their header, rather
  than just showing the cars entered into the Championship.
* Added logging to server-manager.log - this should make debugging issues easier.
* Improved reliability of live timing table.
* Event scheduling now uses your local timezone from your browser.
* Fixes incorrectly decoded utf32 strings coming through UDP data.
* Booking Mode now works correctly. Closed Championships have booking mode disabled for all events.

---

v1.1.3
------

* Fixes an issue with Championship Practice Events not working after updating the cars in the Championship entry list.

---

v1.1.2
------

* Adds support for sTracker. Read the new config.yml file for more information on setting up sTracker.
* Adds support for running processes alongside the Assetto Corsa server. Each process is run when the server
  is started, and killed when the server is stopped. See config.yml for more information.
* Improves UDP forwarding to only forward as many bytes as were received.
* Log outputs are now limited to a size of 1MB. When the log output reaches 1MB, it is trimmed to keep the most recent
  messages.
* Championships are now split into active and completed championships. They are ordered by the time they were last
  updated.
* Fixes a bug where tyres configured in a championship event would not carry across to the next championship event or
  load into the edit championship event page.
* Fixed scheduled events for time zones outside of UTC.
* Improved some page layouts on mobile devices

---

v1.1.1
------

* Fixed a bug that caused some scheduled races to not start correctly.

---

v1.1.0
------

We recommend re-uploading all of your tracks after doing this update! Some new features will only work with
new track assets!

Please also consult the config.yml in the zip file, there is a new section: "live_map" that you must add to your
config.yml to get live map functionality!

* Added a Live Map. You'll need to re-upload your tracks to see the live map, since it requires new
  track assets.
* Added support for 'Reverse Grid Positions' races within Championship events. If a second race occurs, the championship
  page will show results for that too. It will correctly add points to the entrants and optionally can apply a
  multiplier to all second races to scale their points. This multiplier can be a decimal, and can even be negative!
* Added the ability to schedule championship events and custom races.
* Added button on results page to open the results on the SimResults website.
* When creating a race the number of available pit boxes for a track/layout is now displayed, max clients is limited to
  this number (requires manual upload of track - including default content).
* Championship events now welcome each player with a message describing their current position in the championship
  and who their nearest rivals are.
* Improve handling of tracks which have a default layout (i.e. data folder in the base of the track directory) AND extra
  layouts. This fix adds compatibility for mods such as the Assetto Corsa Wet Mod.
* Added support for plugins such as KissMyRank. Follow the KissMyRank setup, but instead of editing
  server_cfg.ini, edit the Options in Server Manager (it overwrites server_cfg.ini!)
* Overhauled UDP proxying to work with sending messages as well as existing support for receiving.
  (This is what makes KissMyRank etc work!)

---

v1.0.2
------

* Increase number of results per result listing page to 20.
* Add a 404 error for results pages that don't exist
* Results listing page now shows 10 pages in the pagination bar with options to skip to the front and end,
  and forwards/backwards by 10 pages
* Fixed an issue with named Custom Race entrants losing their car/skin on race start
* Collision speeds on Live Timings page are now rounded to 2 decimal places

---

v1.0.1
------

* Fixed an issue with populating default points when creating championship classes. Points for places beyond the F1
  defaults now show '0' when created, rather than '25' which was incorrectly shown before.
* Average Lap Time on Results pages is now calculated lap times that meet the following conditions:
    "if lap doesnt cut and if lap is < 107% of average for that driver so far and if lap isn't lap 1"
* Fixed an issue with Quick Race Time/Laps selector not defaulting to the correct value.

---

v1.0.0
------

Initial Release!
<|MERGE_RESOLUTION|>--- conflicted
+++ resolved
@@ -20,11 +20,8 @@
 * Added a new lua plugin function for onChampionshipEventStart that can add ballast to drivers based on their finishing position in some other event in the championship.
 * Added the option to toggle on/off exporting a second race to ACSR inside an ACSR enabled championship.
 * Championship Events and Race Weekend Sessions now show the date they were completed on.
-<<<<<<< HEAD
 * Added a Championship Overview tab that shows colour-coded points across all events in a Championship.
-=======
 * You can now activate a timed scanner for new Scheduled Events that you have created/imported manually. Experimental, and only intended for advanced users.
->>>>>>> c842cb73
 
 Fixed:
 
