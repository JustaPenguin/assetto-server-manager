--- conflicted
+++ resolved
@@ -5,12 +5,9 @@
 
 * Fixes an issue where the reported tyre for a driver's best lap could sometimes be incorrect.
 * Fixes an incorrect value for ACServerResultsBasePath in the KissMyRank setup. Thanks @blu1111! 
-<<<<<<< HEAD
 * Fixes an issue where pitboxes were not correctly assigned to Entrants.
-=======
 * Removed the "Start on Tyre from Fastest Lap" Checkbox for non-write access users, the word "yes" or "no" is displayed instead.
 * Fixes an issue where applying penalties to Championship or Race Weekend sessions could cause a server crash.
->>>>>>> 4923ed0a
 
 ---
 
