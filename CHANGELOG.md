--- conflicted
+++ resolved
@@ -13,24 +13,18 @@
 * Car Notes and Download links - you can now add notes and download links to a car.
 * Car Tags - you can now add and remove tags to cars. This means if you have a group of cars you use regularly, you can add a tag to them and just search for that tag!
 * Improved Content Manager integration! You can now enable a "Content Manager Wrapper" in Server Options, which provides extra information to entrants in the Content Manager server information! If enabled, Content Manager Wrapper shows download links for the cars that you have uploaded (if they have a Download URL set), Championship information positions, and more! As well, the Content Manager Wrapper will make loading server information quicker.
-<<<<<<< HEAD
 * Added a Content Manager join link to the live timings page. This join link can be turned on/off on the server settings page.
 * Added a generic welcome message for all drivers on connect, it will also warn the driver if the server is running Sol.
-=======
 * Server Manager now uses gzip compression where possible. This should improve page load times considerably!
->>>>>>> a8c79788
 
 Note, all of the new Car features work best when you have uploaded your cars to Server Manager. If you haven't, the pages will still work, but won't be anywhere near as cool!
 
 Fixes:
 
 * Improved error handling when parsing config.yml, this should give an error with more detail rather than crashing.
-<<<<<<< HEAD
 * MOTD text will now be automatically wrapped to prevent large horizontal messages on join
-=======
 * Fixes a bug where drivers who connect but do not load were left in the Connected Drivers table in Live Timings.
 * Live Timings will now reconnect automatically if your connection drops.
->>>>>>> a8c79788
 
 v1.3.3
 ------
