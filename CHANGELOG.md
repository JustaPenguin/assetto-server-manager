v1.2.0
------

Note: This update changes how the accounts work, you will need to re-add all of your existing accounts in the server
control panel! To do this, you will need the new default admin details:

  * username: admin
  * password: servermanager

We also recommend backing up your data store (as defined in config.yml in 'store' -> 'path') before upgrading to this 
version!

Now, on to the changes!

Added:

* Account Management via the web interface! No more fiddling with configuration files! You will need to re-add your accounts
  in the web UI.
* Adds Fixed Setups to Custom Races and Championships. Fixed setups can be uploaded on the Cars page. You can fix
  a setup for a whole championship or individually for specific events in the Championship.
* Adds skin, ballast and restrictor customisation for individual Championship Events. You can overwrite these options
  for all Championship Events in the Edit Championship Page.
* Added configurable IFrames to the live timings page. Users with write access can modify and add IFrames to the
  page (they will persist for all users between events). Intended for use with event live streams or track info etc.
* Added extra track info to live timings page.
* Added an extra info pane to drivers on the live map that displays their current speed, gear and rpm. This can be
  toggled on/off by clicking their name in the live timings table.
* Changed the layout of the live timings page to better accommodate the new features.
* Added "Import Championship Event" functionality, which lets you import non-championship results files into a
  championship. To use this, create a championship event for the track and layout you wish to import results to. Then,
  click on "Manage Event" on the Championship page and select the session results files to import from.
* Added car images to Championship pages.
* Added car info to live timing table
* Added an option to only upload official ks content from a folder
* Added option to upload multiple content folders by dragging them into the drag and drop upload boxes.
* Added a more informative message for users who experience issues launching Server Manager. We're trying our best
  to make Server Manager really good, and we're a little disheartened by negative reviews caused by people not managing
  to follow our setup instructions, so hopefully this will help with debugging!
* Added a dropdown to the Entrant box which makes auto fill much more obvious and less likely to be interfered with
  by browsers.
* Added a "Delete" group - they are the only group (other than admin) allowed to delete content, championships, races, etc.
* You can now change which assetto server executable file is run by Server Manager. By default, acServer(.exe) is used.
  See config.yml "executable_path" for more information. This means tools such as ac-server-wrapper should now be
  compatible with Server Manager! You can even write your own wrapper scripts around acServer if you'd like.
* Added buttons to change the Championship event order and show/hide completed/not completed events.
* Looped practice events will now persist drivers in the live timings table across each event.
* Added a text input (with support for images, embedded video etc.) to Championship pages. Intended for adding information
  about the championship, rules, links to content used etc.
<<<<<<< HEAD
* Vastly improved Championship points scoring. Points scoring now adheres to the following rules:
  - If a driver changes car but NOT team or class, both team and driver points persist.
  - If a driver changes team, but NOT class, drivers points persist, team points stay at old team and new points 
    earn go to new team. You can override this by turning on the "Transfer Points from previous team?" switch when you
    change a driver's team name.
  - If a driver changes class, an entirely new entry is made but the old one is not deleted - new points earned go to new 
    team and new driver entry.
  A byproduct of this is that once points have been added to a Championship Class, they cannot be removed. That is, if you
  have 6 drivers in a Championship Class and you remove 2, there will still be 6 points inputs in the Class. This is so
  that previous Championship Events have the correct number of points for their calculations.
* Added logging to server-manager.log - this should make debugging issues easier.
* Moved "Result Screen Time" option to Custom Race / Championship Event configuration.
=======
* Added missing "MAX_CONTACTS_PER_KM" to server configuration options.
* Added disconnected table to live timing page, shows best times of disconnected drivers from the current session.
* Added blacklist.txt editor.
>>>>>>> 0ff7943f

Fixes:

* Fixes an issue preventing the upload of older cars which contain a data folder rather than a data.acd file.
* Removed unnecessary duplication of entrants on Championship pages.
* Fixes an issue with illegal Byte Order Marks preventing some track info files from being read.
* Fixes an issue where some Live Map cars would not properly clear on server restart.
* Fixes an issue where new entrants in a Championship were not persisted for autofill.
* Fixes an issue that made it impossible to start quick/custom races on mobile safari.
* Fixes an issue where Championship Events were not correctly finished/tracked.
<<<<<<< HEAD
* Fixes an issue where Second Race Multiplier would default to 0 if not specified, rather than using 1.
* We now exclude disqualified drivers from points in the race they were disqualified from.
* Championship Events now show the cars that entered the race or are due to enter the race in their header, rather
  than just showing the cars entered into the Championship.
=======
* Added logging to server-manager.log - this should make debugging issues easier.
* Improved reliability of live timing table.
>>>>>>> 0ff7943f

v1.1.3
------

* Fixes an issue with Championship Practice Events not working after updating the cars in the Championship entry list.

v1.1.2
------

* Adds support for sTracker. Read the new config.yml file for more information on setting up sTracker.
* Adds support for running processes alongside the Assetto Corsa server. Each process is run when the server
  is started, and killed when the server is stopped. See config.yml for more information.
* Improves UDP forwarding to only forward as many bytes as were received.
* Log outputs are now limited to a size of 1MB. When the log output reaches 1MB, it is trimmed to keep the most recent
  messages.
* Championships are now split into active and completed championships. They are ordered by the time they were last
  updated.
* Fixes a bug where tyres configured in a championship event would not carry across to the next championship event or
  load into the edit championship event page.
* Fixed scheduled events for time zones outside of UTC.
* Improved some page layouts on mobile devices

v1.1.1
------

* Fixed a bug that caused some scheduled races to not start correctly.

v1.1.0
------

We recommend re-uploading all of your tracks after doing this update! Some new features will only work with
new track assets!

Please also consult the config.yml in the zip file, there is a new section: "live_map" that you must add to your
config.yml to get live map functionality!

* Added a Live Map. You'll need to re-upload your tracks to see the live map, since it requires new
  track assets.
* Added support for 'Reverse Grid Positions' races within Championship events. If a second race occurs, the championship
  page will show results for that too. It will correctly add points to the entrants and optionally can apply a
  multiplier to all second races to scale their points. This multiplier can be a decimal, and can even be negative!
* Added the ability to schedule championship events and custom races.
* Added button on results page to open the results on the SimResults website.
* When creating a race the number of available pit boxes for a track/layout is now displayed, max clients is limited to
  this number (requires manual upload of track - including default content).
* Championship events now welcome each player with a message describing their current position in the championship
  and who their nearest rivals are.
* Improve handling of tracks which have a default layout (i.e. data folder in the base of the track directory) AND extra
  layouts. This fix adds compatibility for mods such as the Assetto Corsa Wet Mod.
* Added support for plugins such as KissMyRank. Follow the KissMyRank setup, but instead of editing
  server_cfg.ini, edit the Options in Server Manager (it overwrites server_cfg.ini!)
* Overhauled UDP proxying to work with sending messages as well as existing support for receiving.
  (This is what makes KissMyRank etc work!)

v1.0.2
------

* Increase number of results per result listing page to 20.
* Add a 404 error for results pages that don't exist
* Results listing page now shows 10 pages in the pagination bar with options to skip to the front and end,
  and forwards/backwards by 10 pages
* Fixed an issue with named Custom Race entrants losing their car/skin on race start
* Collision speeds on Live Timings page are now rounded to 2 decimal places

v1.0.1
------

* Fixed an issue with populating default points when creating championship classes. Points for places beyond the F1
  defaults now show '0' when created, rather than '25' which was incorrectly shown before.
* Average Lap Time on Results pages is now calculated lap times that meet the following conditions:
    "if lap doesnt cut and if lap is < 107% of average for that driver so far and if lap isn't lap 1"
* Fixed an issue with Quick Race Time/Laps selector not defaulting to the correct value.

v1.0.0
------

Initial Release!
<|MERGE_RESOLUTION|>--- conflicted
+++ resolved
@@ -46,7 +46,6 @@
 * Looped practice events will now persist drivers in the live timings table across each event.
 * Added a text input (with support for images, embedded video etc.) to Championship pages. Intended for adding information
   about the championship, rules, links to content used etc.
-<<<<<<< HEAD
 * Vastly improved Championship points scoring. Points scoring now adheres to the following rules:
   - If a driver changes car but NOT team or class, both team and driver points persist.
   - If a driver changes team, but NOT class, drivers points persist, team points stay at old team and new points 
@@ -59,11 +58,8 @@
   that previous Championship Events have the correct number of points for their calculations.
 * Added logging to server-manager.log - this should make debugging issues easier.
 * Moved "Result Screen Time" option to Custom Race / Championship Event configuration.
-=======
-* Added missing "MAX_CONTACTS_PER_KM" to server configuration options.
 * Added disconnected table to live timing page, shows best times of disconnected drivers from the current session.
 * Added blacklist.txt editor.
->>>>>>> 0ff7943f
 
 Fixes:
 
@@ -74,15 +70,12 @@
 * Fixes an issue where new entrants in a Championship were not persisted for autofill.
 * Fixes an issue that made it impossible to start quick/custom races on mobile safari.
 * Fixes an issue where Championship Events were not correctly finished/tracked.
-<<<<<<< HEAD
 * Fixes an issue where Second Race Multiplier would default to 0 if not specified, rather than using 1.
 * We now exclude disqualified drivers from points in the race they were disqualified from.
 * Championship Events now show the cars that entered the race or are due to enter the race in their header, rather
   than just showing the cars entered into the Championship.
-=======
 * Added logging to server-manager.log - this should make debugging issues easier.
 * Improved reliability of live timing table.
->>>>>>> 0ff7943f
 
 v1.1.3
 ------
