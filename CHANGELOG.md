v1.5.4
------

Added:



Fixes:

* Setting the ballast on an entrant to a larger value than the Max Ballast option no longer stops the server from starting.
<<<<<<< HEAD
* Results pages now correctly display statistics per car - so if you're switching cars in a session you can see accurate reports for that car.
* Penalties are now applied per driver and car, rather than just per driver.
=======
* Fixes an issue where events scheduled in a multi-server scenario would start on the wrong server.
>>>>>>> 0a8baa38

---

v1.5.3
------

Added:

* Live Timings "Stored Times" will now persist between reboots of Server Manager, if the next event started is the same as the last event running before the Server Manager reboot.
* You can now configure Server Manager to restart any Event that was running before Server Manager was stopped. Check out "Restart Event On Server Manager Launch" in Server Options.
* Added an option to prevent web crawlers from accessing any pages on the manager using a robots.txt.
* Added information about whether a car/track is default/mod/DLC to list and detail pages.
* Championship and Race Weekend Looping Practice Sessions are now labelled in the navigation bar, e.g. "Championship Practice in Progress"
* Added penalty options to Qualifying and Practice sessions, penalties can be applied independently in each session. In Race Weekends these penalties will affect the entry list of the next session.
* Added a button to blacklist a driver directly from results pages, the button is inside the penalties popup and can only be accessed by admins.
* Added content download links to discord messages (thanks @cheesegrits!)
* Enabled Content Manager Wrapper "Install Missing Content" button, just add links to tracks/cars on their detail pages and the button will work for events using that content!
* You can now filter stock, DLC and mod cars in or out of the car search. Check out the car search help for more details! Please note that you will need to rebuild your search index for this to work. Go to Server Options, scroll down to "Maintenance" and click "Rebuild Search Index"!
* Server Manager will now set up some example Championships and Custom Races if you have not yet created any
* You can now sort the EntryList for a Championship Race Weekend Session by the number of Championship points a driver has. This could be useful for running reverse grid qualifying races!
* Added a health-check endpoint. Hopefully this will help us with debugging issues!

Fixes:

* Fixes track/car display in dark mode
* Fixes track details page names to be a bit nicer
* Added Black Cat County to the list of default content
* Fixes an issue where Server Manager would not start when a recurring race with an end date had a scheduled recurrence while Server Manager was offline.
* Custom Races are now unscheduled when they are deleted.
* Stopped users from being able to delete their own accounts.
* Fixes an issue where drivers who switched teams mid-Championship had an incorrect number of races shown for their teams.
* Championship event inheritance now correctly uses the previous event setup, not the first event setup
* Fixes an issue where tyres did not show correctly in Session configuration for Championship Race Weekend events.
* Fixes an issue where placeholder entrants were incorrectly added to the entrylist of a Race Weekend practice session.

---

v1.5.2
------

Added:

* Added information about whether a car/track is part of a DLC or a Mod when creating an event.
* Discord Enhancements (Thanks @cheesegrits!):
  - Splits the '!schedule' command into '!sessions' (full "wall of text" individual session calendar, restricted to one week ahead) and '!schedule' (abbreviated, one per race calendar). This still needs work, as can easily exceed Discord's max msg length.

  - Added role mentioning. If the optional DiscordRoleID is set, that role will be mentioned in all Discord notifications (meaning anyone with that role will get pinged). Additionally, if the optional 'DiscordRoleCommand' is also set, we will attempt to add/remove that role for users, when they issue the "!whatever" command verb - this requires that the bot has "Manage Roles" permission.

  - Changed NotificationReminderTimer to NotificationReminderTimers (plural), to support comma separated multiple timers (like "90,15" for two reminders at 90 and 15 minutes).

  - Added option to disable notifications when a race is scheduled.

  - Added notification for scheduled races being cancelled.

  - Improved formatting of Discord messages, everything is now an embed (except the role mention, which has to be part of the basic message).

Fixes:

* Fixes track pages for users running Server Manager on Windows
* Fixes an issue where Championships with 'Any Car Model' specified would fail to find a class for a car.
* Fixes an issue where cars with no skins might prevent a race from starting.
* Fixes an issue where Scheduled Championship Race Weekend sessions caused the calendar to error on load.
* Fixes the Race Weekend "Start after previous session" checkbox not displaying correctly.
* Fixes an issue where all drivers were incorrectly disconnected from the Live Timings page when an event with multiple sessions looped

---

v1.5.1
------

Added:

* Added a "Start on Tyre from Fastest Lap" option to Race Weekend Filtering. You can use this to force an entrant for a session to start on the tyre they used to complete their fastest lap in the previous session. This might be useful when simulating F1-style qualifications.
* Added a "Start after Parent Session has completed" option to the Race Weekend Schedule popup
* Added configurable negative points modifiers for championships for crashes and cuts.
* Added an Entrant Attendance field to Championship table to help admins keep track of who is showing up for races.
* Enabled recurring events within championships. A recurring event inside a championship will create a copy of itself in the championship list, scheduled for the next time as defined by the recurrence rule.
* Added "Register with Steam" to Championships with a Sign Up Form.
* Added "Sign in with Steam" to the Update Account Details page.
* Added collision maps to result pages so you look back on your numerous incidents with clarity. On the event tab you can control which collisions are shown on the map.
* Added track info pages that work much the same as car info pages.
* STracker integration! This is still somewhat experimental, please report any bugs you find with this! Check out the STracker Options page to get started.
* Added an "Any Available Car" option to Entrylists. In Sign Up Championships, this allows you to select a range of cars and let registrants choose which car they want. If not filled, these car slots become random car assignments in Custom Races.

Fixes:

* Fixes an issue where you could not create a Championship with a single entrant.
* Skins with a # in their name no longer break the car details page.
* Fixes an issue where the data file for some newer Assetto Corsa cars could not be read.
* You can now assign negative points penalties in Championships (so you can add points to people in the Standings if you want!)
* Fixed a couple of issues with plugins running with the Assetto Process.
* Championship entrant/standings tables can now overflow and scroll if they get really long.
* Improved fastest lap sorting in Championships.

---

v1.5.0
------

Added:

* Race Weekends (premium feature) - A Race Weekend is a group of sequential sessions that can be run at any time. For example, you could set up a Qualifying session to run on a Saturday, then the Race to follow it on a Sunday. Server Manager handles the starting grid for you, and lets you organise Entrants into splits based on their results and other factors!
  
  - You can create individual Race Weekends or create Race Weekends as part of a Championship
  - Race Weekends need a fully configured Entry List to work properly. If you're using a Championship Race Weekend, the Championship Entry List is used.
  - You can add as many sessions to a Race Weekend as you like! You could run 4 Practice sessions, followed by 3 Races, and then a Qualifying, then a Practice, another Race, etc! You have full control!
  - You can start individual Race Weekend sessions at any time. So you can run one session one day, then another one three weeks ahead if you like. We think this will be useful for things such as Endurance events, where you maybe want your drivers to qualify on a different day so they don't tire themselves out before doing a 2 hour race.
  - By default, the results of a session will form the Grid positions for the next session.
  - You can sort the results of a session by a number of different factors (fastest lap, total race time, collisions, cuts, safety, random and alphabetical)
  - All session results can be reversed in the same way you can configure a Reverse Grid Race normally.
  - To manage the flow between sessions, click on the arrow between two sessions.
  - A session grid can be formed from the results of multiple parent sessions. This means you can split and merge the Race Weekend as much as you like. For example, you could set up an F1-style qualifying using Race Weekends! (Check out the example Race Weekend).
  - Race Weekend sessions are shown in a flow-chart, so you can see the connections between the sessions.
  - In Multiclass Championship Race Weekends, the sorting of the Entry Lists is per class. The classes are then ordered by the fastest lap of each class (so LMP1 cars will be ahead of GTE cars on the grid, for example)
  - Each Championship Race Weekend session allows you to set points for the individual session. Championship points are calculated using these points values.
  - You can schedule individual Race Weekend Sessions too!

* Discord integration! Thanks to @cheesegrits for this! Check out the Server Options page for more information.
* Dark Theme! You can now set Server Manager to use a Dark Theme in the Server Options. You can also edit this for your account in the "Update Details" page.
* A re-ordered homepage with the tiles sorted into categories.
* Server Name Templates - you can now specify (in Server Options) how Server Manager displays your server and event name.
* We've tidied up the Server Options page a bit. It was getting quite large! The new headings should make things a bit more readable.
* If 'Show Race Name In Server Lobby' is enabled, Quick Races and Custom Races with no specified name now show the track name in the Server Lobby.
* A global option to switch speed units from Km/h to MPH for people who want to use the correct measurement system.
* "Force Virtual Mirror" now defaults to on in all race setup forms.
* Admin Control Panel on the Live Timing page. Allows admins to send server wide messages, advance to the next/restart session, kick users and other admin commands!
* You can now re-order Championship Events! Drag them around on the page using the top bar of the Championship Event.

Fixes:

* Championship Sign Up Forms are only shown if the Championship has free slots left and the Championship is not fully complete.
* Championships now always show the 'Entrants' tab, so you can check to see if you're in the list!
* Improved cache validation so that user-uploaded files can change without needing to empty the browser cache.

---

v1.4.2
------

Added:

* Added configurable server join and content manager messages. Check out the "Messages" page for more details.
* Championship Events now show the best qualifying and fastest lap in each class.
* You can now rename drivers on results pages.
* Drivers can now add their Driver Name, GUID and Team to their account. This will highlight their results on all result pages, add them to the autofill entrant list and automatically input their information if they sign up for an event with a sign up form
* Added a "Persist Open Championship Entrants" option. When turned off, this prevents the Championship Entry List from filling up, so you can run multiple Championship events in a quick-fire fashion without needing to edit the Entry List between each one. (Championship Points will continue to work correctly).
* Championship Sign Up Forms now replace your existing sign up with a new one if you sign up with the same GUID and email, so you can request to change cars.

Fixes:

* Results in the results listings now only show entrants that took part in a session, rather than all registered entrants for that session.
* Added a popup to alert admins when there are pending Registration Requests for a Championship.
* Added a "Back to Championship" button on the Championship Registration Request management page.
* The Championship EntryList displayed before events start now shows the car skins.
* Championship Entrants are now shown in the order of their pitboxes in the Championship Entrant overview table (shown only when championship progress is 0%).
* Fixed an issue where registered users did not have their skin set up on individual Championship Events.
* Fixes an issue where search indexing could fail due to a car with malformed details JSON. Cars which have malformed details JSON (that we can't clean up) will now load without any car details, allowing search indexing to continue.
* Fixes an issue that caused incorrect ordering of Multiclass Open Championship results. If your Multiclass Open Championships have incorrect classes, you can re-import the Championship event results to fix the issue. 
* Fixes an issue where fastest laps were only awarded to the fastest class in a Multiclass Championship.
* Fixes an issue where Sol session start times would change to an incorrect time when editing an event.
* Locked Entry List and Pickup Mode options are now available to be changed in non-Championship events. Do with them what you will.
* Fixes an issue where Championship Sign Up forms couldn't assign a car when users were not allowed car choice.

---

v1.4.1
------

Fixes:

* Added the "Sleep Time" option to the Server Options page. Added a migration to set the Sleep Time option to 1 for all users.
  This fixes an issue where it was not correctly set to 1 (a value that kunos explicitly recommends), which on smaller servers could cause 100% CPU usage.

---

v1.4.0
------

Added:

* A calendar that automatically populates with scheduled events! Intended to help users see when events are planned and
  sign up for them if required.
* New Car Details pages! You can now manage your car collection right in Server Manager!
* Car Search! Search for cars by name, tags, BHP, weight, etc. Car search is connected into Quick Races, Custom Races, Championships. Check out the 'Search Help' on any pages with the search bar to find out what kind of things you can search for!
* Scheduled Race recurrence! You can now set scheduled races to recur at regular intervals.
* Skin Upload - you can now upload individual skins on the Car Details page
* Skin Delete - you can now delete individual skins on the Car Details page.
* Improved asset handling - this is a bit behind-the-scenes, but we've made some efforts to make Server Manager's styles (and fonts!) load quicker.
* Car Notes and Download links - you can now add notes and download links to a car.
* Car Tags - you can now add and remove tags to cars. This means if you have a group of cars you use regularly, you can add a tag to them and just search for that tag!
* Improved Content Manager integration! You can now enable a "Content Manager Wrapper" in Server Options, which provides extra information to entrants in the Content Manager server information! If enabled, Content Manager Wrapper shows download links for the cars that you have uploaded (if they have a Download URL set), Championship information positions, and more! As well, the Content Manager Wrapper will make loading server information quicker.
* Added an option to config.yml to use a filesystem session store instead of a cookie session store. This should fix issues that people were having with login not being persisted when running multiple Server Manager instances on the same address but different port. Now, you can specify a different filesystem store for each instance of Server Manager. Check out the config.yml 'http' section for more information on this.
* Added a Content Manager join link to the Live Timings page. This join link can be turned on/off on the server settings page.
* Added a generic welcome message for all drivers on connect, it will also warn the driver if the server is running Sol.
* Server Manager now uses gzip compression where possible. This should improve page load times considerably!
* Added server "Performance Mode" option to config.yml. If this mode is enabled server manager will disable live timings completely, reducing cpu utilisation. This setting may be used in the future to disable further advanced options in order to improve performance.
* You'll now see this Changelog in Server Manager once per account every time you upgrade. You can also view the Changelog in Server Manager itself at any time using the link in the footer!

Note, all of the new Car features work best when you have uploaded your cars to Server Manager. If you haven't, the pages will still work, but won't be anywhere near as cool!

Fixes:

* Improved error handling when parsing config.yml, this should give an error with more detail rather than crashing.
* MOTD text will now be automatically wrapped to prevent large horizontal messages on join.
* Fixes a bug where drivers who connect but do not load were left in the Connected Drivers table in Live Timings.
* Live Timings will now reconnect automatically if your connection drops.
* Only upload official ks content is now working again!
* Fixes an issue where Open Championship EntryLists would not be correctly preserved when assigning car slots to pre-existing Entrants. 
* Added a server wide fallback sorting option for events where AC has outputted an incorrect driver order in the result json file. Only enable this if you have sorting issues. If you have championship events where the sorting is incorrect you will need to re-import the results files using Manage Event, Import Results.
* Fixes an issue where the sessions "Time" / "Laps" selector did not show an input field when loading a previously saved race setup.
* Some errors which were being seen often are now 'warnings' not errors, so you won't see them as often.
* Reworked the Live Timings table to perform better and prevent scrolling issues.
* Removed the strict frontend sorting of pit IDs when creating an event. Now you can put cars wherever you like, but they will then be automatically sorted based on weighting. E.g. 0-3-5-5-6 becomes 0-1-2-3-4. Please try to avoid multiple entrants with the same pit ID, as their pitbox will essentially become random.
* Entrants in the autofill list should no longer duplicate when using the json store, although you will need to manually remove any existing duplicates.

---

v1.3.4
------

Fixes:

* Fixed an entry list issue that made some cars impossible to connect to if the pit ID selection had a gap in it. Any gaps in the pit IDs will now be closed automatically (e.g. 1-2-4 becomes 0-1-2). If you want gaps in your entry list please add dummy cars to it.

---

v1.3.3
------

**Please back up your data store (as defined in config.yml in 'store' -> 'path') before upgrading to this 
  version!**

Added:

* We have made significant changes to Live Timings in this update, including:
  - A new page layout which should hopefully give more space for the Live Timings table, with the map slightly reduced in size.
  - Live Timings and the Live Map now both use the same source for data, meaning that your browser doesn't need to make as many requests to find out information.
  - Live Timings now use a more standard time format (e.g. 01:23.234 instead of 1m23.234s).
  - Crashes involving Drivers now show the name of the other Driver that was involved in the crash.
  - Track information has been moved into a popover which appears when you click the session title on the Live Timings page.
  - Firefox map resizing bugs are now properly fixed.
  - Various other small bugs are fixed too.
  - A new grid layout for the IFrames on the Live Timings page. On larger screens, you can place two iframes side by side.
  
  This is quite a large change in terms of code. If you find any problems with Live Timings, please let us know and we will sort them out!

* You can now disable DRS Zones for any track in Custom Race / Championship Events. The drs_zones.ini file for the track
  is replaced with a 'no DRS' file, meaning that players can't activate DRS at any point on the circuit. Note: this changes
  actual track files, so if you're using a multi-server setup pointing to the same content folder, this may cause problems
  if you're running races at the same track simultaneously.
* Starting a Quick Race now takes you straight to the Live Timings page.
* Scheduled Championship events now show the start time of individual sessions if applicable.
* You can now explicitly control the Grid/Pit Box position of an entrant in Custom Races and Championships! This is 
  useful if you want to place teammates next to each other in the pits, avoid broken pit boxes or have a custom
  starting grid for a race with no qualifying. It should auto fill sensibly if left alone too!
* Audit logs, Server Manager now locally tracks all actions carried out by registered users. Only admins can access
  the logs, and logging can be disabled in the config.yml. Logs are intended to help server admins track down users
  acting maliciously or just making mistakes, for example deleting a whole Championship an hour before it was 
  meant to start (we're looking at you, Greg).
* Added a link to our new Wiki in the footer! If you want to contribute tips and tricks for Server Manager, the wiki is the place!
  You can access the wiki here: https://github.com/cj123/assetto-server-manager/wiki
* The Server Manager javascript is now minified, which should make the pages load quicker!
* Results tables now use the same time format as Live Timings (e.g. 01:23.234 instead of 1m23.234s).
* You can now split the JSON store into two separate directories: private and shared. This is useful for multiserver setups,
  where multiple instances of Server Manager can share the same database for Championships, Custom Races and AutoFill Entrants.
  Check out the config.yml for more details. Thanks to WraithStar for contributing this!

Fixes:

* Open Championships will no longer empty the team name of a driver that has a team name specified.
* Fixes an issue where tracks with a default layout and an extra layout (e.g. 'wet' tracks) would not be correctly set up
  from Quick Race.
* Users with read access or lower can no longer access replacement championship passwords by exporting the championship.
* Championship overview and add event pages will now warn the user if the selected track has too few pit boxes to accommodate
  the configured number of entrants.
* Changed how process killing is done on Windows, hopefully making stopping plugins more reliable! We've had some mixed results
  on this one, so we'd like to hear if it's working for you now!
* Result tables now hide the Team column if no driver in the results has a team.
* Improved the allowed tyres UI to more clearly show which is enabled and which is disabled.

Removed:

* In an effort to reduce the build size and complexity, we have removed the old Entrant autofill method. This has been
  replaced by the more obvious dropdown in the Entrant box.

---

v1.3.2
------

**Please note, this release contains breaking changes for run_on_start in config.yml**. If you are using run_on_start,
you need to read the following:

Each run_on_start command is now run from the directory that the binary file is in. 
For example, ./stracker/stracker_linux_x86/stracker --stracker_ini stracker-default.ini now actually performs the following two commands:

1. cd ./stracker/stracker_linux_x86
2. ./stracker --stracker_ini stracker-default.ini

This means that previous configuration entries will need updating! The config.example.yml contains updated examples for how this might work.

Added:

* Plugins are now run from the directory that their executable file is in. Please read the above note for more information.
* Results overviews now show the tyre which was used to complete the driver's fastest lap of that session.
* Added per-Event points breakdowns to Championships!
* Server Logs are now only accessible by users in the "Write" group or above.

Fixes:

* Corrected the sizing of the "Remove IFrame" button on the Live Timings page.
* Corrected the sizing and positioning of the Live Map when the page is resized.
* Added an explanation as to why the UDP ports specified in Server Options do not match the ones in the server_cfg.ini. 
* Fixes a bug where the EntryList was limited to 18 entrants in Custom Races.
* AutoFill entrants are now alphabetically sorted.
* Laps which have Cuts > 0 are now excluded from "Best Lap" in Live Timings
* Fixes misleading times in the Live Timings stored times table by adding leading zeroes to millisecond values under 100ms.

---

v1.3.1
------

Added:

* Live Map smoothing! Thanks to germanrcuriel on GitHub for this one! It makes a huge difference to the Live Map!
* Removed the gray background from the Live Map, replaced it with a drop-shadow. Thanks again to germanrcuriel for this! 
* Tweaked the layout of the Live Timing description.
* You can now delete AutoFill entrants from the new AutoFill entrants page (available for users with Delete permissions or higher)
* Added Top Speed to Live Timings
* Team Standings are hidden in Championships where no entrant has a team name.
* You can now delete entrants who have registered to a Championship Sign Up Form.

Fixes:

* You can now start Practice Events for Open Championships that do not have any entrants registered to them.
* Championship Sign Up Forms now show how many free slots each car has.
* Championship Sign Up Forms and Open Championships now properly respect the distribution of cars in an EntryList.
  - If a user rejoins an Open Championship in a different car, their original slot in the EntryList is cleared so that
    other Championship Entrants may use it instead. (Previously this slot was removed).
  - Users registering on the Sign Up form can only be put in slots in the EntryList where their requested car matches
    the car defined in the EntryList.
* Fixes a bug where new Entrants could not be added to a Custom Race if all previous Entrants had been deleted from it.
* Fixes a bug where Championship Events with a Second race would sometimes stop running after the first race.
* Fixed an issue where sometimes drivers would not properly disconnect from the Live Map.
* Pickup mode is now enabled for all Championship Practice Events that don't have Booking Sessions.
* The "Locked Entry List" option has a more detailed explanation about how it works.
* Open Championship Events using Booking mode can now be correctly configured. Note that you must create entrant slots in the 
  Championship setup, otherwise the Championship Events will start without any cars available!
* Open Championship Events with Booking mode now have a Booking mode for their practice sessions too.
* The 'Save Race' button at the top of the Custom Race form now saves the race without redirecting you to Live Timings
* Fixes a panic that can occur when using shortened driver names if a driver's name ends in a space.
* Fixes an issue where a driver's initials were not saved correctly when reloading the live map.

---

v1.3.0
------

Added:

* Added a Championship Sign Up form. When configuring a Championship, you can now enable 'Sign Up Form'. This creates a public 
  registration form where anybody can sign up to be added to a Championship. This has the following options:
  - Require admin approval for applications - Every sign up request must be approved by an administrator before 
    they are added to the EntryList.
  - Ask users for Email - you can request that users enter their email address so you can contact them
  - Ask users for Team - enable a 'Team' field to be filled out by registrants (this is optional though)
  - Let users choose car and skin - On by default, users can pick their car and skin. If turned off, an administrator 
    will have to configure the car and skin in the EntryList once the driver is accepted.
  - Extra Questions - ask registrants to fill out questions that you specify, e.g. Discord username, Twitter handle, 
    number of races completed, etc.
  
  Championship Sign Up requests can be viewed by Write Access users and Approved or Rejected in a new page. 
  This new page also allows Write Access users to email groups of registrants, and download a Comma Separated Values 
  list of the registration requests (to be used in spreadsheets etc.)
  
  We hope that this functionality improves the management of large events for Server Owners! Please get in touch if 
  you run large events and let us know how it goes!
  
* In Server Options you can now configure Server Manager to show the Championship or Custom Race name after the server name
  in the Assetto Corsa server lobby.
* You can now add custom CSS to your server manager install from the Server Options!
* You can now add points penalties to Championship Drivers and Teams.
* Added monitoring and analytics. This will help us keep better track of issues in Server Manager. You can disable this
  in the config.yml.
* Improved 'Reverse Grid' text to explain what happens if the value is set to '1' (a 2nd Race will take place with the grid formed from the 1st Race's Results)
* You can now import Championship results for second races.
* You can now export all of the results for a championship to Simresults together.
* Individual events (custom races and championships) can now override the global server password setting.
* Added the ability to import entire championships.
* Added the ability to use shortened Driver Names in all areas of the Server Manager web UI to protect people's identities online. 
  You can enable this in Server Options.

Fixes:

* Loop Mode is no longer an option in Championship Events
* Imported Championship Events now correctly link to their original results files, meaning that penalties carry across
  to Championships when applied in the results pages.
* Fixes a bug where penalties would not correctly apply to some Championship Events.
* Fixes an issue where Looped Races could hang at the end of a race rather than continuing to the next Looped Race.
* Open Championships will now correctly set up Entrants (and results tables) when importing results files that have new
  Entrants in them.
* Sol session start time should now save properly.
* Locked entry list option should now work.
* Fixes a bug where saving a Championship Event using the top Save button would actually cause the event to be duplicated.
* Reworded the Reverse Grid description

---

v1.2.2
------

Fixes a bug where new Championship Entrants couldn't be added.

---

v1.2.1
------

Added:

* Added a MOTD editor
* Added the missing MAX_CONTACTS_PER_KM server_cfg.ini option. We've found this a bit temperamental so use it with caution!
* Ballast and Restrictor are now visible in Results pages
* When adding Entrants to a Custom Race or Championship, the values from the last Entrant in the list are copied to 
  each new Entrant that is added. This should make editing the EntryList a bit easier!
* Championship welcome message now shows a link to the championship overview page (requires server_manager_base_URL 
  option in config.yml)
* Scheduled events now show their times in your local timezone.
* You can now subscribe to iCal feeds for scheduled races at a server level or per Championship.

Fixes:

* Limited the Live Map refresh interval to a minimum of 200ms. It is now 500ms by default in config.yml.
* The Manage Event button in a Championship is now visible for completed events for admin users only. This
  should allow you to import results files if Championships fail to complete successfully.
* Starting a Custom Race now takes you to the Live Timings page.
* Servers with really long names now have the name truncated in the navigation. You can hover over the name to see the full text.
* Fixed an issue where lots of UDP errors would appear in the log.
* Championship Name is now a required field
* Removed a non-critical error message from the logs
* Fixed live map extra data toggle.
* Detected improper disconnects (game crashes, alt+f4 etc.) in live timing.
* Fixes an issue where configured car skins would be lost in Open Championships.

---

v1.2.0
------

Note: This update changes how the accounts work, you will need to re-add all of your existing accounts in the server
control panel! To do this, you will need the new default admin details:

  * username: admin
  * password: servermanager

We also recommend backing up your data store (as defined in config.yml in 'store' -> 'path') before upgrading to this 
version!

Now, on to the changes!

Added:

* Account Management via the web interface! No more fiddling with configuration files! You will need to re-add your accounts
  in the web UI.
* Adds Fixed Setups to Custom Races and Championships. Fixed setups can be uploaded on the Cars page. You can fix
  a setup for a whole championship or individually for specific events in the Championship.
* Adds skin, ballast and restrictor customisation for individual Championship Events. You can overwrite these options
  for all Championship Events in the Edit Championship Page.
* Added configurable IFrames to the live timings page. Users with write access can modify and add IFrames to the
  page (they will persist for all users between events). Intended for use with event live streams or track info etc.
* Added extra track info to live timings page.
* Added an extra info pane to drivers on the live map that displays their current speed, gear and rpm. This can be
  toggled on/off by clicking their name in the live timings table.
* Changed the layout of the live timings page to better accommodate the new features.
* Added "Import Championship Event" functionality, which lets you import non-championship results files into a
  championship. To use this, create a championship event for the track and layout you wish to import results to. Then,
  click on "Manage Event" on the Championship page and select the session results files to import from.
* Added car images to Championship pages.
* Added car info to live timing table
* Added an option to only upload official ks content from a folder
* Added option to upload multiple content folders by dragging them into the drag and drop upload boxes.
* Added a more informative message for users who experience issues launching Server Manager. We're trying our best
  to make Server Manager really good, and we're a little disheartened by negative reviews caused by people not managing
  to follow our setup instructions, so hopefully this will help with debugging!
* Added a dropdown to the Entrant box which makes auto fill much more obvious and less likely to be interfered with
  by browsers.
* Added a "Delete" group - they are the only group (other than admin) allowed to delete content, championships, races, etc.
* You can now change which assetto server executable file is run by Server Manager. By default, acServer(.exe) is used.
  See config.yml "executable_path" for more information. This means tools such as ac-server-wrapper should now be
  compatible with Server Manager! You can even write your own wrapper scripts around acServer if you'd like.
* Added buttons to change the Championship event order and show/hide completed/not completed events.
* Looped practice events will now persist drivers in the live timings table across each event.
* Added a text input (with support for images, embedded video etc.) to Championship pages. Intended for adding information
  about the championship, rules, links to content used etc.
* Vastly improved Championship points scoring. Points scoring now adheres to the following rules:
  - If a driver changes car but NOT team or class, both team and driver points persist.
  - If a driver changes team, but NOT class, drivers points persist, team points stay at old team and new points 
    earned go to new team. You can override this by turning on the "Transfer Points from previous team?" switch when you
    change a driver's team name.
  - If a driver changes class, an entirely new entry is made but the old one is not deleted - new points earned go to the 
    new team and new driver entry.
  
  - A byproduct of this is that once points have been added to a Championship Class, they cannot be removed. That is, if you
    have 6 drivers in a Championship Class and you remove 2, there will still be 6 points inputs in the Class. This is so
    that previous Championship Events have the correct number of points for their calculations.
* Added logging to server-manager.log - this should make debugging issues easier.
* Moved "Result Screen Time" option to Custom Race / Championship Event configuration instead of Server Options
* Added disconnected table to live timing page, shows best times of disconnected drivers from the current session.
* Added blacklist.txt editor.

Fixes:

* Fixes an issue preventing the upload of older cars which contain a data folder rather than a data.acd file.
* Removed unnecessary duplication of entrants on Championship pages.
* Fixes an issue with illegal Byte Order Marks preventing some track info files from being read.
* Fixes an issue where some Live Map cars would not properly clear on server restart.
* Fixes an issue where new entrants in a Championship were not persisted for autofill.
* Fixes an issue that made it impossible to start quick/custom races on mobile safari.
* Fixes an issue where Championship Events were not correctly finished/tracked.
* Fixes an issue where Second Race Points Multiplier would default to 0 if not specified, rather than using 1.
* We now exclude disqualified drivers from points in the race they were disqualified from.
* Championship Events now show the cars that entered the race or are due to enter the race in their header, rather
  than just showing the cars entered into the Championship.
* Added logging to server-manager.log - this should make debugging issues easier.
* Improved reliability of live timing table.
* Event scheduling now uses your local timezone from your browser.
* Fixes incorrectly decoded utf32 strings coming through UDP data.
* Booking Mode now works correctly. Closed Championships have booking mode disabled for all events.

---

v1.1.3
------

* Fixes an issue with Championship Practice Events not working after updating the cars in the Championship entry list.

---

v1.1.2
------

* Adds support for sTracker. Read the new config.yml file for more information on setting up sTracker.
* Adds support for running processes alongside the Assetto Corsa server. Each process is run when the server
  is started, and killed when the server is stopped. See config.yml for more information.
* Improves UDP forwarding to only forward as many bytes as were received.
* Log outputs are now limited to a size of 1MB. When the log output reaches 1MB, it is trimmed to keep the most recent
  messages.
* Championships are now split into active and completed championships. They are ordered by the time they were last
  updated.
* Fixes a bug where tyres configured in a championship event would not carry across to the next championship event or
  load into the edit championship event page.
* Fixed scheduled events for time zones outside of UTC.
* Improved some page layouts on mobile devices

---

v1.1.1
------

* Fixed a bug that caused some scheduled races to not start correctly.

---

v1.1.0
------

We recommend re-uploading all of your tracks after doing this update! Some new features will only work with
new track assets!

Please also consult the config.yml in the zip file, there is a new section: "live_map" that you must add to your
config.yml to get live map functionality!

* Added a Live Map. You'll need to re-upload your tracks to see the live map, since it requires new
  track assets.
* Added support for 'Reverse Grid Positions' races within Championship events. If a second race occurs, the championship
  page will show results for that too. It will correctly add points to the entrants and optionally can apply a
  multiplier to all second races to scale their points. This multiplier can be a decimal, and can even be negative!
* Added the ability to schedule championship events and custom races.
* Added button on results page to open the results on the SimResults website.
* When creating a race the number of available pit boxes for a track/layout is now displayed, max clients is limited to
  this number (requires manual upload of track - including default content).
* Championship events now welcome each player with a message describing their current position in the championship
  and who their nearest rivals are.
* Improve handling of tracks which have a default layout (i.e. data folder in the base of the track directory) AND extra
  layouts. This fix adds compatibility for mods such as the Assetto Corsa Wet Mod.
* Added support for plugins such as KissMyRank. Follow the KissMyRank setup, but instead of editing
  server_cfg.ini, edit the Options in Server Manager (it overwrites server_cfg.ini!)
* Overhauled UDP proxying to work with sending messages as well as existing support for receiving.
  (This is what makes KissMyRank etc work!)

---

v1.0.2
------

* Increase number of results per result listing page to 20.
* Add a 404 error for results pages that don't exist
* Results listing page now shows 10 pages in the pagination bar with options to skip to the front and end,
  and forwards/backwards by 10 pages
* Fixed an issue with named Custom Race entrants losing their car/skin on race start
* Collision speeds on Live Timings page are now rounded to 2 decimal places

---

v1.0.1
------

* Fixed an issue with populating default points when creating championship classes. Points for places beyond the F1
  defaults now show '0' when created, rather than '25' which was incorrectly shown before.
* Average Lap Time on Results pages is now calculated lap times that meet the following conditions:
    "if lap doesnt cut and if lap is < 107% of average for that driver so far and if lap isn't lap 1"
* Fixed an issue with Quick Race Time/Laps selector not defaulting to the correct value.

---

v1.0.0
------

Initial Release!
<|MERGE_RESOLUTION|>--- conflicted
+++ resolved
@@ -8,12 +8,9 @@
 Fixes:
 
 * Setting the ballast on an entrant to a larger value than the Max Ballast option no longer stops the server from starting.
-<<<<<<< HEAD
 * Results pages now correctly display statistics per car - so if you're switching cars in a session you can see accurate reports for that car.
 * Penalties are now applied per driver and car, rather than just per driver.
-=======
 * Fixes an issue where events scheduled in a multi-server scenario would start on the wrong server.
->>>>>>> 0a8baa38
 
 ---
 
