--- conflicted
+++ resolved
@@ -6,7 +6,6 @@
 	"errors"
 	"fmt"
 	"html/template"
-	"net"
 	"net/http"
 	"net/url"
 	"path"
@@ -19,14 +18,12 @@
 	"time"
 
 	"github.com/Masterminds/sprig"
-	"github.com/getsentry/raven-go"
-	"github.com/go-chi/chi"
 	"github.com/mattn/go-zglob"
 	"github.com/sirupsen/logrus"
 )
 
-// BuildVersion is the time Server Manager was built at
-var BuildVersion string
+// BuildTime is the time Server Manager was built at
+var BuildTime string
 
 type TemplateLoader interface {
 	Init() error
@@ -84,86 +81,20 @@
 	return templates, nil
 }
 
-func shortenTrackName(name string) string {
-	nameParts := strings.Split(name, " ")
-
-	out := nameParts[0]
-
-	if len(out) > 4 {
-		out = out[0:4]
-	}
-
-	return out
-}
-
-var UseShortenedDriverNames = true
-
-func shortenDriverName(name string) string {
-	nameParts := strings.Split(name, " ")
-
-	if len(nameParts) > 1 && len(nameParts[len(nameParts)-1]) > 1 {
-		nameParts[len(nameParts)-1] = nameParts[len(nameParts)-1][:1] + "."
-	}
-
-	return strings.Join(nameParts, " ")
-}
-
-func driverName(name string) string {
-	if UseShortenedDriverNames {
-		return shortenDriverName(name)
-	}
-
-	return name
-}
-
-func driverInitials(name string) string {
-
-	name = strings.TrimSpace(name)
-
-	if UseShortenedDriverNames {
-		nameParts := strings.Split(name, " ")
-
-		if len(nameParts) == 1 {
-			return name
-		}
-
-		for i := range nameParts {
-			if len(nameParts[i]) > 0 {
-				nameParts[i] = nameParts[i][:1]
-			}
-		}
-
-		return strings.ToUpper(strings.Join(nameParts, ""))
-	}
-
-	nameParts := strings.Split(name, " ")
-
-	if len(nameParts) > 0 && len(nameParts[len(nameParts)-1]) >= 3 {
-		return strings.ToUpper(nameParts[len(nameParts)-1][:3])
-	}
-
-	return strings.ToUpper(name)
-}
-
 // Renderer is the template engine.
 type Renderer struct {
-	store   Store
-	process ServerProcess
-	loader  TemplateLoader
-
 	templates map[string]*template.Template
+
+	loader TemplateLoader
 
 	reload bool
 	mutex  sync.Mutex
 }
 
-func NewRenderer(loader TemplateLoader, store Store, process ServerProcess, reload bool) (*Renderer, error) {
+func NewRenderer(loader TemplateLoader, reload bool) (*Renderer, error) {
 	tr := &Renderer{
-		store:   store,
-		process: process,
-		loader:  loader,
-
 		templates: make(map[string]*template.Template),
+		loader:    loader,
 		reload:    reload,
 	}
 
@@ -193,58 +124,33 @@
 	}
 
 	funcs := sprig.FuncMap()
-	funcs["htmlAttr"] = func(s string) template.HTMLAttr {
-		return template.HTMLAttr(s)
-	}
 	funcs["ordinal"] = ordinal
 	funcs["prettify"] = prettifyName
-	funcs["weatherName"] = weatherName
 	funcs["carList"] = carList
 	funcs["jsonEncode"] = jsonEncode
 	funcs["varSplit"] = varSplit
 	funcs["timeFormat"] = timeFormat
 	funcs["dateFormat"] = dateFormat
 	funcs["timeZone"] = timeZone
-	funcs["hourAndZone"] = hourAndZoneFormat
-	funcs["localFormatHourAndZone"] = localFormatHelperHourAndZone
-	funcs["addTime"] = addTime
 	funcs["isBefore"] = isBefore
 	funcs["trackInfo"] = trackInfo
-	funcs["multiplyFloats"] = multiplyFloats
 	funcs["stripGeotagCrap"] = stripGeotagCrap
 	funcs["ReadAccess"] = dummyAccessFunc
 	funcs["WriteAccess"] = dummyAccessFunc
 	funcs["DeleteAccess"] = dummyAccessFunc
 	funcs["AdminAccess"] = dummyAccessFunc
 	funcs["LoggedIn"] = dummyAccessFunc
-	funcs["classColor"] = ChampionshipClassColor
+	funcs["classColor"] = func(i int) string {
+		return ChampionshipClassColors[i%len(ChampionshipClassColors)]
+	}
 	funcs["carSkinURL"] = carSkinURL
-	funcs["trackLayoutURL"] = trackLayoutURL
-	funcs["stringArrayToCSV"] = stringArrayToCSV
 	funcs["dict"] = templateDict
-	funcs["asset"] = NewAssetHelper("/", "", "", map[string]string{"cb": BuildVersion}).GetURL
+	funcs["asset"] = NewAssetHelper("/", "", "", map[string]string{"cb": BuildTime}).GetURL
 	funcs["SessionType"] = func(s string) SessionType { return SessionType(s) }
 	funcs["Config"] = func() *Configuration { return config }
-	funcs["Version"] = func() string { return BuildVersion }
+	funcs["Version"] = func() string { return BuildTime }
 	funcs["fullTimeFormat"] = fullTimeFormat
 	funcs["localFormat"] = localFormatHelper
-	funcs["driverName"] = driverName
-	funcs["driverInitials"] = driverInitials
-	funcs["shortenTrackName"] = shortenTrackName
-	funcs["trustHTML"] = func(s string) template.HTML {
-		return template.HTML(s)
-	}
-	funcs["formatDuration"] = formatDuration
-	funcs["appendQuery"] = appendQuery
-	funcs["ChangelogHTML"] = changelogHTML
-	funcs["yn"] = func(b bool) string {
-		if b {
-			return "Yes"
-		}
-
-		return "No"
-	}
-	funcs["trackMapURL"] = TrackMapImageURL
 
 	tr.templates, err = tr.loader.Templates(funcs)
 
@@ -253,34 +159,6 @@
 	}
 
 	return nil
-}
-
-var Changelog template.HTML
-
-func changelogHTML() template.HTML {
-	return Changelog
-}
-
-func appendQuery(r *http.Request, query, value string) string {
-	q := r.URL.Query()
-	q.Set(query, value)
-	r.URL.RawQuery = q.Encode()
-
-	return r.URL.String()
-}
-
-func formatDuration(d time.Duration, trimLeadingZeroes bool) string {
-	hours := d.Hours()
-	minutes := d.Minutes() - float64(int(hours)*60)
-	seconds := d.Seconds() - float64(int(hours)*60*60) - float64(int(minutes)*60)
-
-	duration := fmt.Sprintf("%02d:%02d:%06.3f", int(hours), int(minutes), seconds)
-
-	if trimLeadingZeroes && strings.HasPrefix(duration, "00:") {
-		return duration[3:]
-	}
-
-	return duration
 }
 
 func templateDict(values ...interface{}) (map[string]interface{}, error) {
@@ -302,26 +180,12 @@
 	return template.HTML(fmt.Sprintf(`<span class="time-local" data-toggle="tooltip" data-time="%s" title="Translated to your timezone from %s">%s</span>`, t.Format(time.RFC3339), fullTimeFormat(t), fullTimeFormat(t)))
 }
 
-func localFormatHelperHourAndZone(t time.Time) template.HTML {
-	return template.HTML(fmt.Sprintf(`<span class="time-local-kitchen" data-toggle="tooltip" data-time="%s" title="Translated to your timezone from %s">%s</span>`, t.Format(time.RFC3339), fullTimeFormat(t), fullTimeFormat(t)))
-}
-
 func timeFormat(t time.Time) string {
 	return t.Format(time.Kitchen)
 }
 
 func dateFormat(t time.Time) string {
 	return t.Format("02/01/2006")
-}
-
-func hourAndZoneFormat(t time.Time, plusMinutes int64) string {
-	t = t.Add(time.Minute * time.Duration(plusMinutes))
-
-	return t.Format("3:04 PM (MST)")
-}
-
-func addTime(t time.Time, plusMinutes int64) time.Time {
-	return t.Add(time.Minute * time.Duration(plusMinutes))
 }
 
 func timeZone(t time.Time) string {
@@ -346,7 +210,7 @@
 		split = strings.Split(cars, ";")
 	case []string:
 		split = cars
-	case []*SessionCar:
+	case EntryList:
 		carMap := make(map[string]bool)
 
 		for _, entrant := range cars {
@@ -356,16 +220,6 @@
 		for car := range carMap {
 			split = append(split, car)
 		}
-	case EntryList:
-		carMap := make(map[string]bool)
-
-		for _, entrant := range cars {
-			carMap[entrant.Model] = true
-		}
-
-		for car := range carMap {
-			split = append(split, car)
-		}
 	default:
 		panic("unknown type of cars: " + reflect.TypeOf(cars).String())
 	}
@@ -373,10 +227,6 @@
 	var out []string
 
 	for _, s := range split {
-		if s == AnyCarModel {
-			continue
-		}
-
 		out = append(out, prettifyName(s, true))
 	}
 
@@ -399,17 +249,13 @@
 	t, err := GetTrackInfo(track, layout)
 
 	if err != nil {
-		logrus.WithError(err).Errorf("Could not get track info for %s (%s)", track, layout)
+		logrus.Errorf("Could not get track info for %s (%s), err: %s", track, layout, err)
 		return nil
 	}
 
 	trackInfoCache[track+layout] = t
 
 	return t
-}
-
-func multiplyFloats(a, b float64) float64 {
-	return a * b
 }
 
 func stripGeotagCrap(tag string, north bool) string {
@@ -423,9 +269,9 @@
 		return geoTags[0] + "." + geoTags[1]
 	} else if len(geoTags) == 3 {
 		// "50� 13' 57 N" format
-		/*for _, thing := range geoTags {
+		for _, thing := range geoTags {
 			println(thing)
-		}*/
+		}
 	} else if len(geoTags) == 1 {
 		// dunno, some crazy format, just return
 		return geoTags[0]
@@ -434,22 +280,15 @@
 	// Geotags of "lost" - a hamlet in Scotland
 	if north {
 		return "57.2050"
-	}
-
-	return "-3.0774"
+	} else {
+		return "-3.0774"
+	}
+
 }
 
 var nameRegex = regexp.MustCompile(`^[A-Za-z]{0,5}[0-9]+`)
 
 func prettifyName(s string, acronyms bool) string {
-	if s == AnyCarModel {
-		return "Any Car Model"
-	}
-
-	if carName, ok := carNameCache.get(s); ok {
-		return carName
-	}
-
 	parts := strings.Split(s, "_")
 
 	if parts[0] == "ks" {
@@ -467,26 +306,6 @@
 	return strings.Join(parts, " ")
 }
 
-func weatherName(key string) string {
-	weathers, err := ListWeather()
-
-	if err != nil {
-		return key
-	}
-
-	key = strings.Split(key, "_type=")[0]
-
-	if name, ok := weathers[key]; ok {
-		return name
-	}
-
-	return prettifyName(key, false)
-}
-
-func stringArrayToCSV(array []string) string {
-	return strings.Join(array, ", ")
-}
-
 func jsonEncode(v interface{}) template.JS {
 	buf := new(bytes.Buffer)
 
@@ -495,103 +314,8 @@
 	return template.JS(buf.String())
 }
 
-type TemplateVars interface {
-	Get() *BaseTemplateVars
-}
-
-type BaseTemplateVars struct {
-	Messages              []interface{}
-	Errors                []interface{}
-	ServerStatus          bool
-	ServerEvent           RaceEvent
-	ServerName            string
-	CustomCSS             template.CSS
-	User                  *Account
-	IsHosted              bool
-	IsPremium             bool
-	MaxClientsOverride    int
-	IsDarkTheme           bool
-	Request               *http.Request
-	Debug                 bool
-	MonitoringEnabled     bool
-	SentryDSN             template.JSStr
-	RecaptchaSiteKey      string
-	WideContainer         bool
-	OGImage               string
-	ACSREnabled           bool
-	BaseURLIsSet          bool
-	BaseURLIsValid        bool
-	ServerID              ServerID
-	ShowEventDetailsPopup bool
-}
-
-func (b *BaseTemplateVars) Get() *BaseTemplateVars {
-	return b
-}
-
-func (tr *Renderer) addData(w http.ResponseWriter, r *http.Request, vars TemplateVars) error {
-	session := getSession(r)
-
-	data := vars.Get()
-
-	if flashes := session.Flashes(); len(flashes) > 0 {
-		data.Messages = flashes
-	}
-
-	errSession := getErrSession(r)
-
-	if flashes := errSession.Flashes(); len(flashes) > 0 {
-		data.Errors = flashes
-	}
-
-	_ = session.Save(r, w)
-	_ = errSession.Save(r, w)
-
-	opts, err := tr.store.LoadServerOptions()
-
-	if err != nil {
-		return err
-	}
-
-	data.ServerStatus = tr.process.IsRunning()
-	data.ServerEvent = tr.process.Event()
-	data.ServerName = opts.Name
-	data.CustomCSS = template.CSS(opts.CustomCSS)
-	data.User = AccountFromRequest(r)
-	data.IsHosted = IsHosted
-	data.IsPremium = Premium()
-	data.MaxClientsOverride = MaxClientsOverride
-	data.IsDarkTheme = opts.DarkTheme == 1
-	data.Request = r
-	data.Debug = Debug
-	data.MonitoringEnabled = config.Monitoring.Enabled
-	data.SentryDSN = sentryJSDSN
-	data.RecaptchaSiteKey = config.Championships.RecaptchaConfig.SiteKey
-	data.BaseURLIsSet = baseURLIsSet()
-	data.BaseURLIsValid = baseURLIsValid()
-	data.ACSREnabled = opts.EnableACSR
-	data.ServerID = serverID
-	data.ShowEventDetailsPopup = opts.ShowEventDetailsPopup
-
-	if Premium() {
-		data.OGImage = opts.OGImage
-
-		id := chi.URLParam(r, "championshipID")
-
-		if id != "" {
-			championship, err := tr.store.LoadChampionship(id)
-
-			if err == nil && championship.OGImage != "" {
-				data.OGImage = championship.OGImage
-			}
-		}
-	}
-
-	return nil
-}
-
 // LoadTemplate reads a template from templates and renders it with data to the given io.Writer
-func (tr *Renderer) LoadTemplate(w http.ResponseWriter, r *http.Request, view string, vars TemplateVars) error {
+func (tr *Renderer) LoadTemplate(w http.ResponseWriter, r *http.Request, view string, data map[string]interface{}) error {
 	if tr.reload {
 		// reload templates on every request if enabled, so
 		// that we don't have to constantly restart the website
@@ -608,74 +332,35 @@
 		return fmt.Errorf("unable to find template: %s", filepath.ToSlash(view))
 	}
 
-	if vars == nil {
-		vars = &BaseTemplateVars{}
-	}
-
-	if err := tr.addData(w, r, vars); err != nil {
+	if data == nil {
+		data = make(map[string]interface{})
+	}
+
+	session := getSession(r)
+
+	if flashes := session.Flashes(); len(flashes) > 0 {
+		data["messages"] = flashes
+	}
+
+	errSession := getErrSession(r)
+
+	if flashes := errSession.Flashes(); len(flashes) > 0 {
+		data["errors"] = flashes
+	}
+
+	_ = session.Save(r, w)
+	_ = errSession.Save(r, w)
+
+	// @TODO properly load server
+
+	server := AnyServer()
+
+	opts, err := server.raceManager.LoadServerOptions()
+
+	if err != nil {
 		return err
 	}
 
-	t.Funcs(map[string]interface{}{
-		"ReadAccess":   ReadAccess(r),
-		"WriteAccess":  WriteAccess(r),
-		"DeleteAccess": DeleteAccess(r),
-		"AdminAccess":  AdminAccess(r),
-		"LoggedIn":     LoggedIn(r),
-	})
-
-	return t.ExecuteTemplate(w, "base", vars)
-}
-
-// MustLoadTemplate asserts that a LoadTemplate call must succeed or be dealt with via the http.ResponseWriter
-func (tr *Renderer) MustLoadTemplate(w http.ResponseWriter, r *http.Request, view string, vars TemplateVars) {
-	err := tr.LoadTemplate(w, r, view, vars)
-
-	if err != nil {
-		if _, ok := err.(*net.OpError); !ok {
-			// don't capture OpErrors, they flood sentry with non-errors
-			raven.CaptureError(err, nil)
-		}
-		logrus.WithError(err).Errorf("Unable to load template: %s", view)
-		http.Error(w, "unable to load template", http.StatusInternalServerError)
-		return
-	}
-}
-
-func (tr *Renderer) LoadPartial(w http.ResponseWriter, r *http.Request, partial string, vars TemplateVars) error {
-	if tr.reload {
-		// reload templates on every request if enabled, so
-		// that we don't have to constantly restart the website
-		err := tr.init()
-
-		if err != nil {
-			return err
-		}
-	}
-
-	t, ok := tr.templates[filepath.ToSlash(partial)]
-
-<<<<<<< HEAD
-	if !ok {
-		return errors.New("partial not found")
-	}
-=======
-	// @TODO properly load server
-
-	server := AnyServer()
-
-	opts, err := server.raceManager.LoadServerOptions()
->>>>>>> 181590c6
-
-	if vars == nil {
-		vars = &BaseTemplateVars{}
-	}
-
-<<<<<<< HEAD
-	if err := tr.addData(w, r, vars); err != nil {
-		return err
-	}
-=======
 	data["server_status"] = server.process.IsRunning()
 	data["server_event_type"] = server.process.EventType()
 	data["server_name"] = opts.Name
@@ -689,7 +374,6 @@
 	data["MonitoringEnabled"] = config.Monitoring.Enabled
 	data["SentryDSN"] = template.JSStr(sentryJSDSN)
 	data["RecaptchaSiteKey"] = config.Championships.RecaptchaConfig.SiteKey
->>>>>>> 181590c6
 
 	t.Funcs(map[string]interface{}{
 		"ReadAccess":   ReadAccess(r),
@@ -699,15 +383,16 @@
 		"LoggedIn":     LoggedIn(r),
 	})
 
-	return t.ExecuteTemplate(w, "partial", vars)
-}
-
-func (tr *Renderer) MustLoadPartial(w http.ResponseWriter, r *http.Request, partial string, vars TemplateVars) {
-	err := tr.LoadPartial(w, r, partial, vars)
-
-	if err != nil {
-		logrus.WithError(err).Errorf("Unable to load partial: %s", partial)
-		http.Error(w, "unable to load partial", http.StatusInternalServerError)
+	return t.ExecuteTemplate(w, "base", data)
+}
+
+// MustLoadTemplate asserts that a LoadTemplate call must succeed or be dealt with via the http.ResponseWriter
+func (tr *Renderer) MustLoadTemplate(w http.ResponseWriter, r *http.Request, view string, data map[string]interface{}) {
+	err := tr.LoadTemplate(w, r, view, data)
+
+	if err != nil {
+		logrus.Errorf("Unable to load template: %s, err: %s", view, err)
+		http.Error(w, "unable to load template", http.StatusInternalServerError)
 		return
 	}
 }
