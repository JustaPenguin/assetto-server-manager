<<<<<<< HEAD
v1.4.0
------

Added:

* A calendar that automatically populates with scheduled events! Intended to help users see when events are planned and
  sign up for them if required.
* New Car Details pages! You can now manage your car collection right in Server Manager!
* Car Search! Search for cars by name, tags, BHP, weight, etc. Car search is connected into Quick Races, Custom Races, Championships. Check out the 'Search Help' on any pages with the search bar to find out what kind of things you can search for!
* Scheduled Race recurrence! You can now set scheduled races to recur at regular intervals.
* Skin Upload - you can now upload individual skins on the Car Details page
* Skin Delete - you can now delete individual skins on the Car Details page.
* Improved asset handling - this is a bit behind-the-scenes, but we've made some efforts to make Server Manager's styles (and fonts!) load quicker.
* Car Notes and Download links - you can now add notes and download links to a car.
* Car Tags - you can now add and remove tags to cars. This means if you have a group of cars you use regularly, you can add a tag to them and just search for that tag!
* Improved Content Manager integration! You can now enable a "Content Manager Wrapper" in Server Options, which provides extra information to entrants in the Content Manager server information! If enabled, Content Manager Wrapper shows download links for the cars that you have uploaded (if they have a Download URL set), Championship information positions, and more! As well, the Content Manager Wrapper will make loading server information quicker.
* Added an option to config.yml to use a filesystem session store instead of a cookie session store. This should fix issues that people were having with login not being persisted when running multiple Server Manager instances on the same address but different port. Now, you can specify a different filesystem store for each instance of Server Manager. Check out the config.yml 'http' section for more information on this.
* Added a Content Manager join link to the Live Timings page. This join link can be turned on/off on the server settings page.
* Added a generic welcome message for all drivers on connect, it will also warn the driver if the server is running Sol.
* Server Manager now uses gzip compression where possible. This should improve page load times considerably!
* Added server "Performance Mode" option to config.yml. If this mode is enabled server manager will disable live timings completely, reducing cpu utilisation. This setting may be used in the future to disable further advanced options in order to improve performance.

Note, all of the new Car features work best when you have uploaded your cars to Server Manager. If you haven't, the pages will still work, but won't be anywhere near as cool!

Fixes:

* Improved error handling when parsing config.yml, this should give an error with more detail rather than crashing.
* MOTD text will now be automatically wrapped to prevent large horizontal messages on join.
* Fixes a bug where drivers who connect but do not load were left in the Connected Drivers table in Live Timings.
* Live Timings will now reconnect automatically if your connection drops.
* Only upload official ks content is now working again!
* Fixes an issue where Open Championship EntryLists would not be correctly preserved when assigning car slots to pre-existing Entrants. 
* Added a server wide fallback sorting option for events where AC has outputted an incorrect driver order in the result json file. Only enable this if you have sorting issues. If you have championship events where the sorting is incorrect you will need to re-import the results files using Manage Event, Import Results.
=======
v1.3.4
------

Fixes:

* Fixed an entry list issue that made some cars impossible to connect to if the pit ID selection had a gap in it. Any gaps in the pit IDs will now be closed automatically (e.g. 1-2-4 becomes 0-1-2). If you want gaps in your entry list please add dummy cars to it.
>>>>>>> 3e954329

v1.3.3
------

**Please back up your data store (as defined in config.yml in 'store' -> 'path') before upgrading to this 
  version!**

Added:

* We have made significant changes to Live Timings in this update, including:
  - A new page layout which should hopefully give more space for the Live Timings table, with the map slightly reduced in size.
  - Live Timings and the Live Map now both use the same source for data, meaning that your browser doesn't need to make as many requests to find out information.
  - Live Timings now use a more standard time format (e.g. 01:23.234 instead of 1m23.234s).
  - Crashes involving Drivers now show the name of the other Driver that was involved in the crash.
  - Track information has been moved into a popover which appears when you click the session title on the Live Timings page.
  - Firefox map resizing bugs are now properly fixed.
  - Various other small bugs are fixed too.
  - A new grid layout for the IFrames on the Live Timings page. On larger screens, you can place two iframes side by side.
  
  This is quite a large change in terms of code. If you find any problems with Live Timings, please let us know and we will sort them out!

* You can now disable DRS Zones for any track in Custom Race / Championship Events. The drs_zones.ini file for the track
  is replaced with a 'no DRS' file, meaning that players can't activate DRS at any point on the circuit. Note: this changes
  actual track files, so if you're using a multi-server setup pointing to the same content folder, this may cause problems
  if you're running races at the same track simultaneously.
* Starting a Quick Race now takes you straight to the Live Timings page.
* Scheduled Championship events now show the start time of individual sessions if applicable.
* You can now explicitly control the Grid/Pit Box position of an entrant in Custom Races and Championships! This is 
  useful if you want to place teammates next to each other in the pits, avoid broken pit boxes or have a custom
  starting grid for a race with no qualifying. It should auto fill sensibly if left alone too!
* Audit logs, Server Manager now locally tracks all actions carried out by registered users. Only admins can access
  the logs, and logging can be disabled in the config.yml. Logs are intended to help server admins track down users
  acting maliciously or just making mistakes, for example deleting a whole Championship an hour before it was 
  meant to start (we're looking at you, Greg).
* Added a link to our new Wiki in the footer! If you want to contribute tips and tricks for Server Manager, the wiki is the place!
  You can access the wiki here: https://github.com/cj123/assetto-server-manager/wiki
* The Server Manager javascript is now minified, which should make the pages load quicker!
* Results tables now use the same time format as Live Timings (e.g. 01:23.234 instead of 1m23.234s).
* You can now split the JSON store into two separate directories: private and shared. This is useful for multiserver setups,
  where multiple instances of Server Manager can share the same database for Championships, Custom Races and AutoFill Entrants.
  Check out the config.yml for more details. Thanks to WraithStar for contributing this!

Fixes:

* Open Championships will no longer empty the team name of a driver that has a team name specified.
* Fixes an issue where tracks with a default layout and an extra layout (e.g. 'wet' tracks) would not be correctly set up
  from Quick Race.
* Users with read access or lower can no longer access replacement championship passwords by exporting the championship.
* Championship overview and add event pages will now warn the user if the selected track has too few pit boxes to accommodate
  the configured number of entrants.
* Changed how process killing is done on Windows, hopefully making stopping plugins more reliable! We've had some mixed results
  on this one, so we'd like to hear if it's working for you now!
* Result tables now hide the Team column if no driver in the results has a team.
* Improved the allowed tyres UI to more clearly show which is enabled and which is disabled.

Removed:

* In an effort to reduce the build size and complexity, we have removed the old Entrant autofill method. This has been
  replaced by the more obvious dropdown in the Entrant box.

v1.3.2
------

**Please note, this release contains breaking changes for run_on_start in config.yml**. If you are using run_on_start,
you need to read the following:

Each run_on_start command is now run from the directory that the binary file is in. 
For example, ./stracker/stracker_linux_x86/stracker --stracker_ini stracker-default.ini now actually performs the following two commands:

1. cd ./stracker/stracker_linux_x86
2. ./stracker --stracker_ini stracker-default.ini

This means that previous configuration entries will need updating! The config.example.yml contains updated examples for how this might work.

Added:

* Plugins are now run from the directory that their executable file is in. Please read the above note for more information.
* Results overviews now show the tyre which was used to complete the driver's fastest lap of that session.
* Added per-Event points breakdowns to Championships!
* Server Logs are now only accessible by users in the "Write" group or above.

Fixes:

* Corrected the sizing of the "Remove IFrame" button on the Live Timings page.
* Corrected the sizing and positioning of the Live Map when the page is resized.
* Added an explanation as to why the UDP ports specified in Server Options do not match the ones in the server_cfg.ini. 
* Fixes a bug where the EntryList was limited to 18 entrants in Custom Races.
* AutoFill entrants are now alphabetically sorted.
* Laps which have Cuts > 0 are now excluded from "Best Lap" in Live Timings
* Fixes misleading times in the Live Timings stored times table by adding leading zeroes to millisecond values under 100ms.

v1.3.1
------

Added:

* Live Map smoothing! Thanks to germanrcuriel on GitHub for this one! It makes a huge difference to the Live Map!
* Removed the gray background from the Live Map, replaced it with a drop-shadow. Thanks again to germanrcuriel for this! 
* Tweaked the layout of the Live Timing description.
* You can now delete AutoFill entrants from the new AutoFill entrants page (available for users with Delete permissions or higher)
* Added Top Speed to Live Timings
* Team Standings are hidden in Championships where no entrant has a team name.
* You can now delete entrants who have registered to a Championship Sign Up Form.

Fixes:

* You can now start Practice Events for Open Championships that do not have any entrants registered to them.
* Championship Sign Up Forms now show how many free slots each car has.
* Championship Sign Up Forms and Open Championships now properly respect the distribution of cars in an EntryList.
  - If a user rejoins an Open Championship in a different car, their original slot in the EntryList is cleared so that
    other Championship Entrants may use it instead. (Previously this slot was removed).
  - Users registering on the Sign Up form can only be put in slots in the EntryList where their requested car matches
    the car defined in the EntryList.
* Fixes a bug where new Entrants could not be added to a Custom Race if all previous Entrants had been deleted from it.
* Fixes a bug where Championship Events with a Second race would sometimes stop running after the first race.
* Fixed an issue where sometimes drivers would not properly disconnect from the Live Map.
* Pickup mode is now enabled for all Championship Practice Events that don't have Booking Sessions.
* The "Locked Entry List" option has a more detailed explanation about how it works.
* Open Championship Events using Booking mode can now be correctly configured. Note that you must create entrant slots in the 
  Championship setup, otherwise the Championship Events will start without any cars available!
* Open Championship Events with Booking mode now have a Booking mode for their practice sessions too.
* The 'Save Race' button at the top of the Custom Race form now saves the race without redirecting you to Live Timings
* Fixes a panic that can occur when using shortened driver names if a driver's name ends in a space.
* Fixes an issue where a driver's initials were not saved correctly when reloading the live map.

v1.3.0
------

Added:

* Added a Championship Sign Up form. When configuring a Championship, you can now enable 'Sign Up Form'. This creates a public 
  registration form where anybody can sign up to be added to a Championship. This has the following options:
  - Require admin approval for applications - Every sign up request must be approved by an administrator before 
    they are added to the EntryList.
  - Ask users for Email - you can request that users enter their email address so you can contact them
  - Ask users for Team - enable a 'Team' field to be filled out by registrants (this is optional though)
  - Let users choose car and skin - On by default, users can pick their car and skin. If turned off, an administrator 
    will have to configure the car and skin in the EntryList once the driver is accepted.
  - Extra Questions - ask registrants to fill out questions that you specify, e.g. Discord username, Twitter handle, 
    number of races completed, etc.
  
  Championship Sign Up requests can be viewed by Write Access users and Approved or Rejected in a new page. 
  This new page also allows Write Access users to email groups of registrants, and download a Comma Separated Values 
  list of the registration requests (to be used in spreadsheets etc.)
  
  We hope that this functionality improves the management of large events for Server Owners! Please get in touch if 
  you run large events and let us know how it goes!
  
* In Server Options you can now configure Server Manager to show the Championship or Custom Race name after the server name
  in the Assetto Corsa server lobby.
* You can now add custom CSS to your server manager install from the Server Options!
* You can now add points penalties to Championship Drivers and Teams.
* Added monitoring and analytics. This will help us keep better track of issues in Server Manager. You can disable this
  in the config.yml.
* Improved 'Reverse Grid' text to explain what happens if the value is set to '1' (a 2nd Race will take place with the grid formed from the 1st Race's Results)
* You can now import Championship results for second races.
* You can now export all of the results for a championship to Simresults together.
* Individual events (custom races and championships) can now override the global server password setting.
* Added the ability to import entire championships.
* Added the ability to use shortened Driver Names in all areas of the Server Manager web UI to protect people's identities online. 
  You can enable this in Server Options.

Fixes:

* Loop Mode is no longer an option in Championship Events
* Imported Championship Events now correctly link to their original results files, meaning that penalties carry across
  to Championships when applied in the results pages.
* Fixes a bug where penalties would not correctly apply to some Championship Events.
* Fixes an issue where Looped Races could hang at the end of a race rather than continuing to the next Looped Race.
* Open Championships will now correctly set up Entrants (and results tables) when importing results files that have new
  Entrants in them.
* Sol session start time should now save properly.
* Locked entry list option should now work.
* Fixes a bug where saving a Championship Event using the top Save button would actually cause the event to be duplicated.
* Reworded the Reverse Grid description

v1.2.2
------

Fixes a bug where new Championship Entrants couldn't be added.

v1.2.1
------

Added:

* Added a MOTD editor
* Added the missing MAX_CONTACTS_PER_KM server_cfg.ini option. We've found this a bit temperamental so use it with caution!
* Ballast and Restrictor are now visible in Results pages
* When adding Entrants to a Custom Race or Championship, the values from the last Entrant in the list are copied to 
  each new Entrant that is added. This should make editing the EntryList a bit easier!
* Championship welcome message now shows a link to the championship overview page (requires server_manager_base_URL 
  option in config.yml)
* Scheduled events now show their times in your local timezone.
* You can now subscribe to iCal feeds for scheduled races at a server level or per Championship.

Fixes:

* Limited the Live Map refresh interval to a minimum of 200ms. It is now 500ms by default in config.yml.
* The Manage Event button in a Championship is now visible for completed events for admin users only. This
  should allow you to import results files if Championships fail to complete successfully.
* Starting a Custom Race now takes you to the Live Timings page.
* Servers with really long names now have the name truncated in the navigation. You can hover over the name to see the full text.
* Fixed an issue where lots of UDP errors would appear in the log.
* Championship Name is now a required field
* Removed a non-critical error message from the logs
* Fixed live map extra data toggle.
* Detected improper disconnects (game crashes, alt+f4 etc.) in live timing.
* Fixes an issue where configured car skins would be lost in Open Championships.

v1.2.0
------

Note: This update changes how the accounts work, you will need to re-add all of your existing accounts in the server
control panel! To do this, you will need the new default admin details:

  * username: admin
  * password: servermanager

We also recommend backing up your data store (as defined in config.yml in 'store' -> 'path') before upgrading to this 
version!

Now, on to the changes!

Added:

* Account Management via the web interface! No more fiddling with configuration files! You will need to re-add your accounts
  in the web UI.
* Adds Fixed Setups to Custom Races and Championships. Fixed setups can be uploaded on the Cars page. You can fix
  a setup for a whole championship or individually for specific events in the Championship.
* Adds skin, ballast and restrictor customisation for individual Championship Events. You can overwrite these options
  for all Championship Events in the Edit Championship Page.
* Added configurable IFrames to the live timings page. Users with write access can modify and add IFrames to the
  page (they will persist for all users between events). Intended for use with event live streams or track info etc.
* Added extra track info to live timings page.
* Added an extra info pane to drivers on the live map that displays their current speed, gear and rpm. This can be
  toggled on/off by clicking their name in the live timings table.
* Changed the layout of the live timings page to better accommodate the new features.
* Added "Import Championship Event" functionality, which lets you import non-championship results files into a
  championship. To use this, create a championship event for the track and layout you wish to import results to. Then,
  click on "Manage Event" on the Championship page and select the session results files to import from.
* Added car images to Championship pages.
* Added car info to live timing table
* Added an option to only upload official ks content from a folder
* Added option to upload multiple content folders by dragging them into the drag and drop upload boxes.
* Added a more informative message for users who experience issues launching Server Manager. We're trying our best
  to make Server Manager really good, and we're a little disheartened by negative reviews caused by people not managing
  to follow our setup instructions, so hopefully this will help with debugging!
* Added a dropdown to the Entrant box which makes auto fill much more obvious and less likely to be interfered with
  by browsers.
* Added a "Delete" group - they are the only group (other than admin) allowed to delete content, championships, races, etc.
* You can now change which assetto server executable file is run by Server Manager. By default, acServer(.exe) is used.
  See config.yml "executable_path" for more information. This means tools such as ac-server-wrapper should now be
  compatible with Server Manager! You can even write your own wrapper scripts around acServer if you'd like.
* Added buttons to change the Championship event order and show/hide completed/not completed events.
* Looped practice events will now persist drivers in the live timings table across each event.
* Added a text input (with support for images, embedded video etc.) to Championship pages. Intended for adding information
  about the championship, rules, links to content used etc.
* Vastly improved Championship points scoring. Points scoring now adheres to the following rules:
  - If a driver changes car but NOT team or class, both team and driver points persist.
  - If a driver changes team, but NOT class, drivers points persist, team points stay at old team and new points 
    earned go to new team. You can override this by turning on the "Transfer Points from previous team?" switch when you
    change a driver's team name.
  - If a driver changes class, an entirely new entry is made but the old one is not deleted - new points earned go to the 
    new team and new driver entry.
  
  A byproduct of this is that once points have been added to a Championship Class, they cannot be removed. That is, if you
  have 6 drivers in a Championship Class and you remove 2, there will still be 6 points inputs in the Class. This is so
  that previous Championship Events have the correct number of points for their calculations.
* Added logging to server-manager.log - this should make debugging issues easier.
* Moved "Result Screen Time" option to Custom Race / Championship Event configuration instead of Server Options
* Added disconnected table to live timing page, shows best times of disconnected drivers from the current session.
* Added blacklist.txt editor.

Fixes:

* Fixes an issue preventing the upload of older cars which contain a data folder rather than a data.acd file.
* Removed unnecessary duplication of entrants on Championship pages.
* Fixes an issue with illegal Byte Order Marks preventing some track info files from being read.
* Fixes an issue where some Live Map cars would not properly clear on server restart.
* Fixes an issue where new entrants in a Championship were not persisted for autofill.
* Fixes an issue that made it impossible to start quick/custom races on mobile safari.
* Fixes an issue where Championship Events were not correctly finished/tracked.
* Fixes an issue where Second Race Points Multiplier would default to 0 if not specified, rather than using 1.
* We now exclude disqualified drivers from points in the race they were disqualified from.
* Championship Events now show the cars that entered the race or are due to enter the race in their header, rather
  than just showing the cars entered into the Championship.
* Added logging to server-manager.log - this should make debugging issues easier.
* Improved reliability of live timing table.
* Event scheduling now uses your local timezone from your browser.
* Fixes incorrectly decoded utf32 strings coming through UDP data.
* Booking Mode now works correctly. Closed Championships have booking mode disabled for all events.

v1.1.3
------

* Fixes an issue with Championship Practice Events not working after updating the cars in the Championship entry list.

v1.1.2
------

* Adds support for sTracker. Read the new config.yml file for more information on setting up sTracker.
* Adds support for running processes alongside the Assetto Corsa server. Each process is run when the server
  is started, and killed when the server is stopped. See config.yml for more information.
* Improves UDP forwarding to only forward as many bytes as were received.
* Log outputs are now limited to a size of 1MB. When the log output reaches 1MB, it is trimmed to keep the most recent
  messages.
* Championships are now split into active and completed championships. They are ordered by the time they were last
  updated.
* Fixes a bug where tyres configured in a championship event would not carry across to the next championship event or
  load into the edit championship event page.
* Fixed scheduled events for time zones outside of UTC.
* Improved some page layouts on mobile devices

v1.1.1
------

* Fixed a bug that caused some scheduled races to not start correctly.

v1.1.0
------

We recommend re-uploading all of your tracks after doing this update! Some new features will only work with
new track assets!

Please also consult the config.yml in the zip file, there is a new section: "live_map" that you must add to your
config.yml to get live map functionality!

* Added a Live Map. You'll need to re-upload your tracks to see the live map, since it requires new
  track assets.
* Added support for 'Reverse Grid Positions' races within Championship events. If a second race occurs, the championship
  page will show results for that too. It will correctly add points to the entrants and optionally can apply a
  multiplier to all second races to scale their points. This multiplier can be a decimal, and can even be negative!
* Added the ability to schedule championship events and custom races.
* Added button on results page to open the results on the SimResults website.
* When creating a race the number of available pit boxes for a track/layout is now displayed, max clients is limited to
  this number (requires manual upload of track - including default content).
* Championship events now welcome each player with a message describing their current position in the championship
  and who their nearest rivals are.
* Improve handling of tracks which have a default layout (i.e. data folder in the base of the track directory) AND extra
  layouts. This fix adds compatibility for mods such as the Assetto Corsa Wet Mod.
* Added support for plugins such as KissMyRank. Follow the KissMyRank setup, but instead of editing
  server_cfg.ini, edit the Options in Server Manager (it overwrites server_cfg.ini!)
* Overhauled UDP proxying to work with sending messages as well as existing support for receiving.
  (This is what makes KissMyRank etc work!)

v1.0.2
------

* Increase number of results per result listing page to 20.
* Add a 404 error for results pages that don't exist
* Results listing page now shows 10 pages in the pagination bar with options to skip to the front and end,
  and forwards/backwards by 10 pages
* Fixed an issue with named Custom Race entrants losing their car/skin on race start
* Collision speeds on Live Timings page are now rounded to 2 decimal places

v1.0.1
------

* Fixed an issue with populating default points when creating championship classes. Points for places beyond the F1
  defaults now show '0' when created, rather than '25' which was incorrectly shown before.
* Average Lap Time on Results pages is now calculated lap times that meet the following conditions:
    "if lap doesnt cut and if lap is < 107% of average for that driver so far and if lap isn't lap 1"
* Fixed an issue with Quick Race Time/Laps selector not defaulting to the correct value.

v1.0.0
------

Initial Release!
<|MERGE_RESOLUTION|>--- conflicted
+++ resolved
@@ -1,4 +1,3 @@
-<<<<<<< HEAD
 v1.4.0
 ------
 
@@ -32,14 +31,13 @@
 * Only upload official ks content is now working again!
 * Fixes an issue where Open Championship EntryLists would not be correctly preserved when assigning car slots to pre-existing Entrants. 
 * Added a server wide fallback sorting option for events where AC has outputted an incorrect driver order in the result json file. Only enable this if you have sorting issues. If you have championship events where the sorting is incorrect you will need to re-import the results files using Manage Event, Import Results.
-=======
+
 v1.3.4
 ------
 
 Fixes:
 
 * Fixed an entry list issue that made some cars impossible to connect to if the pit ID selection had a gap in it. Any gaps in the pit IDs will now be closed automatically (e.g. 1-2-4 becomes 0-1-2). If you want gaps in your entry list please add dummy cars to it.
->>>>>>> 3e954329
 
 v1.3.3
 ------
