package servermanager

import (
	"bytes"
	"encoding/json"
	"errors"
	"fmt"
	"html/template"
	"net/http"
	"net/url"
	"path"
	"path/filepath"
	"reflect"
	"regexp"
	"sort"
	"strings"
	"sync"
	"time"

	"github.com/Masterminds/sprig"
	"github.com/getsentry/raven-go"
	"github.com/mattn/go-zglob"
	"github.com/sirupsen/logrus"
)

// BuildVersion is the time Server Manager was built at
var BuildVersion string

type TemplateLoader interface {
	Init() error
	Templates(funcs template.FuncMap) (map[string]*template.Template, error)
}

func NewFilesystemTemplateLoader(dir string) TemplateLoader {
	return &filesystemTemplateLoader{
		dir: dir,
	}
}

type filesystemTemplateLoader struct {
	dir string

	pages, partials []string
}

func (fs *filesystemTemplateLoader) Init() error {
	var err error

	fs.pages, err = zglob.Glob(filepath.Join(fs.dir, "pages", "**", "*.html"))

	if err != nil {
		return err
	}

	fs.partials, err = zglob.Glob(filepath.Join(fs.dir, "partials", "**", "*.html"))

	if err != nil {
		return err
	}

	return nil
}

func (fs *filesystemTemplateLoader) Templates(funcs template.FuncMap) (map[string]*template.Template, error) {
	templates := make(map[string]*template.Template)

	for _, page := range fs.pages {
		var templateList []string
		templateList = append(templateList, filepath.Join(fs.dir, "layout", "base.html"))
		templateList = append(templateList, fs.partials...)
		templateList = append(templateList, page)

		t, err := template.New(page).Funcs(funcs).ParseFiles(templateList...)

		if err != nil {
			return nil, err
		}

		templates[strings.TrimPrefix(filepath.ToSlash(page), filepath.ToSlash(fs.dir)+"/pages/")] = t
	}

	return templates, nil
}

var UseShortenedDriverNames = true

func driverName(name string) string {
	if UseShortenedDriverNames {
		nameParts := strings.Split(name, " ")

		if len(nameParts) > 1 && len(nameParts[len(nameParts)-1]) > 1 {
			nameParts[len(nameParts)-1] = nameParts[len(nameParts)-1][:1] + "."
		}

		return strings.Join(nameParts, " ")
	} else {
		return name
	}
}

func driverInitials(name string) string {
	if UseShortenedDriverNames {
		nameParts := strings.Split(name, " ")

		if len(nameParts) == 1 {
			return name
		}

		for i := range nameParts {
			if len(nameParts[i]) > 0 {
				nameParts[i] = nameParts[i][:1]
			}
		}

		return strings.ToUpper(strings.Join(nameParts, ""))
	} else {
		nameParts := strings.Split(name, " ")

		if len(nameParts) > 0 && len(nameParts[len(nameParts)-1]) >= 3 {
			return strings.ToUpper(nameParts[len(nameParts)-1][:3])
		}

		return strings.ToUpper(name)
	}
}

// Renderer is the template engine.
type Renderer struct {
	store   Store
	process ServerProcess
	loader  TemplateLoader

	templates map[string]*template.Template

	reload bool
	mutex  sync.Mutex
}

func NewRenderer(loader TemplateLoader, store Store, process ServerProcess, reload bool) (*Renderer, error) {
	tr := &Renderer{
		store:   store,
		process: process,
		loader:  loader,

		templates: make(map[string]*template.Template),
		reload:    reload,
	}

	err := tr.init()

	if err != nil {
		return nil, err
	}

	return tr, nil
}

// dummy access func is used in place of read/write/admin funcs when initialising templates
func dummyAccessFunc() bool {
	return false
}

// init loads template files into memory.
func (tr *Renderer) init() error {
	tr.mutex.Lock()
	defer tr.mutex.Unlock()

	err := tr.loader.Init()

	if err != nil {
		return err
	}

	funcs := sprig.FuncMap()
	funcs["htmlAttr"] = func(s string) template.HTMLAttr {
		return template.HTMLAttr(s)
	}
	funcs["ordinal"] = ordinal
	funcs["prettify"] = prettifyName
	funcs["carList"] = carList
	funcs["jsonEncode"] = jsonEncode
	funcs["varSplit"] = varSplit
	funcs["timeFormat"] = timeFormat
	funcs["dateFormat"] = dateFormat
	funcs["timeZone"] = timeZone
	funcs["hourAndZone"] = hourAndZoneFormat
	funcs["isBefore"] = isBefore
	funcs["trackInfo"] = trackInfo
	funcs["stripGeotagCrap"] = stripGeotagCrap
	funcs["ReadAccess"] = dummyAccessFunc
	funcs["WriteAccess"] = dummyAccessFunc
	funcs["DeleteAccess"] = dummyAccessFunc
	funcs["AdminAccess"] = dummyAccessFunc
	funcs["LoggedIn"] = dummyAccessFunc
	funcs["classColor"] = func(i int) string {
		return ChampionshipClassColors[i%len(ChampionshipClassColors)]
	}
	funcs["carSkinURL"] = carSkinURL
	funcs["dict"] = templateDict
	funcs["asset"] = NewAssetHelper("/", "", "", map[string]string{"cb": BuildVersion}).GetURL
	funcs["SessionType"] = func(s string) SessionType { return SessionType(s) }
	funcs["Config"] = func() *Configuration { return config }
	funcs["Version"] = func() string { return BuildVersion }
	funcs["fullTimeFormat"] = fullTimeFormat
	funcs["localFormat"] = localFormatHelper
	funcs["driverName"] = driverName
	funcs["trustHTML"] = func(s string) template.HTML {
		return template.HTML(s)
	}
	funcs["formatDuration"] = formatDuration
	funcs["appendQuery"] = appendQuery
	funcs["ChangelogHTML"] = changelogHTML
	funcs["columnWidth"] = func(num int) float64 {
		return 100 / float64(num)
	}

	tr.templates, err = tr.loader.Templates(funcs)

	if err != nil {
		return err
	}

	return nil
}

func changelogHTML() template.HTML {
	changelog, err := LoadChangelog()

	if err != nil {
		logrus.WithError(err).Error("could not load changelog")
		return "An error occurred loading the changelog"
	}

	return changelog
}

func appendQuery(r *http.Request, query, value string) string {
	q := r.URL.Query()
	q.Set(query, value)
	r.URL.RawQuery = q.Encode()

	return r.URL.String()
}

func formatDuration(d time.Duration, trimLeadingZeroes bool) string {
	hours := d.Hours()
	minutes := d.Minutes() - float64(int(hours)*60)
	seconds := d.Seconds() - float64(int(hours)*60*60) - float64(int(minutes)*60)

	duration := fmt.Sprintf("%02d:%02d:%06.3f", int(hours), int(minutes), seconds)

	if trimLeadingZeroes && strings.HasPrefix(duration, "00:") {
		return duration[3:]
	}

	return duration
}

func templateDict(values ...interface{}) (map[string]interface{}, error) {
	if len(values)%2 != 0 {
		return nil, errors.New("invalid dict call")
	}
	dict := make(map[string]interface{}, len(values)/2)
	for i := 0; i < len(values); i += 2 {
		key, ok := values[i].(string)
		if !ok {
			return nil, errors.New("dict keys must be strings")
		}
		dict[key] = values[i+1]
	}
	return dict, nil
}

func localFormatHelper(t time.Time) template.HTML {
	return template.HTML(fmt.Sprintf(`<span class="time-local" data-toggle="tooltip" data-time="%s" title="Translated to your timezone from %s">%s</span>`, t.Format(time.RFC3339), fullTimeFormat(t), fullTimeFormat(t)))
}

func timeFormat(t time.Time) string {
	return t.Format(time.Kitchen)
}

func dateFormat(t time.Time) string {
	return t.Format("02/01/2006")
}

func hourAndZoneFormat(t time.Time, plusMinutes int64) string {
	t = t.Add(time.Minute * time.Duration(plusMinutes))

	return t.Format("3:04 PM (MST)")
}

func timeZone(t time.Time) string {
	name, _ := t.Zone()

	return name
}

func fullTimeFormat(t time.Time) string {
	return t.Format("Monday, January 2, 2006 3:04 PM (MST)")
}

func isBefore(t time.Time) bool {
	return time.Now().Before(t)
}

func carList(cars interface{}) string {
	var split []string

	switch cars := cars.(type) {
	case string:
		split = strings.Split(cars, ";")
	case []string:
		split = cars
	case EntryList:
		carMap := make(map[string]bool)

		for _, entrant := range cars {
			carMap[entrant.Model] = true
		}

		for car := range carMap {
			split = append(split, car)
		}
	default:
		panic("unknown type of cars: " + reflect.TypeOf(cars).String())
	}

	var out []string

	for _, s := range split {
		out = append(out, prettifyName(s, true))
	}

	sort.Strings(out)

	return strings.Join(out, ", ")
}

func varSplit(str string) []string {
	return strings.Split(str, ";")
}

var trackInfoCache = make(map[string]*TrackInfo)

func trackInfo(track, layout string) *TrackInfo {
	if t, ok := trackInfoCache[track+layout]; ok {
		return t
	}

	t, err := GetTrackInfo(track, layout)

	if err != nil {
		logrus.Errorf("Could not get track info for %s (%s), err: %s", track, layout, err)
		return nil
	}

	trackInfoCache[track+layout] = t

	return t
}

func stripGeotagCrap(tag string, north bool) string {
	re := regexp.MustCompile("[0-9]+")
	geoTags := re.FindAllString(tag, -1)

	if len(geoTags) == 2 {
		// "52.9452° N" format
		// @TODO +- some amount for the bbox

		return geoTags[0] + "." + geoTags[1]
	} else if len(geoTags) == 3 {
		// "50� 13' 57 N" format
		/*for _, thing := range geoTags {
			println(thing)
		}*/
	} else if len(geoTags) == 1 {
		// dunno, some crazy format, just return
		return geoTags[0]
	}

	// Geotags of "lost" - a hamlet in Scotland
	if north {
		return "57.2050"
	} else {
		return "-3.0774"
	}

}

var nameRegex = regexp.MustCompile(`^[A-Za-z]{0,5}[0-9]+`)

func prettifyName(s string, acronyms bool) string {
	parts := strings.Split(s, "_")

	if parts[0] == "ks" {
		parts = parts[1:]
	}

	for i := range parts {
		if (acronyms && len(parts[i]) <= 3) || (acronyms && nameRegex.MatchString(parts[i])) {
			parts[i] = strings.ToUpper(parts[i])
		} else {
			parts[i] = strings.Title(strings.ToLower(parts[i]))
		}
	}

	return strings.Join(parts, " ")
}

func jsonEncode(v interface{}) template.JS {
	buf := new(bytes.Buffer)

	_ = json.NewEncoder(buf).Encode(v)

	return template.JS(buf.String())
}

<<<<<<< HEAD
func (tr *Renderer) addData(w http.ResponseWriter, r *http.Request, data map[string]interface{}) error {
=======
type TemplateVars interface {
	Get() *BaseTemplateVars
}

type BaseTemplateVars struct {
	Messages           []interface{}
	Errors             []interface{}
	ServerStatus       bool
	ServerEvent        RaceEvent
	ServerName         string
	CustomCSS          template.CSS
	User               *Account
	IsHosted           bool
	IsPremium          string
	MaxClientsOverride int
	IsDarkTheme        bool
	Request            *http.Request
	Debug              bool
	MonitoringEnabled  bool
	SentryDSN          template.JSStr
	RecaptchaSiteKey   string
	WideContainer      bool
}

func (b *BaseTemplateVars) Get() *BaseTemplateVars {
	return b
}

// LoadTemplate reads a template from templates and renders it with data to the given io.Writer
func (tr *Renderer) LoadTemplate(w http.ResponseWriter, r *http.Request, view string, vars TemplateVars) error {
	if tr.reload {
		// reload templates on every request if enabled, so
		// that we don't have to constantly restart the website
		err := tr.init()

		if err != nil {
			return err
		}
	}

	t, ok := tr.templates[filepath.ToSlash(view)]

	if !ok {
		return fmt.Errorf("unable to find template: %s", filepath.ToSlash(view))
	}

	if vars == nil {
		vars = &BaseTemplateVars{}
	}

>>>>>>> dba73995
	session := getSession(r)

	data := vars.Get()

	if flashes := session.Flashes(); len(flashes) > 0 {
		data.Messages = flashes
	}

	errSession := getErrSession(r)

	if flashes := errSession.Flashes(); len(flashes) > 0 {
		data.Errors = flashes
	}

	_ = session.Save(r, w)
	_ = errSession.Save(r, w)

	opts, err := tr.store.LoadServerOptions()

	if err != nil {
		return err
	}

	data.ServerStatus = tr.process.IsRunning()
	data.ServerEvent = tr.process.Event()
	data.ServerName = opts.Name
	data.CustomCSS = template.CSS(opts.CustomCSS)
	data.User = AccountFromRequest(r)
	data.IsHosted = IsHosted
	data.IsPremium = IsPremium
	data.MaxClientsOverride = MaxClientsOverride
	data.IsDarkTheme = opts.DarkTheme == 1
	data.Request = r
	data.Debug = Debug
	data.MonitoringEnabled = config.Monitoring.Enabled
	data.SentryDSN = sentryJSDSN
	data.RecaptchaSiteKey = config.Championships.RecaptchaConfig.SiteKey

	return nil
}

// LoadTemplate reads a template from templates and renders it with data to the given io.Writer
func (tr *Renderer) LoadTemplate(w http.ResponseWriter, r *http.Request, view string, data map[string]interface{}) error {
	if tr.reload {
		// reload templates on every request if enabled, so
		// that we don't have to constantly restart the website
		err := tr.init()

		if err != nil {
			return err
		}
	}

	t, ok := tr.templates[filepath.ToSlash(view)]

	if !ok {
		return fmt.Errorf("unable to find template: %s", filepath.ToSlash(view))
	}

	if data == nil {
		data = make(map[string]interface{})
	}

	if err := tr.addData(w, r, data); err != nil {
		return err
	}

	t.Funcs(map[string]interface{}{
		"ReadAccess":   ReadAccess(r),
		"WriteAccess":  WriteAccess(r),
		"DeleteAccess": DeleteAccess(r),
		"AdminAccess":  AdminAccess(r),
		"LoggedIn":     LoggedIn(r),
	})

	return t.ExecuteTemplate(w, "base", vars)
}

// MustLoadTemplate asserts that a LoadTemplate call must succeed or be dealt with via the http.ResponseWriter
func (tr *Renderer) MustLoadTemplate(w http.ResponseWriter, r *http.Request, view string, vars TemplateVars) {
	err := tr.LoadTemplate(w, r, view, vars)

	if err != nil {
		raven.CaptureError(err, nil)
		logrus.Errorf("Unable to load template: %s, err: %s", view, err)
		http.Error(w, "unable to load template", http.StatusInternalServerError)
		return
	}
}

func (tr *Renderer) LoadPartial(w http.ResponseWriter, r *http.Request, partial string, data map[string]interface{}) error {
	if tr.reload {
		// reload templates on every request if enabled, so
		// that we don't have to constantly restart the website
		err := tr.init()

		if err != nil {
			return err
		}
	}

	t, ok := tr.templates[filepath.ToSlash(partial)]

	if !ok {
		return errors.New("partial not found")
	}

	if data == nil {
		data = make(map[string]interface{})
	}

	if err := tr.addData(w, r, data); err != nil {
		return err
	}

	t.Funcs(map[string]interface{}{
		"ReadAccess":   ReadAccess(r),
		"WriteAccess":  WriteAccess(r),
		"DeleteAccess": DeleteAccess(r),
		"AdminAccess":  AdminAccess(r),
		"LoggedIn":     LoggedIn(r),
	})

	return t.ExecuteTemplate(w, "partial", data)
}

func (tr *Renderer) MustLoadPartial(w http.ResponseWriter, r *http.Request, partial string, data map[string]interface{}) {
	err := tr.LoadPartial(w, r, partial, data)

	if err != nil {
		logrus.Errorf("Unable to load partial: %s, err: %s", partial, err)
		http.Error(w, "unable to load partial", http.StatusInternalServerError)
		return
	}
}

func ordinal(x int64) string {
	suffix := "th"
	switch x % 10 {
	case 1:
		if x%100 != 11 {
			suffix = "st"
		}
	case 2:
		if x%100 != 12 {
			suffix = "nd"
		}
	case 3:
		if x%100 != 13 {
			suffix = "rd"
		}
	}

	return suffix
}

type AssetHelper struct {
	baseURL *url.URL
	prefix  string
	suffix  string
	query   map[string]string
}

func NewAssetHelper(baseURL, prefix, suffix string, query map[string]string) *AssetHelper {
	u, err := url.Parse(baseURL)

	if err != nil {
		panic("invalid base url: " + baseURL)
	}

	return &AssetHelper{
		baseURL: u,
		prefix:  prefix,
		suffix:  suffix,
		query:   query,
	}
}

func (a *AssetHelper) GetURL(location string) string {
	u, err := url.Parse(location)

	if err != nil {
		return location
	}

	u.Scheme = a.baseURL.Scheme
	u.Host = a.baseURL.Host
	u.Path = path.Join(a.prefix, u.Path, a.suffix)

	q := u.Query()

	for k, v := range a.query {
		q.Set(k, v)
	}

	// rebuild query
	u.RawQuery = q.Encode()

	return u.String()
}<|MERGE_RESOLUTION|>--- conflicted
+++ resolved
@@ -415,9 +415,6 @@
 	return template.JS(buf.String())
 }
 
-<<<<<<< HEAD
-func (tr *Renderer) addData(w http.ResponseWriter, r *http.Request, data map[string]interface{}) error {
-=======
 type TemplateVars interface {
 	Get() *BaseTemplateVars
 }
@@ -446,29 +443,7 @@
 	return b
 }
 
-// LoadTemplate reads a template from templates and renders it with data to the given io.Writer
-func (tr *Renderer) LoadTemplate(w http.ResponseWriter, r *http.Request, view string, vars TemplateVars) error {
-	if tr.reload {
-		// reload templates on every request if enabled, so
-		// that we don't have to constantly restart the website
-		err := tr.init()
-
-		if err != nil {
-			return err
-		}
-	}
-
-	t, ok := tr.templates[filepath.ToSlash(view)]
-
-	if !ok {
-		return fmt.Errorf("unable to find template: %s", filepath.ToSlash(view))
-	}
-
-	if vars == nil {
-		vars = &BaseTemplateVars{}
-	}
-
->>>>>>> dba73995
+func (tr *Renderer) addData(w http.ResponseWriter, r *http.Request, vars TemplateVars) error {
 	session := getSession(r)
 
 	data := vars.Get()
@@ -511,7 +486,7 @@
 }
 
 // LoadTemplate reads a template from templates and renders it with data to the given io.Writer
-func (tr *Renderer) LoadTemplate(w http.ResponseWriter, r *http.Request, view string, data map[string]interface{}) error {
+func (tr *Renderer) LoadTemplate(w http.ResponseWriter, r *http.Request, view string, vars TemplateVars) error {
 	if tr.reload {
 		// reload templates on every request if enabled, so
 		// that we don't have to constantly restart the website
@@ -528,11 +503,11 @@
 		return fmt.Errorf("unable to find template: %s", filepath.ToSlash(view))
 	}
 
-	if data == nil {
-		data = make(map[string]interface{})
-	}
-
-	if err := tr.addData(w, r, data); err != nil {
+	if vars == nil {
+		vars = &BaseTemplateVars{}
+	}
+
+	if err := tr.addData(w, r, vars); err != nil {
 		return err
 	}
 
@@ -559,7 +534,7 @@
 	}
 }
 
-func (tr *Renderer) LoadPartial(w http.ResponseWriter, r *http.Request, partial string, data map[string]interface{}) error {
+func (tr *Renderer) LoadPartial(w http.ResponseWriter, r *http.Request, partial string, vars TemplateVars) error {
 	if tr.reload {
 		// reload templates on every request if enabled, so
 		// that we don't have to constantly restart the website
@@ -576,11 +551,11 @@
 		return errors.New("partial not found")
 	}
 
-	if data == nil {
-		data = make(map[string]interface{})
-	}
-
-	if err := tr.addData(w, r, data); err != nil {
+	if vars == nil {
+		vars = &BaseTemplateVars{}
+	}
+
+	if err := tr.addData(w, r, vars); err != nil {
 		return err
 	}
 
@@ -592,11 +567,11 @@
 		"LoggedIn":     LoggedIn(r),
 	})
 
-	return t.ExecuteTemplate(w, "partial", data)
-}
-
-func (tr *Renderer) MustLoadPartial(w http.ResponseWriter, r *http.Request, partial string, data map[string]interface{}) {
-	err := tr.LoadPartial(w, r, partial, data)
+	return t.ExecuteTemplate(w, "partial", vars)
+}
+
+func (tr *Renderer) MustLoadPartial(w http.ResponseWriter, r *http.Request, partial string, vars TemplateVars) {
+	err := tr.LoadPartial(w, r, partial, vars)
 
 	if err != nil {
 		logrus.Errorf("Unable to load partial: %s, err: %s", partial, err)
