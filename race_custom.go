--- conflicted
+++ resolved
@@ -5,33 +5,60 @@
 	"net/http"
 	"time"
 
+	"4d63.com/tz"
 	"github.com/go-chi/chi"
 	"github.com/google/uuid"
 	"github.com/sirupsen/logrus"
 )
 
 type CustomRace struct {
+	ScheduledEvents map[ServerID]*ScheduledEventBase
+	ScheduledEventBase
+
 	Name                            string
 	HasCustomName, OverridePassword bool
 	ReplacementPassword             string
 
-	Created       time.Time
-	Updated       time.Time
-	Deleted       time.Time
-	Scheduled     time.Time
-	UUID          uuid.UUID
-	Starred, Loop bool
+	Created time.Time
+	Updated time.Time
+	Deleted time.Time
+	UUID    uuid.UUID
+	Starred bool
+	// Deprecated: Replaced by LoopServer
+	Loop       bool
+	LoopServer map[ServerID]bool
+
+	TimeAttackCombinedResultFile string
+
+	ForceStopTime        int
+	ForceStopWithDrivers bool
 
 	RaceConfig CurrentRaceConfig
 	EntryList  EntryList
+}
+
+func (cr *CustomRace) GetRaceConfig() CurrentRaceConfig {
+	return cr.RaceConfig
+}
+
+func (cr *CustomRace) GetEntryList() EntryList {
+	return cr.EntryList
+}
+
+func (cr *CustomRace) IsLooping() bool {
+	if cr.LoopServer == nil {
+		return false
+	}
+
+	return cr.LoopServer[serverID]
 }
 
 func (cr *CustomRace) EventName() string {
 	if cr.HasCustomName {
 		return cr.Name
-	} else {
-		return ""
-	}
+	}
+
+	return trackSummary(cr.RaceConfig.Track, cr.RaceConfig.TrackLayout)
 }
 
 func (cr *CustomRace) OverrideServerPassword() bool {
@@ -46,6 +73,22 @@
 	return false
 }
 
+func (cr *CustomRace) IsPractice() bool {
+	return false
+}
+
+func (cr *CustomRace) IsRaceWeekend() bool {
+	return false
+}
+
+func (cr *CustomRace) IsTimeAttack() bool {
+	return cr.RaceConfig.TimeAttack
+}
+
+func (cr *CustomRace) HasSignUpForm() bool {
+	return false
+}
+
 func (cr *CustomRace) GetID() uuid.UUID {
 	return cr.UUID
 }
@@ -54,10 +97,6 @@
 	return cr.RaceConfig
 }
 
-func (cr *CustomRace) GetScheduledTime() time.Time {
-	return cr.Scheduled
-}
-
 func (cr *CustomRace) GetSummary() string {
 	return ""
 }
@@ -66,48 +105,75 @@
 	return ""
 }
 
-func (cr *CustomRace) GetEntryList() EntryList {
+func (cr *CustomRace) EventDescription() string {
+	return ""
+}
+
+func (cr *CustomRace) ReadOnlyEntryList() EntryList {
 	return cr.EntryList
 }
 
-func (ms *MultiServer) customRaceListHandler(w http.ResponseWriter, r *http.Request) {
-	recent, starred, looped, scheduled, err := ms.raceManager.ListCustomRaces()
-
-	if err != nil {
-		logrus.Errorf("couldn't list custom races, err: %s", err)
-		http.Error(w, http.StatusText(http.StatusInternalServerError), http.StatusInternalServerError)
-		return
-	}
-
-	ViewRenderer.MustLoadTemplate(w, r, "custom-race/index.html", map[string]interface{}{
-		"Recent":    recent,
-		"Starred":   starred,
-		"Loop":      looped,
-		"Scheduled": scheduled,
+func (cr *CustomRace) GetForceStopTime() time.Duration {
+	return time.Minute * time.Duration(cr.ForceStopTime)
+}
+
+func (cr *CustomRace) GetForceStopWithDrivers() bool {
+	return cr.ForceStopWithDrivers
+}
+
+type CustomRaceHandler struct {
+	*BaseHandler
+
+	raceManager *RaceManager
+}
+
+func NewCustomRaceHandler(base *BaseHandler, raceManager *RaceManager) *CustomRaceHandler {
+	return &CustomRaceHandler{
+		BaseHandler: base,
+		raceManager: raceManager,
+	}
+}
+
+type customRaceListTemplateVars struct {
+	BaseTemplateVars
+
+	Recent, Starred, Loop, Scheduled []*CustomRace
+}
+
+func (crh *CustomRaceHandler) list(w http.ResponseWriter, r *http.Request) {
+	recent, starred, looped, scheduled, err := crh.raceManager.ListCustomRaces()
+
+	if err != nil {
+		logrus.WithError(err).Errorf("couldn't list custom races")
+		http.Error(w, http.StatusText(http.StatusInternalServerError), http.StatusInternalServerError)
+		return
+	}
+
+	crh.viewRenderer.MustLoadTemplate(w, r, "custom-race/index.html", &customRaceListTemplateVars{
+		Recent:    recent,
+		Starred:   starred,
+		Loop:      looped,
+		Scheduled: scheduled,
 	})
 }
 
-func (ms *MultiServer) customRaceNewOrEditHandler(w http.ResponseWriter, r *http.Request) {
-	customRaceData, err := ms.raceManager.BuildRaceOpts(r)
-
-	if err != nil {
-		logrus.Errorf("couldn't build custom race, err: %s", err)
-		http.Error(w, http.StatusText(http.StatusInternalServerError), http.StatusInternalServerError)
-		return
-	}
-
-	ViewRenderer.MustLoadTemplate(w, r, "custom-race/new.html", customRaceData)
-}
-
-func (ms *MultiServer) customRaceSubmitHandler(w http.ResponseWriter, r *http.Request) {
-	err := ms.raceManager.SetupCustomRace(r, ms.raceScheduler)
-
-	if err != nil {
-<<<<<<< HEAD
-		logrus.Errorf("couldn't apply quick race, err: %s", err)
-=======
+func (crh *CustomRaceHandler) createOrEdit(w http.ResponseWriter, r *http.Request) {
+	customRaceData, err := crh.raceManager.BuildRaceOpts(r)
+
+	if err != nil {
+		logrus.WithError(err).Errorf("couldn't build custom race")
+		http.Error(w, http.StatusText(http.StatusInternalServerError), http.StatusInternalServerError)
+		return
+	}
+
+	crh.viewRenderer.MustLoadTemplate(w, r, "custom-race/new.html", customRaceData)
+}
+
+func (crh *CustomRaceHandler) submit(w http.ResponseWriter, r *http.Request) {
+	err := crh.raceManager.SetupCustomRace(r)
+
+	if err != nil {
 		logrus.WithError(err).Errorf("couldn't apply custom race")
->>>>>>> 46660372
 		http.Error(w, http.StatusText(http.StatusInternalServerError), http.StatusInternalServerError)
 		return
 	}
@@ -115,20 +181,24 @@
 	action := r.FormValue("action")
 
 	if action == "justSave" {
-		AddFlashQuick(w, r, "Custom race saved!")
+		AddFlash(w, r, "Custom race saved!")
 		http.Redirect(w, r, "/custom", http.StatusFound)
 	} else if action == "schedule" {
-		AddFlashQuick(w, r, "Custom race scheduled!")
+		AddFlash(w, r, "Custom race scheduled!")
 		http.Redirect(w, r, "/custom", http.StatusFound)
 	} else {
-		AddFlashQuick(w, r, "Custom race started!")
-		http.Redirect(w, r, "/live-timing", http.StatusFound)
-	}
-}
-
-func (ms *MultiServer) customRaceScheduleHandler(w http.ResponseWriter, r *http.Request) {
+		AddFlash(w, r, "Custom race started!")
+		if config.Server.PerformanceMode {
+			http.Redirect(w, r, "/", http.StatusFound)
+		} else {
+			http.Redirect(w, r, "/live-timing", http.StatusFound)
+		}
+	}
+}
+
+func (crh *CustomRaceHandler) schedule(w http.ResponseWriter, r *http.Request) {
 	if err := r.ParseForm(); err != nil {
-		logrus.Errorf("couldn't parse schedule race form, err: %s", err)
+		logrus.WithError(err).Errorf("couldn't parse schedule race form")
 		http.Error(w, http.StatusText(http.StatusInternalServerError), http.StatusInternalServerError)
 		return
 	}
@@ -138,7 +208,7 @@
 	timeString := r.FormValue("event-schedule-time")
 	timezone := r.FormValue("event-schedule-timezone")
 
-	location, err := time.LoadLocation(timezone)
+	location, err := tz.LoadLocation(timezone)
 
 	if err != nil {
 		logrus.WithError(err).Errorf("could not find location: %s", location)
@@ -149,78 +219,83 @@
 	date, err := time.ParseInLocation("2006-01-02-15:04", dateString+"-"+timeString, location)
 
 	if err != nil {
-		logrus.Errorf("couldn't parse schedule race date, err: %s", err)
-		http.Error(w, http.StatusText(http.StatusInternalServerError), http.StatusInternalServerError)
-		return
-	}
-
-	err = ms.raceScheduler.ScheduleRace(raceID, date, r.FormValue("action"))
-
-	if err != nil {
-		logrus.Errorf("couldn't schedule race, err: %s", err)
-		http.Error(w, http.StatusText(http.StatusInternalServerError), http.StatusInternalServerError)
-		return
-	}
-
-	AddFlashQuick(w, r, fmt.Sprintf("We have scheduled the race to begin at %s", date.Format(time.RFC1123)))
-	http.Redirect(w, r, r.Referer(), http.StatusFound)
-}
-
-func (ms *MultiServer) customRaceScheduleRemoveHandler(w http.ResponseWriter, r *http.Request) {
-	err := ms.raceScheduler.ScheduleRace(chi.URLParam(r, "uuid"), time.Time{}, "remove")
-
-	if err != nil {
-		logrus.Errorf("couldn't remove scheduled race, err: %s", err)
-		http.Error(w, http.StatusText(http.StatusInternalServerError), http.StatusInternalServerError)
-		return
-	}
-
-	http.Redirect(w, r, r.Referer(), http.StatusFound)
-}
-
-func (ms *MultiServer) customRaceLoadHandler(w http.ResponseWriter, r *http.Request) {
-	err := ms.raceManager.StartCustomRace(chi.URLParam(r, "uuid"), false)
-
-	if err != nil {
-		logrus.Errorf("couldn't apply custom race, err: %s", err)
-		http.Error(w, http.StatusText(http.StatusInternalServerError), http.StatusInternalServerError)
-		return
-	}
-
-	AddFlashQuick(w, r, "Custom race started!")
-	http.Redirect(w, r, "/", http.StatusFound)
-}
-
-func (ms *MultiServer) customRaceDeleteHandler(w http.ResponseWriter, r *http.Request) {
-	err := ms.raceManager.DeleteCustomRace(chi.URLParam(r, "uuid"))
-
-	if err != nil {
-		logrus.Errorf("couldn't delete custom race, err: %s", err)
-		http.Error(w, http.StatusText(http.StatusInternalServerError), http.StatusInternalServerError)
-		return
-	}
-
-	AddFlashQuick(w, r, "Custom race deleted!")
-	http.Redirect(w, r, r.Referer(), http.StatusFound)
-}
-
-func (ms *MultiServer) customRaceStarHandler(w http.ResponseWriter, r *http.Request) {
-	err := ms.raceManager.ToggleStarCustomRace(chi.URLParam(r, "uuid"))
-
-	if err != nil {
-		logrus.Errorf("couldn't star custom race, err: %s", err)
-		http.Error(w, http.StatusText(http.StatusInternalServerError), http.StatusInternalServerError)
-		return
-	}
-
-	http.Redirect(w, r, r.Referer(), http.StatusFound)
-}
-
-func (ms *MultiServer) customRaceLoopHandler(w http.ResponseWriter, r *http.Request) {
-	err := ms.raceManager.ToggleLoopCustomRace(chi.URLParam(r, "uuid"))
-
-	if err != nil {
-		logrus.Errorf("couldn't add custom race to loop, err: %s", err)
+		logrus.WithError(err).Errorf("couldn't parse schedule race date")
+		http.Error(w, http.StatusText(http.StatusInternalServerError), http.StatusInternalServerError)
+		return
+	}
+
+	err = crh.raceManager.ScheduleRace(raceID, date, r.FormValue("action"), r.FormValue("event-schedule-recurrence"))
+
+	if err != nil {
+		logrus.WithError(err).Errorf("couldn't schedule race")
+		http.Error(w, http.StatusText(http.StatusInternalServerError), http.StatusInternalServerError)
+		return
+	}
+
+	AddFlash(w, r, fmt.Sprintf("We have scheduled the race to begin at %s", date.Format(time.RFC1123)))
+	http.Redirect(w, r, r.Referer(), http.StatusFound)
+}
+
+func (crh *CustomRaceHandler) removeSchedule(w http.ResponseWriter, r *http.Request) {
+	err := crh.raceManager.ScheduleRace(chi.URLParam(r, "uuid"), time.Time{}, "remove", "")
+
+	if err != nil {
+		logrus.WithError(err).Errorf("couldn't remove scheduled race")
+		http.Error(w, http.StatusText(http.StatusInternalServerError), http.StatusInternalServerError)
+		return
+	}
+
+	http.Redirect(w, r, r.Referer(), http.StatusFound)
+}
+
+func (crh *CustomRaceHandler) start(w http.ResponseWriter, r *http.Request) {
+	_, err := crh.raceManager.StartCustomRace(chi.URLParam(r, "uuid"), false)
+
+	if err != nil {
+		logrus.WithError(err).Errorf("couldn't apply custom race")
+		http.Error(w, http.StatusText(http.StatusInternalServerError), http.StatusInternalServerError)
+		return
+	}
+
+	AddFlash(w, r, "Custom race started!")
+
+	if config.Server.PerformanceMode {
+		http.Redirect(w, r, "/", http.StatusFound)
+	} else {
+		http.Redirect(w, r, "/live-timing", http.StatusFound)
+	}
+}
+
+func (crh *CustomRaceHandler) delete(w http.ResponseWriter, r *http.Request) {
+	err := crh.raceManager.DeleteCustomRace(chi.URLParam(r, "uuid"))
+
+	if err != nil {
+		logrus.WithError(err).Errorf("couldn't delete custom race")
+		http.Error(w, http.StatusText(http.StatusInternalServerError), http.StatusInternalServerError)
+		return
+	}
+
+	AddFlash(w, r, "Custom race deleted!")
+	http.Redirect(w, r, r.Referer(), http.StatusFound)
+}
+
+func (crh *CustomRaceHandler) star(w http.ResponseWriter, r *http.Request) {
+	err := crh.raceManager.ToggleStarCustomRace(chi.URLParam(r, "uuid"))
+
+	if err != nil {
+		logrus.WithError(err).Errorf("couldn't star custom race")
+		http.Error(w, http.StatusText(http.StatusInternalServerError), http.StatusInternalServerError)
+		return
+	}
+
+	http.Redirect(w, r, r.Referer(), http.StatusFound)
+}
+
+func (crh *CustomRaceHandler) loop(w http.ResponseWriter, r *http.Request) {
+	err := crh.raceManager.ToggleLoopCustomRace(chi.URLParam(r, "uuid"))
+
+	if err != nil {
+		logrus.WithError(err).Errorf("couldn't add custom race to loop")
 		http.Error(w, http.StatusText(http.StatusInternalServerError), http.StatusInternalServerError)
 		return
 	}
