package servermanager

import (
	"math/rand"
	"os"
	"os/signal"
	"time"

	"github.com/google/uuid"
	"github.com/sirupsen/logrus"
)

func init() {
	rand.Seed(time.Now().UnixNano())
}

type ServerID string

var (
	serverID        ServerID
	serverIDMetaKey = "server_id"
)

func initServerID(store Store) error {
	err := store.GetMeta(serverIDMetaKey, &serverID)

	if err == ErrValueNotSet {
		serverID = ServerID(uuid.New().String())
		err = store.SetMeta(serverIDMetaKey, serverID)

		if err != nil {
			return err
		}
	} else if err != nil {
		return err
	}

	OpenAccount = &Account{
		Name:            "Free Access",
		Groups:          map[ServerID]Group{serverID: GroupRead},
		LastSeenVersion: BuildVersion,
		Theme:           ThemeDefault,
	}

	return nil
}

func InitWithResolver(resolver *Resolver) error {
	store := resolver.ResolveStore()

	err := store.GetMeta(serverAccountOptionsMetaKey, &accountOptions)

	if err != nil && err != ErrValueNotSet {
		return err
	}

	if err := initServerID(store); err != nil {
		return err
	}

	logrus.Infof("Server manager instance identifies as: %s", serverID)

	opts, err := store.LoadServerOptions()

	if err != nil && err != ErrValueNotSet {
		return err
	}

	UseShortenedDriverNames = opts != nil && opts.UseShortenedDriverNames == 1
	UseFallBackSorting = opts != nil && opts.FallBackResultsSorting == 1

<<<<<<< HEAD
	process := resolver.resolveServerProcess()
	championshipManager := resolver.resolveChampionshipManager()
	raceWeekendManager := resolver.resolveRaceWeekendManager()
=======
	c := make(chan os.Signal, 1)
	signal.Notify(c, os.Interrupt)

>>>>>>> bc39caf9
	notificationManager := resolver.resolveNotificationManager()
	raceControl := resolver.ResolveRaceControl()

	c := make(chan os.Signal, 1)
	signal.Notify(c, os.Interrupt)

	go func() {
		for range c {
			// ^C, handle it
<<<<<<< HEAD
			if process.IsRunning() {
				event := process.Event()

				opts, err := store.LoadServerOptions()

				if err == nil && opts.RestartEventOnServerManagerLaunch == 1 {
					// save the event so it can be started again next time server-manager starts
					err := store.UpsertLastRaceEvent(event)

					if err != nil {
						logrus.WithError(err).Error("Could not save last server event")
					}
				}

				if event.IsChampionship() && !event.IsPractice() {
					if err := championshipManager.StopActiveEvent(); err != nil {
						logrus.WithError(err).Errorf("Error stopping Championship event")
					}
				} else if event.IsRaceWeekend() && !event.IsPractice() {
					if err := raceWeekendManager.StopActiveSession(); err != nil {
						logrus.WithError(err).Errorf("Error stopping Race Weekend session")
					}
				} else {
					if err := process.Stop(); err != nil {
						logrus.WithError(err).Errorf("Could not stop server")
=======
			servers, err := store.ListServers()

			if err == nil {
				for _, server := range servers {
					process := server.Process

					if process.IsRunning() {
						if process.Event().IsChampionship() {
							if err := server.ChampionshipManager.StopActiveEvent(); err != nil {
								logrus.WithError(err).Errorf("Error stopping Championship event")
							}
						} else if process.Event().IsRaceWeekend() {
							if err := server.RaceWeekendManager.StopActiveSession(); err != nil {
								logrus.WithError(err).Errorf("Error stopping Race Weekend session")
							}
						} else {
							if err := process.Stop(); err != nil {
								logrus.WithError(err).Errorf("Could not stop server")
							}
						}

						if p, ok := process.(*AssettoServerProcess); ok {
							p.stopChildProcesses()
						}
>>>>>>> bc39caf9
					}
				}
			}

			if err := notificationManager.Stop(); err != nil {
				logrus.WithError(err).Errorf("Could not stop notification manager")
			}

			raceControl.persistTimingData()

			os.Exit(0)
		}
	}()

<<<<<<< HEAD
	raceManager := resolver.resolveRaceManager()
	go panicCapture(raceManager.LoopRaces)


	scheduler := resolver.resolveScheduler()

	err = scheduler.Init()
=======
	/*
		@TODO scheduled races, looped races, etc

		raceManager := resolver.resolveRaceManager()
		go raceManager.LoopRaces()

		err = raceManager.InitScheduledRaces()

		if err != nil {
			return err
		}
>>>>>>> bc39caf9

		err = championshipManager.InitScheduledChampionships()

		if err != nil {
			return err
		}

		err = raceWeekendManager.WatchForScheduledSessions()

		if err != nil {
			return err
		}
	*/

	carManager := resolver.resolveCarManager()

	go func() {
		err = carManager.CreateOrOpenSearchIndex()

		if err != nil {
			logrus.WithError(err).Error("Could not open search index")
		}
	}()

	if opts.RestartEventOnServerManagerLaunch == 1 {
		if lastEvent, err := store.LoadLastRaceEvent(); err == nil && lastEvent != nil {
			var err error

			switch a := lastEvent.(type) {
			case *ActiveChampionship:
				if !a.IsPractice() {
					err = championshipManager.applyConfigAndStart(a)
				} else {
					err = raceManager.applyConfigAndStart(a)
				}
			case *ActiveRaceWeekend:
				if !a.IsPractice() {
					err = raceWeekendManager.applyConfigAndStart(a)
				} else {
					err = raceManager.applyConfigAndStart(a)
				}
			default:
				err = raceManager.applyConfigAndStart(a)
			}

			if err != nil {
				logrus.WithError(err).Errorf("Could not start last running event")
			}
		}
	}

	if config.Store.ScheduledEventCheckLoop > time.Duration(0) {
		logrus.Infof("Experimental Scheduled Event Check loop feature enabled. Checking for new scheduled events every %s", config.Store.ScheduledEventCheckLoop)

		go func() {
			ticker := time.NewTicker(config.Store.ScheduledEventCheckLoop)

			for range ticker.C {
				err = raceManager.InitScheduledRaces()
			}
		}()
	}

	return nil
}<|MERGE_RESOLUTION|>--- conflicted
+++ resolved
@@ -6,43 +6,11 @@
 	"os/signal"
 	"time"
 
-	"github.com/google/uuid"
 	"github.com/sirupsen/logrus"
 )
 
 func init() {
 	rand.Seed(time.Now().UnixNano())
-}
-
-type ServerID string
-
-var (
-	serverID        ServerID
-	serverIDMetaKey = "server_id"
-)
-
-func initServerID(store Store) error {
-	err := store.GetMeta(serverIDMetaKey, &serverID)
-
-	if err == ErrValueNotSet {
-		serverID = ServerID(uuid.New().String())
-		err = store.SetMeta(serverIDMetaKey, serverID)
-
-		if err != nil {
-			return err
-		}
-	} else if err != nil {
-		return err
-	}
-
-	OpenAccount = &Account{
-		Name:            "Free Access",
-		Groups:          map[ServerID]Group{serverID: GroupRead},
-		LastSeenVersion: BuildVersion,
-		Theme:           ThemeDefault,
-	}
-
-	return nil
 }
 
 func InitWithResolver(resolver *Resolver) error {
@@ -54,12 +22,6 @@
 		return err
 	}
 
-	if err := initServerID(store); err != nil {
-		return err
-	}
-
-	logrus.Infof("Server manager instance identifies as: %s", serverID)
-
 	opts, err := store.LoadServerOptions()
 
 	if err != nil && err != ErrValueNotSet {
@@ -69,51 +31,14 @@
 	UseShortenedDriverNames = opts != nil && opts.UseShortenedDriverNames == 1
 	UseFallBackSorting = opts != nil && opts.FallBackResultsSorting == 1
 
-<<<<<<< HEAD
-	process := resolver.resolveServerProcess()
-	championshipManager := resolver.resolveChampionshipManager()
-	raceWeekendManager := resolver.resolveRaceWeekendManager()
-=======
 	c := make(chan os.Signal, 1)
 	signal.Notify(c, os.Interrupt)
 
->>>>>>> bc39caf9
 	notificationManager := resolver.resolveNotificationManager()
-	raceControl := resolver.ResolveRaceControl()
-
-	c := make(chan os.Signal, 1)
-	signal.Notify(c, os.Interrupt)
 
 	go func() {
 		for range c {
 			// ^C, handle it
-<<<<<<< HEAD
-			if process.IsRunning() {
-				event := process.Event()
-
-				opts, err := store.LoadServerOptions()
-
-				if err == nil && opts.RestartEventOnServerManagerLaunch == 1 {
-					// save the event so it can be started again next time server-manager starts
-					err := store.UpsertLastRaceEvent(event)
-
-					if err != nil {
-						logrus.WithError(err).Error("Could not save last server event")
-					}
-				}
-
-				if event.IsChampionship() && !event.IsPractice() {
-					if err := championshipManager.StopActiveEvent(); err != nil {
-						logrus.WithError(err).Errorf("Error stopping Championship event")
-					}
-				} else if event.IsRaceWeekend() && !event.IsPractice() {
-					if err := raceWeekendManager.StopActiveSession(); err != nil {
-						logrus.WithError(err).Errorf("Error stopping Race Weekend session")
-					}
-				} else {
-					if err := process.Stop(); err != nil {
-						logrus.WithError(err).Errorf("Could not stop server")
-=======
 			servers, err := store.ListServers()
 
 			if err == nil {
@@ -138,7 +63,6 @@
 						if p, ok := process.(*AssettoServerProcess); ok {
 							p.stopChildProcesses()
 						}
->>>>>>> bc39caf9
 					}
 				}
 			}
@@ -147,21 +71,10 @@
 				logrus.WithError(err).Errorf("Could not stop notification manager")
 			}
 
-			raceControl.persistTimingData()
-
 			os.Exit(0)
 		}
 	}()
 
-<<<<<<< HEAD
-	raceManager := resolver.resolveRaceManager()
-	go panicCapture(raceManager.LoopRaces)
-
-
-	scheduler := resolver.resolveScheduler()
-
-	err = scheduler.Init()
-=======
 	/*
 		@TODO scheduled races, looped races, etc
 
@@ -173,7 +86,6 @@
 		if err != nil {
 			return err
 		}
->>>>>>> bc39caf9
 
 		err = championshipManager.InitScheduledChampionships()
 
@@ -198,44 +110,5 @@
 		}
 	}()
 
-	if opts.RestartEventOnServerManagerLaunch == 1 {
-		if lastEvent, err := store.LoadLastRaceEvent(); err == nil && lastEvent != nil {
-			var err error
-
-			switch a := lastEvent.(type) {
-			case *ActiveChampionship:
-				if !a.IsPractice() {
-					err = championshipManager.applyConfigAndStart(a)
-				} else {
-					err = raceManager.applyConfigAndStart(a)
-				}
-			case *ActiveRaceWeekend:
-				if !a.IsPractice() {
-					err = raceWeekendManager.applyConfigAndStart(a)
-				} else {
-					err = raceManager.applyConfigAndStart(a)
-				}
-			default:
-				err = raceManager.applyConfigAndStart(a)
-			}
-
-			if err != nil {
-				logrus.WithError(err).Errorf("Could not start last running event")
-			}
-		}
-	}
-
-	if config.Store.ScheduledEventCheckLoop > time.Duration(0) {
-		logrus.Infof("Experimental Scheduled Event Check loop feature enabled. Checking for new scheduled events every %s", config.Store.ScheduledEventCheckLoop)
-
-		go func() {
-			ticker := time.NewTicker(config.Store.ScheduledEventCheckLoop)
-
-			for range ticker.C {
-				err = raceManager.InitScheduledRaces()
-			}
-		}()
-	}
-
 	return nil
 }