--- conflicted
+++ resolved
@@ -21,13 +21,9 @@
 
     -- Function block NOTE: this hook BLOCKS, make sure your functions don't loop forever!
     -- uncomment functions to enable them!
-<<<<<<< HEAD
-    --event = addBallastFromChampionshipPosition(event, standings, 50)
-    --event = addBallastFromChampionshipEventPosition(championship, event, 75, 1, false)
-=======
+
     --entryList = addBallastFromChampionshipPosition(entryList, standings, 50)
     --entryList = addBallastFromChampionshipEventPosition(championship, entryList, 100, 1, false)
->>>>>>> 64c109d4
 
     -- Encode block, you probably shouldn't touch these either!
     return json.encode(championship), json.encode(event), json.encode(entryList)
