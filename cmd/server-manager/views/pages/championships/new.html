--- conflicted
+++ resolved
@@ -10,12 +10,8 @@
 
 {{ define "content" }}
 
-<<<<<<< HEAD
-    {{ $f := .Current }}
+    {{ $f := .Championship }}
     {{ $ACSREnabled := .ACSREnabled }}
-=======
-    {{ $f := .Championship }}
->>>>>>> bbcaa7f5
 
     <h1 class="text-center">
         {{ if .IsEditing }}
