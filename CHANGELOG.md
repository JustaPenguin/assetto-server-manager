--- conflicted
+++ resolved
@@ -17,11 +17,8 @@
     other Championship Entrants may use it instead. (Previously this slot was removed).
   - Users registering on the Sign Up form can only be put in slots in the EntryList where their requested car matches
     the car defined in the EntryList.
-<<<<<<< HEAD
 * Fixes a bug where new Entrants could not be added to a Custom Race if all previous Entrants had been deleted from it.
-=======
 * Fixes a bug where Championship Events with a Second race would sometimes stop running after the first race.
->>>>>>> 4ab89d00
 
 v1.3.0
 ------
