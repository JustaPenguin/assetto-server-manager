--- conflicted
+++ resolved
@@ -53,611 +53,6 @@
 	}
 }
 
-<<<<<<< HEAD
-func DefaultKissMyRankConfig() *KissMyRankConfig {
-	return &KissMyRankConfig{
-		EnableKissMyRank:                        false,
-		MaxPing:                                 450,
-		MaxPingDeviation:                        100,
-		PingCheckInterval:                       15,
-		WebStatsServerAddress:                   "0.0.0.0",
-		WebStatsServerPort:                      7789,
-		WebStatsCacheTime:                       60,
-		WebAuthServerAddress:                    "0.0.0.0",
-		WebAuthServerPort:                       12001,
-		WebAuthCacheTime:                        60,
-		WebAuthRelayTo:                          "",
-		UDPReplayTo:                             "",
-		CurrencySymbol:                          "$",
-		ThousandSeparator:                       ",",
-		MinMoney:                                0,
-		RaceMinimumPlayers:                      2,
-		RaceDriverEntryFee:                      0.3,
-		RaceSponsorEntryFee:                     1.5,
-		RaceSponsorRewardBaseLength:             40,
-		RaceSponsorRewardBaseTime:               15,
-		RaceSponsorCleanGainReward:              1,
-		RaceSponsorCleanGainOvertakes:           5,
-		RaceFastestLapPrize:                     0.3,
-		LaptimeChallengeBasePrize:               0.01,
-		LaptimeChallengeBaseAverageSpeed:        110,
-		LaptimeChallengeLevelAverageSpeedGap:    1,
-		AlltimeFastestLapPrize:                  1.5,
-		DamageCostBetweenCars:                   3,
-		DamageCostWithEnvironment:               3,
-		HotlapProtection:                        45,
-		LappingProtection:                       40,
-		RelativeHotlapProtection:                0.008,
-		RelativeLappingProtection:               0.007,
-		WarnedCarGrace:                          21,
-		MinimumDrivingStandard:                  1.1,
-		MinimumDrivingStandardLaps:              12,
-		MinimumDrivingStandardRechargePeriod:    86400,
-		MinimumDrivingStandardMinPlayers:        12,
-		CarTowingCost:                           0.05,
-		CutLinesEnabled:                         1,
-		SessionHistoryLength:                    30,
-		SpeedUnitFormat:                         "kmh",
-		ReservedSlotsGUIDList:                   "",
-		ReservedSlotsAccessKey:                  "",
-		ReservedSlotsBootPlayersAtRace:          0,
-		MemoryMonitorEnabled:                    0,
-		DatabaseSharingUniqueName:               "",
-		DatabaseSharingLocalGroupPort:           0,
-		DatabaseSharingRemoteListenPort:         0,
-		DatabaseSharingRemoteSecretKey:          "",
-		DatabaseSharingRemoteListenAddress:      "0.0.0.0",
-		DatabaseSharingRemoteConnectToAddresses: "",
-		DatabaseSharingRelayForNames:            "",
-		WebAdminConsolePassword:                 "",
-		MaxCollisionsPer100km:                   30,
-		MaxCollisionsPer100kmMinDistance:        100,
-		MacCollisionsPer100kmRechargeHours:      6,
-		CustomChatDriverWelcomeMessages:         "Welcome to this KissMyRank+Server Manager Enabled Server!\nHave a good race!",
-		ReverseGearMaxDistance:                  30,
-		CollisionMinimumDamageWithEnvironment:   0.001,
-		CollisionMinimumDamageBetweenCars:       0.001,
-		WebStatsDriversPerPage:                  600,
-		TrackBoundaryCutMaxSpeed:                30,
-		TrackBoundarySameLapCutMaxSpeed:         80,
-		TrackBoundarySampleLength:               3,
-		CleanLapReward:                          0.05,
-		TimeBasedRaceExtraLap:                   0,
-		RacePodiumAnnouncement:                  1,
-		RaceControlPassword:                     "",
-		WebStatsInterface:                       1,
-		RaceControlMaxEvents:                    180,
-		WebStatsOverridePublicAddress:           "",
-		WebStatsOverridePublicPort:              0,
-		ACServerRestartIfInactiveForMinutes:     90,
-		RaceControlCollisionSpace:               2.2,
-		RaceControlCollisionTime:                9,
-		RaceControlLogOvertakes:                 0,
-		WebStatsResultsShowLapLog:               0,
-		StartMoney:                              30.00,
-		PenaltyCosts: PenaltyCostMap{
-			HotLapProtection: PenaltyCostSessions{
-				Practice: 0.1,
-				Qualify:  0.6,
-			},
-			HotLappingCarCollision: PenaltyCostSessions{
-				Practice: 0.1,
-				Qualify:  0.6,
-			},
-			LappingProtection: PenaltyCostSessions{
-				Race: 0,
-			},
-			LappingCarCollision: PenaltyCostSessions{
-				Race: 0.6,
-			},
-			ReverseGear: PenaltyCostSessions{
-				Practice: 0.1,
-				Qualify:  0.6,
-				Race:     0.6,
-			},
-			TrackBoundaryCut: PenaltyCostSessions{
-				Practice: 0,
-				Qualify:  0.1,
-				Race:     0.05,
-				Other:    0,
-			},
-			TrackRejoinMaxSpeed: PenaltyCostSessions{
-				Practice: 0,
-				Qualify:  0.1,
-				Race:     0.1,
-				Other:    0,
-			},
-			MaxInfractions: PenaltyCostSessions{
-				Qualify: 0.6,
-			},
-			MaxCollisions: PenaltyCostSessions{
-				Practice: 0.3,
-				Qualify:  0.6,
-				Race:     0.6,
-			},
-			FirstBlood: PenaltyCostSessions{
-				Race: 0.6,
-			},
-			PitLaneSpeeding: PenaltyCostSessions{
-				Qualify: 0.3,
-				Race:    0.6,
-			},
-			PitExitLineCrossing: PenaltyCostSessions{
-				Practice: 0.3,
-				Qualify:  0.6,
-				Race:     0.6,
-			},
-			CutLineYourCustomCutLine:              PenaltyCostSessions{},
-			AntiCheatMaxClockDeltaConsecutiveHits: PenaltyCostSessions{},
-			SpeedingUnderVirtualSafetyCar:         PenaltyCostSessions{},
-			SlowingUnderVirtualSafetyCar:          PenaltyCostSessions{},
-			OvertakingUnderVirtualSafety:          PenaltyCostSessions{},
-			ImprovingQualifyLapTimeWithInfractions: PenaltyCostSessions{
-				Qualify: 0,
-			},
-			ParkingNearTrack: PenaltyCostSessions{
-				Practice: 0.3,
-				Qualify:  0.6,
-				Race:     0.6,
-			},
-		},
-		PenaltyActions: PenaltyActionMap{
-			HotLapProtection: PenaltyActionSessions{},
-			LappingProtection: PenaltyActionSessions{
-				Race: "DT1",
-			},
-			ReverseGear:         PenaltyActionSessions{},
-			TrackBoundaryCut:    PenaltyActionSessions{},
-			TrackRejoinMaxSpeed: PenaltyActionSessions{},
-			MaxInfractions: PenaltyActionSessions{
-				Race: "DT1",
-			},
-			MaxCollisions: PenaltyActionSessions{
-				Practice: "K",
-				Qualify:  "K",
-				Race:     "K",
-			},
-			FirstBlood:               PenaltyActionSessions{},
-			PitLaneSpeeding:          PenaltyActionSessions{},
-			PitExitLineCrossing:      PenaltyActionSessions{},
-			CutLineYourCustomCutLine: PenaltyActionSessions{},
-			AntiCheatMaxClockDeltaConsecutiveHits: PenaltyActionSessions{
-				Practice: "K",
-				Qualify:  "K",
-				Race:     "K",
-			},
-			SpeedingUnderVirtualSafetyCar: PenaltyActionSessions{
-				Race: "K",
-			},
-			SlowingUnderVirtualSafetyCar: PenaltyActionSessions{
-				Race: "K",
-			},
-			OvertakingUnderVirtualSafety: PenaltyActionSessions{
-				Race: "K",
-			},
-			ImprovingQualifyLapTimeWithInfractions: PenaltyActionSessions{
-				Qualify: "",
-			},
-			ParkingNearTrack: PenaltyActionSessions{
-				Practice: "K",
-				Qualify:  "K",
-				Race:     "K",
-			},
-		},
-		NoMoney:                                             0,
-		MaxInfractions:                                      6,
-		ACChatAdminGUIDList:                                 "",
-		ACChatAdminPassword:                                 "",
-		RaceControlCollisionReplayTime:                      6,
-		RaceControlCutReplayTime:                            6,
-		RaceControlOvertakeReplayTime:                       6,
-		RaceControlIncludePlayersNearerThan:                 100,
-		MaxCollisions:                                       6,
-		TrackRejoinMaxSpeed:                                 120,
-		TrackBoundaryCutMaxTime:                             9,
-		DamageCostBetweenCarsBaseSpeed:                      100,
-		DamageCostWithEnvironmentBaseSpeed:                  100,
-		TrackBoundaryCutGainFilter:                          1,
-		TrackBoundaryCutGainFilterMinLossPercent:            6,
-		TrackBoundaryCutGainFilterMinAverageSpeed:           45,
-		RankSortByWinStats:                                  0,
-		JLPMoneyKillSwitch:                                  0,
-		QualifyTopThreeBasePrize:                            0.5,
-		QualifyTopThreePrizeMinPlayers:                      9,
-		PitSpeedLimit:                                       80,
-		DrivingLinePenaltyRepeatGrace:                       3,
-		AnticheatLaptimeInvalidateMaxClockDelta:             1000,
-		AnticheatPenalizeDriverMaxClockDeltaConsecutiveHits: 3,
-		RollingStart:                                        0,
-		VSCSpeedingMaxGrace:                                 3,
-		VSCSlowingMaxGrace:                                  9,
-		VSCDefaultSpeedLimit:                                120,
-		VSCOvertakingMaxGrace:                               12,
-		VSCFormationLapSpeedLimit:                           150,
-		VSCFormationLapMinSpeed:                             30,
-		VSCDefaultLeaderSlowAllowOvertakeSpeed:              30,
-		VSCDefaultSlowAndFarAllowOvertakeSpeed:              40,
-		VSCDefaultSlowAndFarAllowOvertakeDistance:           75,
-		VSCFormationLapFarAllowOvertakeDistance:             100,
-		PenaltyInfractionMap: PenaltyInfractionMap{
-			HotLapProtection:       PenaltyInfractionSessions{},
-			HotLappingCarCollision: PenaltyInfractionSessions{},
-			LappingProtection:      PenaltyInfractionSessions{},
-			LappingCarCollision:    PenaltyInfractionSessions{},
-			ReverseGear:            PenaltyInfractionSessions{},
-			TrackBoundaryCut: PenaltyInfractionSessions{
-				Practice: 1,
-				Qualify:  1,
-				Race:     1,
-			},
-			TrackRejoinMaxSpeed: PenaltyInfractionSessions{
-				Practice: 1,
-				Qualify:  1,
-				Race:     1,
-			},
-			MaxInfractions: PenaltyInfractionSessions{},
-			MaxCollisions:  PenaltyInfractionSessions{},
-			FirstBlood:     PenaltyInfractionSessions{},
-			PitLaneSpeeding: PenaltyInfractionSessions{
-				Practice: 1,
-				Qualify:  1,
-				Race:     1,
-			},
-			PitExitLineCrossing: PenaltyInfractionSessions{
-				Practice: 1,
-				Qualify:  1,
-				Race:     1,
-			},
-			CutLineYourCustomCutLine: PenaltyInfractionSessions{
-				Practice: 1,
-				Qualify:  1,
-				Race:     1,
-			},
-			AntiCheatMaxClockDeltaConsecutiveHits: PenaltyInfractionSessions{},
-			SpeedingUnderVirtualSafetyCar:         PenaltyInfractionSessions{},
-			SlowingUnderVirtualSafetyCar:          PenaltyInfractionSessions{},
-			OvertakingUnderVirtualSafety:          PenaltyInfractionSessions{},
-			ImprovingQualifyLapTimeWithInfractions: PenaltyInfractionSessions{
-				Qualify: 0,
-			},
-			ParkingNearTrack: PenaltyInfractionSessions{},
-		},
-
-		RaceMassAccidentCrashedPlayersPercentage: 45,
-		RaceMassAccidentCrashTime:                30,
-		RaceMassAccidentMinCrashedPlayers:        4,
-		RaceMassAccidentResponse: RaceMassAccidentResponse{
-			FirstLap:  "VSC60",
-			OtherLaps: "VSC60",
-		},
-		LiveTrackView:    1,
-		ACAppLinkUDPPort: 12002,
-		ChatDriverWelcomeMessageShowRaceControlLink:         1,
-		ImprovingQualifyLaptimeWithInfractionsCutoffPercent: 107,
-		WebAdminConsoleGuestPassword:                        "",
-		ParkedCarMaxGrace:                                   4,
-		ParkedCarSeconds:                                    6,
-		ParkedCarDistance:                                   24,
-		RightToBeForgottenChatCommand:                       0,
-	}
-}
-
-type KissMyRankConfig struct {
-	EnableKissMyRank bool
-
-	// Pings n stuff
-	ConnectionOptions FormHeading `ini:"-" json:"-" input:"heading"`
-	UpdateInterval    int         `json:"update_interval" show:"-" help:"How frequently should the Assetto Corsa send information about each car (lowering might increase CPU usage). 100 = 100ms."`
-	MaxPing           int         `json:"max_ping" help:"The maximum ping (in ms) a driver can have (the plugin will issue a warning if the instantaneous ping is over and kick the driver if the average is above the specified value for the last 4 measurements). Do not set this too low or it might affect server population. Set to 0 to disable the ping limit altogether."`
-	MaxPingDeviation  int         `json:"max_ping_deviation" help:"The maximum ping deviation (in ms) drivers can have before their connection is considered unstable (the plugin will kick the driver if the standard ping deviation is above the specified value for the last 4 measurements). This is a measure of the connection instability which is important for MP racing. Set to 0 to disable."`
-	PingCheckInterval int         `json:"ping_check_interval" help:"The amount of seconds between two consecutive ping checks (decreasing this value might lead to high CPU usage). Set to 0 to disable the ping check feature altogether."`
-
-	// WebStats
-	WebInterface                  FormHeading `ini:"-" json:"-" input:"heading"`
-	WebStatsInterface             int         `json:"web_stats_interface" input:"checkbox" help:"Whether to enable the web stats interface (required for Race Control and Race Director collision moderation)."`
-	WebStatsServerAddress         string      `json:"web_stats_server_address" show:"open" help:"Stats Web Server Address (change this if you want to listen only on a certain interface, not recommended)."`
-	WebStatsServerPort            int         `json:"web_stats_server_port" show:"open" help:"Stats Web Server Port. For linux read the troubleshooting section of the readme.txt help file."`
-	WebStatsPublicURL             string      `json:"web_stats_public_url" show:"open" help:"<strong>Please set up this value if you are using the web stats port!</strong> This should be set to the URL that anyone can access. This link will be displayed on Server Manager's Live Timings page so that anybody can view the KMR interface. If this is left blank, no link will be shown on the Live Timings page!"`
-	WebStatsDriversPerPage        int         `json:"web_stats_drivers_per_page" help:"Web Stats Drivers per page. Sets how many drivers per page will show on the Web Stats Drivers list."`
-	WebStatsCacheTime             int         `json:"web_stats_cache_time" help:"Time to cache the stats in seconds (decreasing might increase CPU usage)"`
-	WebStatsOverridePublicAddress string      `json:"web_stats_override_public_address" show:"open" help:"Set this to your server public Web Stats address if you wish to override the plugin public address autodetection."`
-	WebStatsOverridePublicPort    int         `json:"web_stats_override_public_port" show:"open" help:"Set this to your server public Web Stats port if you wish to override the default setting (e.g. in case of a forward, proxy, redirect etc.)."`
-	WebStatsResultsShowLapLog     int         `json:"web_stats_results_show_lap_log" input:"checkbox" help:"Set this to 1 if you wish the Web Stats Race Results viewer to include the lap log (which shows the times recorded for each player, the tyres he was on etc. on a per lap basis)."`
-	WebAdminConsolePassword       string      `json:"web_admin_console_password" help:"Web Admin Console Password. The password (min 12 characters or the Kissmyrank Web Admin Interface will be forcefully disabled) that you will use to login to your Kissmyrank Web Admin Console at http://yourserver/kissmyrank_admin (when you open the page, if your password is 'yourcomplexpassword' you need to type 'login yourcomplexpassword' in order to gain access). Leave this key empty if you don't want to use the Kissmyrank Web Admin Console."`
-	WebAdminConsoleGuestPassword  string      `json:"web_admin_console_guest_password" help:"Set this password to at least 8 characters if you wish to give view-only access to the Web Admin console. Please keep in mind that web_admin_console_password needs to be set to activate the console in first place. Furthermore please only give this password to trusted member as they will see everything that appears in the Kissmyrank console."`
-	LiveTrackView                 int         `json:"live_track_view" input:"checkbox" help:"Whether to enable the Live Track View (e.g. switch off if you wish to disable the Web Stats Live Map option)."`
-
-	// WebAuth
-	WebAuth              FormHeading          `ini:"-" json:"-" input:"heading" show:"open"`
-	WebAuthServerAddress string               `json:"web_auth_server_address" show:"open" help:"Stats Web Auth Address (change this if you want to listen only on a certain interface, not recommended)."`
-	WebAuthServerPort    int                  `json:"web_auth_server_port" show:"open" help:"Stats Web Auth Port For linux don't use ports below 1024."`
-	WebAuthCacheTime     int                  `json:"web_auth_cache_time" show:"open" help:"Time to cache the web auth result in seconds"`
-	WebAuthRelayTo       NewLineSeparatedList `json:"web_auth_relay_to" show:"open" help:"One per line. Use this if you wish to also block users according to other plugins. Values are the same that you would set as the AUTH_PLUGIN_ADDRESS in the Assetto Corsa server_cfg.ini for the third-party plugin (e.g. for Minorating you would replace AUTH_PLUGIN_ADDRESS_1 with plugin.minorating.com:805/minodata/auth/ABCN/?).  You can of course also use another instance of the Kissmyrank Plugin Auth to get cross server blocking using the Kissmyrank AUTH_PLUGIN_ADDRESS from the other plugin instance. Check the console at the plugin start to see if the address is parsed correctly."`
-
-	UDPRelay    FormHeading          `ini:"-" json:"-" input:"heading" show:"open"`
-	UDPReplayTo NewLineSeparatedList `json:"udp_relay_to" show:"open" help:"One per line. Use this if you wish to relay UDP traffic to other plugins (e.g. Minorating, Stracker. etc.). It works like this AC Server <-> Kissmyrank Plugin <-> Other plugins. For each plugin you need to specify the address in the  ip_address:port format (e.g. for a plugin running on 127.0.0.1 with port 12003, you would replace UDP_PLUGIN_ADDRESS_1 with 127.0.0.1:12003). In order for this to work you then need to set the other plugin like if the Kissmyrank Plugin was the Assetto Corsa Server (e.g. for the default Kissmyrank config that runs on port 12000, you would set the other plugin ac_server_plugin_port to 12000 and the ac_server_ip to the IP of the machine where you're running the Kissmyrank Plugin). Check the console at start to see if the address is parsed correctly."`
-
-	// Money
-	Money                                FormHeading `ini:"-" json:"-" input:"heading"`
-	CurrencySymbol                       string      `json:"currency_symbol" help:"The symbol of the currency used for all drivers fines and payments (e.g. €,$,RUB)."`
-	ThousandSeparator                    string      `json:"thousand_separator" help:"The symbol to be used to separate thousands (e.g. 19,000 or 19.000)."`
-	StartMoney                           float64     `json:"start_money" help:"The money (in thousands) that any unranked player is given when he joins the server the first time (30=30000€). Please also check min_money in order to make sure that this value makes sense."`
-	MinMoney                             int         `json:"min_money" help:"Minimum amount of money (in thousands) a driver must have to stay on the server. 1 = 1000€ (e.g. -12 -> drivers with more than 12000€ of debt will be kicked). Please also check start_money in order to make sure that this value makes sense."`
-	NoMoney                              int         `json:"no_money" input:"checkbox" help:"Set this to ON if you wish to use points instead of money (no money, no party :D)."`
-	RaceMinimumPlayers                   int         `json:"race_min_players" help:"Minimum number of players required to race (must be >=2 if you're using the money system). If there are not enough players the server will skip the race session."`
-	RaceDriverEntryFee                   float64     `json:"race_driver_entry_fee" help:"How much a driver has to pay to enter a race session on the server (in thousands). 0.3 = 300€ (e.g. drivers will be charged 300€ at the beginning of each race)."`
-	RaceSponsorEntryFee                  float64     `json:"race_sponsor_entry_fee" help:"How much a sponsor pays to get the driver into the race (in thousands). 1.5 = 1500€ (e.g. this, together with the race entry fee concurs to the total competition prize, the higher, the higher the race payouts)."`
-	RaceSponsorRewardBaseLength          int         `json:"race_sponsor_reward_base_length" help:"The amount of km required to pay the full sponsor fee (e.g. if the sponsor fee configuration is 1000€ and  you set this to 35, for a race of 7 laps on a 5km circuit sponsors will contribute 1000€ for each car, if the laps are 14 they will pay 2000€ for each car allowing for bigger prizes for longer races)."`
-	RaceSponsorRewardBaseTime            int         `json:"race_sponsor_reward_base_time" help:"The amount of minutes required to pay the full sponsor fee (e.g. if the sponsor fee configuration is 1000€ and you set this to 15, for a race of 15 minutes sponsors will contribute 1000€ for each car, for 30 minutes they will pay 2000€ for each car allowing for bigger prizes for longer races)."`
-	RaceSponsorCleanGainReward           int         `json:"race_sponsor_clean_gain_reward" help:"How much sponsors will reward a driver that makes 5 clean overtakes during the race (in thousands). 1 = 1000€. Clean overtakes are positions gained without collisions excluding gains made on drivers that disconnect during the race."`
-	RaceSponsorCleanGainOvertakes        int         `json:"race_sponsor_clean_gain_overtakes" help:"How many clean overtakes are required for the sponsors to issue one clean gain reward (e.g. if you set this to 5 and the driver makes 5 clean overtakes he gets 1000€, if the overtakes are 10, he gets 2000€ etc.)"`
-	RaceFastestLapPrize                  float64     `json:"race_fastest_lap_prize" help:"How much a driver will be paid for the fastest lap of the race (in thousands). 0.15 = 150€."`
-	LaptimeChallengeBasePrize            float64     `json:"laptime_challenge_base_prize" help:"Laptime Challenge Base Prize (in thousands). 0.01 = 10€. Reward is base*level (level 2 gets 20). Set to 0 to disable the Laptime Challenge feature."`
-	LaptimeChallengeBaseAverageSpeed     int         `json:"laptime_challenge_base_average_speed" help:"Laptime Challenge Base Average Speed (km/h). 110=110km/h. A driver is Level 0 if he can drive a lap at 110 km/h average. Level 1 for 111 km/h and so on..."`
-	LaptimeChallengeLevelAverageSpeedGap int         `json:"laptime_challenge_level_average_speed_gap" help:"The Average Speed Gap between two consecutive Laptime Challenge Levels in (km/h). 1=1km/h (e.g. Level 0 => 110km/h, Level 1 => 111km."`
-	AlltimeFastestLapPrize               float64     `json:"alltime_fastest_lap_prize" help:"How much a driver will be paid for the fastest lap of all times  (in thousands). 1.5 = 1500€."`
-	DamageCostBetweenCars                int         `json:"damage_cost_between_cars" help:"The cost (in thousands) of the damage of a collision between cars at the damage_cost_between_cars_base_speed. 3 = 3000€ (e.g. drivers will be charged 3000€ if they collide at the specified relative base speed). Please notice that damage goes with the square of the relative velocity."`
-	DamageCostWithEnvironment            int         `json:"damage_cost_with_environment" help:"The cost (in thousands) of the damage of a collision with the environment at damage_cost_with_environment_base_speed. 3 = 3000€ (e.g. drivers will be charged 3000€ if they collide with the environment at the specified relative base speed). Please notice that damage goes with the square of the velocity."`
-	DamageCostBetweenCarsBaseSpeed       int         `json:"damage_cost_between_cars_base_speed" help:"The base speed (in km/h) for damage_cost_between_cars."`
-	DamageCostWithEnvironmentBaseSpeed   int         `json:"damage_cost_with_environment_base_speed" help:"The base speed (in km/h) for damage_cost_with_environment."`
-	CarTowingCost                        float64     `json:"car_towing_cost" help:"Car Towing Cost per Km. How much (in thousands) drivers will pay to tow their cars to the pits per Km. 0.05 = 50€ per Km (e.g. when they go back to the pits, a driver will pay 50€ for every km. Set to 0 to disable the feature altogether."`
-	JLPMoneyKillSwitch                   int         `json:"jlp_money_kill_switch" input:"checkbox" help:"Set this to 1 if, just like Captain Jean-Luc Picard, you do not want to use the money/point system at all (e.g. leagues, private servers and all people that are only interested in Kissmyrank Race Control and Tracking features). If you change this, you have to reset the database (e.g. perform a fresh install of the plugin)."`
-	QualifyTopThreeBasePrize             float64     `json:"qualify_top_three_base_prize" help:"How much (in thousands) should the first three drivers be rewarded, if more than the specified number of players posted a valid qualify time. 0.5 = 500€ (e.g. first gets 1500, second gets 1000, third gets 500€)."`
-	QualifyTopThreePrizeMinPlayers       int         `json:"qualify_top_three_prize_min_players" help:"How many players need to post a time before the pole prizes are assigned."`
-
-	Protections                                         FormHeading `ini:"-" json:"-" input:"heading"`
-	HotlapProtection                                    int         `json:"hotlap_protection" help:"At what gap (in meters) should a car on an outlap receive the 'Let the other car pass' warning when it's about to get passed."`
-	LappingProtection                                   int         `json:"lapping_protection" help:"At what gap (in meters) should a car that is being lapped get the 'Blue flag' warning when it's about to get passed."`
-	RelativeHotlapProtection                            float64     `json:"relative_hotlap_protection" help:"At what gap (as a fraction of overall track length) should a car on an outlap get the 'Let the other car pass' warning when it's about to get passed. Only used if track length is missing. 1 is the full track length (0.008 is 8/1000 of the full track length)."`
-	RelativeLappingProtection                           float64     `json:"relatve_lapping_protection" help:"At what gap (as a fraction of overall track length) should a car that is being lapped get the 'Blue flag' warning when it's about to get passed. Only used if track length is missing. 1 is the full track length (0.007 is 7/1000 of the full track length)."`
-	WarnedCarGrace                                      int         `json:"warned_car_grace" help:"The time in seconds every car is given to make room after the first warning. Increase to give more time to a warned driver to let the other car pass."`
-	MinimumDrivingStandard                              float64     `json:"minimum_driving_standard" help:"Maximum allowed leaderboard time as a fraction of the fastest time. 1.1 = 110% of the fastest time (e.g. a driver that is not able to set a time that is within 110% of the fastest lap time within minimum_driving_standard_laps laps will not be allowed in the server."`
-	MinimumDrivingStandardLaps                          int         `json:"minimum_driving_standard_laps" help:"The number of valid laps that a driver has to complete in order to reach the minimum driving standard. A driver is given a second chance after a few days according to minimum_driving_standard_recharge_period."`
-	MinimumDrivingStandardRechargePeriod                int         `json:"minimum_driving_standard_recharge_period" help:"The number of seconds to recharge one lap to a driver that doesn't meet the standards (e.g. if minimum_driving_standard_laps is set to 12, this value sets the amount of time a player with 13 laps and a poor time has to wait before he can join the server again)."`
-	MinimumDrivingStandardMinPlayers                    int         `json:"minimum_driving_standard_min_players" help:"Minimum number of players over which to enforce the minimum driving standards. If set to anything that is not 0, the driving standard policy will be enforced only if more than the specified number of players is present on server."`
-	CutLinesEnabled                                     int         `json:"cut_lines_enabled" input:"checkbox" help:"Enable cut lines. Set this to 0 if you wish to disable the cut_lines feature. Keep in mind that cut lines will only work if they are defined using the cut line drawer. To check the current cut lines, type cut_line_list in the console.. For more, please check readme.txt."`
-	MaxCollisionsPer100km                               int         `json:"max_collisions_per_100km" help:"The maximum amount of collisions per 100 km a driver is allowed on the server. This applies to drivers that have driven more than max_collisions_per_100km_min_distance."`
-	MaxCollisionsPer100kmMinDistance                    int         `json:"max_collisions_per_100km_min_distance" help:"The driven distance (in km) over which the max_collisions_per_100km will start to apply."`
-	MacCollisionsPer100kmRechargeHours                  int         `json:"max_collisions_per_100km_recharge_hours" help:"The base time (hours per collision unit) a driver exceeding max_collisions_per_100km has to wait before he can rejoin the server (e.g. if max_collisions_per_100km is set to 30, a driver with 31 collision per 100km will have to wait 1h form the last time he left the server, if 32, he will have to wait 2 hours and so on)."`
-	ReverseGearMaxDistance                              int         `json:"reverse_gear_max_distance" help:"The maximum distance in meters a driver is allowed to reverse on track (set to 0 to disable the penalty)."`
-	CollisionMinimumDamageWithEnvironment               float64     `json:"collision_minimum_damage_with_environment" help:"The minimum damage cost (in thousands) under which collisions with the environment will not be logged. Set this to 0 to log all collisions. 0.001 = do not log collisions with the environment below 1€."`
-	CollisionMinimumDamageBetweenCars                   float64     `json:"collision_minimum_damage_between_cars" help:"The minimum damage cost (in thousands) under which collisions between cars will not be logged. Set this to 0 to log all collisions. 0.001 = do not log collisions with the environment below 1€."`
-	TrackBoundaryCutMaxSpeed                            int         `json:"track_boundary_cut_max_speed" help:"The maximum speed (in km/h) at which a driver is allowed to cross the track boundary."`
-	TrackBoundarySameLapCutMaxSpeed                     int         `json:"track_boundary_same_lap_cut_max_speed" help:"The maximum speed (in km/h) at which a driver is allowed to cross the track boundary after the first violation (this both applies to track re-entry and to further cuts)."`
-	TrackBoundarySampleLength                           int         `json:"track_boundary_sample_length" help:"The length (in meters) of a single track boundary length (max recommended value is 3). Increase this if you wish to save disk space at the expense of accuracy. Please notice that this value only applies to new data sets."`
-	CleanLapReward                                      float64     `json:"clean_lap_reward" help:"How much (in thousands) a driver will be paid for a clean lap (e.g. lap without any cut). You can use this on practice servers (since race rewards will not work there)."`
-	AnticheatLaptimeInvalidateMaxClockDelta             int         `json:"anticheat_laptime_invalidate_max_clock_delta" help:"The maximum difference (in milliseconds) between the laptimes reported by the Assetto Corsa Server and those measured by the Plugin (with the hosting machine clock) before a laptime is rejected (e.g. to prevent the abuse where one can manipulate Assetto Corsa laptimes by acting on the CPU clock). Please keep in mind that this value needs to account for the natural delays in the communication between the plugin and the server. Do not set it too low or it might penalize drivers when your server is under stress. Use it only if your server has enough resources to process packets with steady delays. Set to 0 to disable."`
-	AnticheatPenalizeDriverMaxClockDeltaConsecutiveHits int         `json:"anticheat_penalize_driver_max_clock_delta_consecutive_hits" help:"The number of consecutive times a driver has to hit the max_clock_delta before getting the penalty defined in the penalty cost and penalty action maps. Set to 0 to disable."`
-	MaxInfractions                                      int         `json:"max_infractions" help:"The maximum number of times a driver is allowed to violate the server rules (cut track, speeding, pit exit line crossing etc.) before receiving the penalties set in the Penalty Costs and Penalty Actions."`
-	ParkedCarMaxGrace                                   int         `json:"parked_car_max_grace" help:"The amount of times a driver can trigger the parked car detection before he gets a penalty. 4 = 4 times (set to 0 to disable this detection)."`
-	ParkedCarSeconds                                    int         `json:"parked_car_seconds" help:"The number of seconds for the car parked detection. 6 = 6s (e.g. a driver that is near the track and doesn't move more than the parked_car_distance in 6s will trigger the detection once)."`
-	ParkedCarDistance                                   int         `json:"parked_car_distance" help:"The distance (in meters) a car must travel in parked_car_max_seconds not to trigger the detection. 24 = 24 meters (a car on the track that moves more than 24 meters in parked_car_seconds will not trigger the detection)."`
-	RightToBeForgottenChatCommand                       int         `json:"right_to_be_forgotten_chat_command" input:"checkbox" help:"Whether to enable the 'kmr erase_personal_data_and_ban_myself' chat command which allows drivers to make use of their right to be forgotten and get all of their stats removed."`
-
-	Rules                                               FormHeading `ini:"-" json:"-" input:"heading"`
-	TimeBasedRaceExtraLap                               int         `json:"time_based_race_extra_lap" input:"checkbox" help:"Whether in a time based race the extra lap is enabled in the Assetto Corsa server_cfg.ini. If track rotation is active, the plugin will read the setting directly from the server_cfg.ini and ignore this value."`
-	RacePodiumAnnouncement                              int         `json:"race_podium_announcement" input:"checkbox" help:"Whether to announce the first three drivers at the end of the race."`
-	MaxCollisions                                       int         `json:"max_collisions" help:"The maximum number of collision any user can be involved before receiving the penalties set in the penalty_cost and penalty_action maps."`
-	TrackRejoinMaxSpeed                                 int         `json:"track_rejoin_max_speed" help:"The maximum speed at which a driver is allowed to rejoin the track after going off track in an excluded area or stopping the car outside the track."`
-	TrackBoundaryCutMaxTime                             int         `json:"track_boundary_cut_max_time" help:"The maximum time (in seconds) between the cut start and the cut end (cuts outside this range will be regarded as out-of-track moments)."`
-	TrackBoundaryCutGainFilter                          int         `json:"track_boundary_cut_gain_filter" input:"checkbox" help:"Whether to enable the Track Boundary Cut Gain filter which compares the cut advantage against the fastest lap of the session and doesn't give the penalty if the driver loses time against it."`
-	TrackBoundaryCutGainFilterMinLossPercent            int         `json:"track_boundary_cut_gain_filter_min_loss_percent" help:"The minimum acceptable time loss (in percent) for the Track Boundary Cut Gain filter to ignore the cut. 6=6% (e.g. a driving losing more than 6% compared to the fastest laptime of the session will not incur in a penalty)."`
-	TrackBoundaryCutGainFilterMinAverageSpeed           int         `json:"track_boundary_cut_gain_filter_min_average_speed" help:"This speed (expressed in km/h) sets the floor speed of the Track Boundary Cut Gain filter. 45 = 45km/h (e.g. if a player during the cut wastes more time than traveling the interested track section at 45km/h the cut will be disregarded). This is only useful in the first laps when the comparison lap has not been acquired yet."`
-	DrivingLinePenaltyRepeatGrace                       int         `json:"driving_line_penalty_repeat_grace" help:"The minimum time (in seconds) between two consecutive cutting penalties (boundaries and cut lines). 6 = 6s (e.g. if a driver cuts twice in less than 6s he will be only penalized once). Do not lower this too much to avoid penalty spam."`
-	PitSpeedLimit                                       int         `json:"pit_speed_limit" help:"The pit speed limit (in km/h). Above this speed the drive-through will be aborted. 80 = 80km/h (you might want to use 81 if you face the speed limiter bug). This value is required, please do not set to 0."`
-	RollingStart                                        int         `json:"rolling_start" input:"checkbox" help:"If you wish to use Kissmyrank Rolling Start at the beginning of a race."`
-	ImprovingQualifyLaptimeWithInfractionsCutoffPercent int         `json:"improving_qualify_laptime_with_infractions_cutoff_percent" help:"The laptime (in percent of the session best) over which an improved time with cuts will not be considered an abuse. 107 = 107% (e.g. a driver posting a time with Kissmyrank infractions but no AC infractions that is above 107% of the fastest lap of the session will not trigger the penalty)."`
-
-	VirtualSafetyCar                          FormHeading              `ini:"-" json:"-" input:"heading"`
-	VSCSpeedingMaxGrace                       int                      `json:"vsc_speeding_max_grace" help:"The number of seconds a driver is allowed to drive over the speed limit during a Virtual Safety Car or the Rolling Start Formation Lap."`
-	VSCSlowingMaxGrace                        int                      `json:"vsc_slowing_max_grace" help:"The number of seconds a driver is allowed to slow down under the minimum speed during the Rolling Start Formation Lap."`
-	VSCDefaultSpeedLimit                      int                      `json:"vsc_default_speed_limit" help:"The maximum speed (in km/h) a player is allowed to drive during a Virtual Safety Car."`
-	VSCOvertakingMaxGrace                     int                      `json:"vsc_overtaking_max_grace" help:"The number of seconds a driver has to give the position back when overtaking another car during a Virtual Safety Car or the Rolling Start Formation Lap."`
-	VSCFormationLapSpeedLimit                 int                      `json:"vsc_formation_lap_speed_limit" help:"The maximum speed (in km/h) a player is allowed to drive during the Rolling Start Formation Lap."`
-	VSCFormationLapMinSpeed                   int                      `json:"vsc_formation_lap_min_speed" help:"The minimum speed (in km/h) a driver must drive above during the Rolling Start Formation Lap (set to 0 to disable)."`
-	VSCDefaultLeaderSlowAllowOvertakeSpeed    int                      `json:"vsc_default_leader_slow_allow_overtake_speed" help:"This sets the speed in km/h under which the leader can be overtaken during Virtual Safety Car or the Rolling Start Formation Lap (e.g. not allowing a parked car to block everyone)."`
-	VSCDefaultSlowAndFarAllowOvertakeSpeed    int                      `json:"vsc_default_slow_and_far_allow_overtake_speed" help:"This sets the speed in km/h under which a driver can be overtaken during the Virtual Safety Car or the Rolling Start Formation Lap if he's farther than vsc_defalut_slow_and_far_allow_overtake_distance."`
-	VSCDefaultSlowAndFarAllowOvertakeDistance int                      `json:"vsc_default_slow_and_far_allow_overtake_distance" help:"This sets the distance from the previous car over which a driver can be overtaken during the Virtual Safety Car or the Rolling Start Formation Lap if he's slower than vsc_defalut_slow_and_far_allow_overtake_speed."`
-	VSCFormationLapFarAllowOvertakeDistance   int                      `json:"vsc_formation_lap_far_allow_overtake_distance" help:"This sets the distance from the previous car over which a driver can be overtaken during the Rolling Start Formation Lap (as during the formation lap cars need to be near to each other)."`
-	RaceMassAccidentCrashedPlayersPercentage  int                      `json:"race_mass_accident_crashed_players_percentage" help:"The percentage of players that have to be involved in a collision within the specified mass_accident_crash_time before the plugin triggers the mass accident response (e.g. Virtual Safety Car or Automatic-Restart). 45 = 45%."`
-	RaceMassAccidentCrashTime                 int                      `json:"race_mass_accident_crash_time" help:"The time in seconds over which to evaluate race_mass_accident_crashed_players_percentage. 30 = 30s."`
-	RaceMassAccidentMinCrashedPlayers         int                      `json:"race_mass_accident_min_crashed_players" help:"The minimum number of players that have to crash for the mass accident response (e.g. to prevent the Virtual Safety Car coming out too often in servers with few players)."`
-	RaceMassAccidentResponse                  RaceMassAccidentResponse `json:"race_mass_accident_response" help:"What to do when a mass accident occurs. Use VSC# where # = seconds for the Virtual Safety Car (e.g. VSC60 for 60 seconds) and AR for the automatic race restart. Leave empty to disable."`
-
-	RaceControl                         FormHeading `ini:"-" json:"-" input:"heading"`
-	RaceControlPassword                 string      `json:"race_control_password" help:"The password that Race Directors need to use to judge collisions via the Web Stats Page (needs to be at least 8 characters long or the feature will be disabled)."`
-	RaceControlMaxEvents                int         `json:"race_control_max_events" help:"The maximum number of events that race control should display."`
-	RaceControlCollisionSpace           float64     `json:"race_control_collision_space" help:"Defines the maximum distance in meters between the two positions reported by the Assetto Corsa server for the same collision (to account for client-side discrepancies due to lag). Increase if collisions are reported twice."`
-	RaceControlCollisionTime            int         `json:"race_control_collision_time" help:"Defines the maximum number of seconds that the Assetto Corsa server has to provide collision data for both cars. Increase if collisions are reported twice."`
-	RaceControlLogOvertakes             int         `json:"race_control_log_overtakes" input:"checkbox" help:"Set this to 1 if you wish the plugin to log overtakes and add them to the Race Control viewer (this might use your memory and clutter the view to show events that are not strictly required for Race Control)."`
-	RaceControlCollisionReplayTime      int         `json:"race_control_collision_replay_time" help:"Defines the number of seconds that the plugin should show for each car in the Race Control Collsion Replay."`
-	RaceControlCutReplayTime            int         `json:"race_control_cut_replay_time" help:"Defines the number of seconds that the plugin should show for each car in the Race Control Cut Replay."`
-	RaceControlOvertakeReplayTime       int         `json:"race_control_overtake_replay_time" help:"Defines the number of seconds that the plugin should show for each car in the Race Control Overtake Replay."`
-	RaceControlIncludePlayersNearerThan int         `json:"race_control_include_players_nearer_than" help:"Cars within this distance (in meters) from the car originating the Race Control Event will be included in the replay. 100 = 100m (e.g. if a car collides with another, all the drivers within 100 meters will be included in the replay)."`
-
-	Database                                FormHeading          `ini:"-" json:"-" show:"open" input:"heading"`
-	DatabaseSharingUniqueName               string               `json:"database_sharing_unique_name" show:"open" help:"Database Sharing Unique Name. Set a unique name for this plugin to better identify it in the logs. This is only cosmetic and completely optional."`
-	DatabaseSharingLocalGroupPort           int                  `json:"database_sharing_local_group_port" show:"open" help:"Local Database Sharing Port for sharing the database with Kissmyrank instances running on the same machine. Set this to a valid port number If you wish to share the same database across different instances of the Kissmyrank plugin running on the same machine. You must set the port to the same value for all plugins that are members of the same sharing group (e.g. let's say that you have 4 Kissmyrank instances A,B,C,D and you want to use the same Kissmyrank database in couples with A sharing the same db with B and C and D sharing a separate one, you then set database_sharing_group_port config.json on KMR A and KMR B to 4567 and for KMR C and KMR D to 4568)."`
-	DatabaseSharingRemoteListenPort         int                  `json:"database_sharing_remote_listen_port" show:"open" help:"Remote Database Sharing Listen Port. Only use this if Local Database Sharing is not possible. Set this to a valid port number if you want to share the Database with a plugin running on a remote machine. Remote sharing might introduce lag so I recommend using Local Database Sharing whenever it's possible."`
-	DatabaseSharingRemoteSecretKey          string               `json:"database_sharing_remote_secret_key" show:"open" help:"Remote Database Sharing Secret Key. Only needed for remote sharing. This must be set to the same for all the hosts using Remote Database Sharing."`
-	DatabaseSharingRemoteListenAddress      string               `json:"database_remote_listen_address" show:"open" help:"Remote Database Sharing Listen Address (change this only if you want to listen only on a specific interface, not recommended)."`
-	DatabaseSharingRemoteConnectToAddresses NewLineSeparatedList `json:"database_sharing_remote_connect_to_addresses" show:"open" help:"One per line. Remote Database Sharing Connect to Addresses. The addresses of the remote plugins in the usual host:port format (where host is the IP/Address of the server that runs the plugin and port is the database_sharing_remote_listen_port that you set for that plugin). If you wish plugin A to share the database with the plugin B, you need to add hostA:portA to plugin B config.json and hostB:portB to plugin A config.json. For each plugin add all the ones that it should communicate with (excluding of course self or you'll start a loop). Don't connect two plugins with both local and remote sharing."`
-	DatabaseSharingRelayForNames            NewLineSeparatedList `json:"database_sharing_relay_for_names" show:"open" help:"One per line. Remote Database Sharing Relay For Names. Warning: this key is not required for standard Database Sharing, it's only required if you have lonely plugins (e.g. plugins connected to one instance and not to the others). Let's say that you want to share the database between 3 plugins (A,B and C) and that you set database_sharing_unique_name to plugin_a, plugin_b, plugin_c respectively. Let's say that you can only connect A<->B and B<->C but you can't connect A with C directly. After properly setting all the other keys for (A<->B and B<->C), you then edit plugin_b config.json and add plugin_a and plugin_c to database_sharing_relay_for_names key. This will tell plugin B to relay information to the other plugin allowing you to do A<->B<->C. Keep in mind that in this case if you take down B, you have to also take down A and C or the synchronization might not fully apply. This feature works for both local and remote connections as long as you set the unique name. Be careful not to create double links between plugins or you might get double updates."`
-
-	Miscellaneous                               FormHeading          `ini:"-" json:"-" input:"heading"`
-	SessionHistoryLength                        int                  `json:"session_history_length" help:"Session history length. How many sessions we should keep in the memory. Setting this to a higher value will use more memory."`
-	MemoryMonitorEnabled                        int                  `json:"memory_monitor_enabled" show:"open" input:"checkbox" help:"Whether to enable the memory monitor feature (on Linux it requires libc6 2.14+). Enable this if you wish the plugin to monitor the memory usage (good to troubleshoot problems that might be related to the memory allocation)."`
-	SpeedUnitFormat                             string               `json:"speed_unit_format" help:"The speed unit to be used when formatting data for public view. Allowed values are kmh and mph. Please note that this is only cosmetic for the end user and that you still need to use km/h for all the config purposes."`
-	ReservedSlotsGUIDList                       NewLineSeparatedList `json:"reserved_slots_guid_list" help:"One per line. A list of the GUIDs for the drivers that have a reserved slot on the server (requires the Kissmyrank Multiplayer Launcher Mod). If the server is full and one of these GUIDs attempts to join, a player will be kicked to make room."`
-	ReservedSlotsAccessKey                      string               `json:"reserved_slots_access_key" help:"The key that VIP players need to use in the Kissmyrank Multiplayer Launcher Mod to access their reserved slot. Drivers with a reserved slot need to type this key in the Kissmyrank Multiplayer Launcher Mod input box (near the red question mark button on top of the server list) before they can access their reserved slot. If this configuration entry is not set the reserved slots feature will be disabled altogether."`
-	ReservedSlotsBootPlayersAtRace              int                  `json:"reserved_slots_boot_players_at_race" help:"Whether to disable the Reserved Slots Player Booting feature during the race. Slots are freed per car starting from the bottom of the grid (so on a full grid it will most likely boot players that late joined or that are several laps down). You can set this to 1 if you wish to disable the reserved slot during the race session altogether. In this case, VIP players will have to wait for a slot to free up or for the next session."`
-	RankSortByWinStats                          int                  `json:"rank_sort_by_win_stats" input:"checkbox" help:"Sort rank by winning stats instead of money. If you change this you have to reset the database."`
-	ACAppLinkUDPPort                            int                  `json:"ac_app_link_udp_port" show:"open" help:"The UDP port to be used to relay Kissmyrank events to compatible Assetto Corsa Game Apps (set to 0 to disable this feature). AC apps might connect to this port. Full documentation is available under /applink/doc. Demo app available under /applink/demo/."`
-	CustomChatDriverWelcomeMessages             NewLineSeparatedList `json:"custom_chat_driver_welcome_messages" help:"The custom chat messages that you wish to deliver when a driver connects. One per line."`
-	ChatDriverWelcomeMessageShowRaceControlLink int                  `json:"chat_driver_welcome_message_show_race_control_link" input:"checkbox" help:"Whether to show the Race Control link when a driver joins."`
-	ACChatAdminPassword                         string               `json:"ac_chat_admin_password" help:"The admin password to be used to login from the Assetto Corsa chat (type '/kmr login password' in the game chat to login)."`
-	ACChatAdminGUIDList                         NewLineSeparatedList `json:"ac_chat_admin_guid_list" help:"One GUID per line. A list of the GUIDs for the drivers that can send Kissmyrank Admin Commands via the Assetto Corsa Chat (type '/kmr login password' in the chat to login and '/kmr command' to launch one of the supported commands)."`
-
-	PenaltyInfractionMap PenaltyInfractionMap `json:"penalty_infraction_map"`
-	PenaltyCosts         PenaltyCostMap       `json:"penalty_cost_map"`
-	PenaltyActions       PenaltyActionMap     `json:"penalty_action_map"`
-
-	// Hidden values below here...
-	// ACServer
-	ACServerIP                          string `json:"ac_server_ip" show:"-" help:"The IP of your Assetto Corsa Server relative to the plugin. This is the IP that the plugin will use to contact the Assetto Corsa Server."`
-	ACServerHTTPPort                    int    `json:"ac_server_http_port" show:"-" help:"The HTTP Port of the Assetto Corsa server. This should match the Assetto Corsa server_cfg.ini HTTP_PORT setting (required for ping control)."`
-	ACServerPluginLocalPort             int    `json:"ac_server_plugin_local_port" show:"-" help:"The plugin port of the server as set in the server_cfg.ini (UDP_PLUGIN_LOCAL_PORT)."`
-	ACServerPluginAddressPort           int    `json:"ac_server_plugin_address_port" show:"-" help:"The port that the plugin will use (the portion after ':' in the UDP_PLUGIN_ADDRESS server_cfg.ini entry, if you set UDP_PLUGIN_ADDRESS=127.0.0.1:12000, set this to 12000)."`
-	AfterACServerStartRunPath           string `json:"after_ac_server_start_run_path" show:"-" help:"Path to a shell script or to a program to run after the plugin launches the Assetto Corsa Server (e.g track rotation). This can be used to automate the restart of other plugins or if you wish to perform some other task when the Assetto Corsa Server starts. This setting will only apply if the Kissmyrank Track Rotation Feature is enabled."`
-	BeforeACServerStartRunPath          string `json:"before_ac_server_start_run_path" show:"-" help:"Path to a shell script or program to run before the plugin launches the Assetto Corsa Server (e.g track rotation). This can be used to automate tasks before the Assetto Corsa Server starts. Please note that the Assetto Corsa Server will not be launched until this program terminates, so please use a shell script to launch programs that are required to run at the same time as the server (or use after_ac_server_start_run_path which is run after the server launch without further waiting). This setting will only apply if the Kissmyrank Track Rotation Feature is enabled."`
-	ACServerRestartIfInactiveForMinutes int    `json:"ac_server_restart_if_inactive_for_minutes" show:"-" help:"Restarts the Assetto Corsa server if no activity is recorded for more than the specified amount of minutes (minimum 30 minutes, this setting only works if the track rotation is enabled). Please note that the new session packet is considered as valid server activity and will reset the counter."`
-	ACServerResultsBasePath             string `json:"ac_server_results_base_path" show:"-" help:"This is the parent of the Assetto Corsa results folder (e.g. this entry should be normally set to the Assetto Corsa Server Root Folder path). If you already set ac_server_bin_path, you can leave this empty as the plugin will detect the base path automatically. Use this only if you wish to force a specific base path for the results (e.g. if you don't use the track rotation but you still want to collect the results for Web View)."`
-	ACServerConfigIniPath               string `json:"ac_server_cfg_ini_path" show:"-" help:"Path of the Assetto Corsa server_cfg.ini file to be used for track rotation. This must be the actual server_cfg.ini that acServer uses. The plugin will update this file and restart the server to rotate the track."`
-	ACServerBinaryPath                  string `json:"ac_server_bin_path" show:"-" help:"Absolute Path of the Assetto Corsa Server executable to be used for track rotation (e.g. Windows c:/steam/acserver/acServer.exe, Linux /home/steam/acserver/acServer). The plugin will run this file to launch the Assetto Corsa server."`
-	ACServerBinaryArguments             string `json:"ac_server_bin_args" show:"-" help:"[Not Recommended!] Assetto Corsa Binary Launch Arguments for multiple servers like ['-c path_to_server_cfg.ini', '-e path_to_entry_list.ini'] (this might not work at all on some operating systems, for multiple servers please make copies of the server folder and run each instance separately)."`
-	ACServerLogPath                     string `json:"ac_server_log_path" show:"-" help:"The path where you wish to save the Assetto Corsa Server logs."`
-
-	MaxPlayers int `json:"max_players" show:"-" help:"Number of server slots."`
-
-	// Track Rotation is not supported with Server Manager.
-	TrackList               []interface{} `json:"track_list" help:"" show:"-"`
-	TrackRotationMaxPlayers int           `json:"track_rotation_max_players" help:"" show:"-"`
-
-	TrackRotationVoteMinPercent int `json:"track_rotation_vote_min_percent" show:"-" help:"The minimum amount of votes required to trigger a track change (in %). 60 = 60% of the drivers online must type kmr vote_track to initiate the track change to the most voted track. Set to 0 to disable track voting altogether."`
-	TrackRotationVoteMinVotes   int `json:"track_rotation_vote_min_votes" show:"-" help:"The minimum total amount of votes (for or against) required to initiate the track change. 4 = minimum 4 votes are required to change the track. Use this if you wish to prevent lonely players from changing the track."`
-}
-
-func (kmr *KissMyRankConfig) Write() error {
-	f, err := os.Create(KissMyRankConfigPath())
-
-	if err != nil {
-		return err
-	}
-
-	defer f.Close()
-
-	enc := json.NewEncoder(f)
-	enc.SetIndent("", "  ")
-
-	return enc.Encode(kmr)
-}
-
-type RaceMassAccidentResponse struct {
-	FirstLap  string
-	OtherLaps string
-}
-
-type NewLineSeparatedList string
-
-func (c NewLineSeparatedList) MarshalJSON() ([]byte, error) {
-	var out []string
-
-	for _, val := range strings.Split(string(c), "\n") {
-		out = append(out, strings.TrimSpace(val))
-	}
-
-	return json.Marshal(out)
-}
-
-func (c *NewLineSeparatedList) UnmarshalJSON(data []byte) error {
-	var out []string
-
-	if err := json.Unmarshal(data, &out); err != nil {
-		return err
-	}
-
-	*c = NewLineSeparatedList(strings.Join(out, "\n"))
-
-	return nil
-}
-
-type PenaltyCostSessions struct {
-	Practice float64 `json:"practice" help:"The money penalties (in thousands) that you would like to give for any given situation."`
-	Qualify  float64 `json:"qualify" help:"The money penalties (in thousands) that you would like to give for any given situation."`
-	Race     float64 `json:"race" help:"The money penalties (in thousands) that you would like to give for any given situation."`
-	Other    float64 `json:"other" help:"The money penalties (in thousands) that you would like to give for any given situation."`
-}
-
-type PenaltyCostMap struct {
-	HotLapProtection                       PenaltyCostSessions `json:"hotlap_protection"`
-	HotLappingCarCollision                 PenaltyCostSessions `json:"hotlapping_car_collision"`
-	LappingProtection                      PenaltyCostSessions `json:"lapping_protection"`
-	LappingCarCollision                    PenaltyCostSessions `json:"lapping_car_collision"`
-	ReverseGear                            PenaltyCostSessions `json:"reverse_gear"`
-	TrackBoundaryCut                       PenaltyCostSessions `json:"track_boundary_cut"`
-	TrackRejoinMaxSpeed                    PenaltyCostSessions `json:"track_rejoin_max_speed"`
-	MaxInfractions                         PenaltyCostSessions `json:"max_infractions"`
-	MaxCollisions                          PenaltyCostSessions `json:"max_collisions"`
-	FirstBlood                             PenaltyCostSessions `json:"first_blood"`
-	PitLaneSpeeding                        PenaltyCostSessions `json:"pit_lane_speeding"`
-	PitExitLineCrossing                    PenaltyCostSessions `json:"pit_exit_line_crossing"`
-	CutLineYourCustomCutLine               PenaltyCostSessions `json:"cut_line_your_custom_cut_line"`
-	AntiCheatMaxClockDeltaConsecutiveHits  PenaltyCostSessions `json:"anticheat_max_clock_delta_consecutive_hits"`
-	SpeedingUnderVirtualSafetyCar          PenaltyCostSessions `json:"speeding_under_vsc"`
-	SlowingUnderVirtualSafetyCar           PenaltyCostSessions `json:"slowing_under_vsc"`
-	OvertakingUnderVirtualSafety           PenaltyCostSessions `json:"overtaking_under_vsc"`
-	ImprovingQualifyLapTimeWithInfractions PenaltyCostSessions `json:"improving_qualify_laptime_with_infractions"`
-	ParkingNearTrack                       PenaltyCostSessions `json:"parking_near_track"`
-}
-
-type PenaltyActionSessions struct {
-	Practice string `json:"practice" help:"DT0 for a drive through before the end of the lap. DT1 for a drive through before the end of the following lap and so on. DT given during qualify and practice will have to be cleared during the following race. K to kick immediately. TB30 to issue a temporary ban for 30 minutes. TB60 to issue a temporary ban for 60 minutes."`
-	Qualify  string `json:"qualify" help:"DT0 for a drive through before the end of the lap. DT1 for a drive through before the end of the following lap and so on. DT given during qualify and practice will have to be cleared during the following race. K to kick immediately. TB30 to issue a temporary ban for 30 minutes. TB60 to issue a temporary ban for 60 minutes."`
-	Race     string `json:"race" help:"DT0 for a drive through before the end of the lap. DT1 for a drive through before the end of the following lap and so on. DT given during qualify and practice will have to be cleared during the following race. K to kick immediately. TB30 to issue a temporary ban for 30 minutes. TB60 to issue a temporary ban for 60 minutes."`
-}
-
-type PenaltyActionMap struct {
-	HotLapProtection                       PenaltyActionSessions `json:"hotlap_protection"`
-	HotLappingCarCollision                 PenaltyActionSessions `json:"hotlapping_car_collision"`
-	LappingProtection                      PenaltyActionSessions `json:"lapping_protection"`
-	LappingCarCollision                    PenaltyActionSessions `json:"lapping_car_collision"`
-	ReverseGear                            PenaltyActionSessions `json:"reverse_gear"`
-	TrackBoundaryCut                       PenaltyActionSessions `json:"track_boundary_cut"`
-	TrackRejoinMaxSpeed                    PenaltyActionSessions `json:"track_rejoin_max_speed"`
-	MaxInfractions                         PenaltyActionSessions `json:"max_infractions"`
-	MaxCollisions                          PenaltyActionSessions `json:"max_collisions"`
-	FirstBlood                             PenaltyActionSessions `json:"first_blood"`
-	PitLaneSpeeding                        PenaltyActionSessions `json:"pit_lane_speeding"`
-	PitExitLineCrossing                    PenaltyActionSessions `json:"pit_exit_line_crossing"`
-	CutLineYourCustomCutLine               PenaltyActionSessions `json:"cut_line_your_custom_cut_line"`
-	AntiCheatMaxClockDeltaConsecutiveHits  PenaltyActionSessions `json:"anticheat_max_clock_delta_consecutive_hits"`
-	SpeedingUnderVirtualSafetyCar          PenaltyActionSessions `json:"speeding_under_vsc"`
-	SlowingUnderVirtualSafetyCar           PenaltyActionSessions `json:"slowing_under_vsc"`
-	OvertakingUnderVirtualSafety           PenaltyActionSessions `json:"overtaking_under_vsc"`
-	ImprovingQualifyLapTimeWithInfractions PenaltyActionSessions `json:"improving_qualify_laptime_with_infractions"`
-	ParkingNearTrack                       PenaltyActionSessions `json:"parking_near_track"`
-}
-
-type PenaltyInfractionSessions struct {
-	Practice float64 `json:"practice" help:"How many infractions you would like to add to the infraction counter for each penalty during each session."`
-	Qualify  float64 `json:"qualify" help:"How many infractions you would like to add to the infraction counter for each penalty during each session."`
-	Race     float64 `json:"race" help:"How many infractions you would like to add to the infraction counter for each penalty during each session."`
-}
-
-type PenaltyInfractionMap struct {
-	HotLapProtection                       PenaltyInfractionSessions `json:"hotlap_protection"`
-	HotLappingCarCollision                 PenaltyInfractionSessions `json:"hotlapping_car_collision"`
-	LappingProtection                      PenaltyInfractionSessions `json:"lapping_protection"`
-	LappingCarCollision                    PenaltyInfractionSessions `json:"lapping_car_collision"`
-	ReverseGear                            PenaltyInfractionSessions `json:"reverse_gear"`
-	TrackBoundaryCut                       PenaltyInfractionSessions `json:"track_boundary_cut"`
-	TrackRejoinMaxSpeed                    PenaltyInfractionSessions `json:"track_rejoin_max_speed"`
-	MaxInfractions                         PenaltyInfractionSessions `json:"max_infractions"`
-	MaxCollisions                          PenaltyInfractionSessions `json:"max_collisions"`
-	FirstBlood                             PenaltyInfractionSessions `json:"first_blood"`
-	PitLaneSpeeding                        PenaltyInfractionSessions `json:"pit_lane_speeding"`
-	PitExitLineCrossing                    PenaltyInfractionSessions `json:"pit_exit_line_crossing"`
-	CutLineYourCustomCutLine               PenaltyInfractionSessions `json:"cut_line_your_custom_cut_line"`
-	AntiCheatMaxClockDeltaConsecutiveHits  PenaltyInfractionSessions `json:"anticheat_max_clock_delta_consecutive_hits"`
-	SpeedingUnderVirtualSafetyCar          PenaltyInfractionSessions `json:"speeding_under_vsc"`
-	SlowingUnderVirtualSafetyCar           PenaltyInfractionSessions `json:"slowing_under_vsc"`
-	OvertakingUnderVirtualSafety           PenaltyInfractionSessions `json:"overtaking_under_vsc"`
-	ImprovingQualifyLapTimeWithInfractions PenaltyInfractionSessions `json:"improving_qualify_laptime_with_infractions"`
-	ParkingNearTrack                       PenaltyInfractionSessions `json:"parking_near_track"`
-}
-
-=======
->>>>>>> 85163abb
 type kissMyRankConfigurationTemplateVars struct {
 	BaseTemplateVars
 
