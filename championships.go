--- conflicted
+++ resolved
@@ -481,11 +481,7 @@
 
 	for _, entrant := range entryList {
 		for _, eventEntrant := range cr.EntryList {
-<<<<<<< HEAD
-			if entrant.InternalUUID != uuid.Nil && entrant.InternalUUID == eventEntrant.InternalUUID {
-=======
-			if entrant.InternalUUID == eventEntrant.InternalUUID && entrant.Model == eventEntrant.Model {
->>>>>>> 237c2b15
+			if entrant.InternalUUID != uuid.Nil && entrant.InternalUUID == eventEntrant.InternalUUID && entrant.Model == eventEntrant.Model {
 				entrant.FixedSetup = eventEntrant.FixedSetup
 				entrant.Restrictor = eventEntrant.Restrictor
 				entrant.SpectatorMode = eventEntrant.SpectatorMode
