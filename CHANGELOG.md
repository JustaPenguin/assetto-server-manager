--- conflicted
+++ resolved
@@ -11,12 +11,9 @@
 
 * Fixes an issue where the car name would be incorrectly set in Race Control for drivers who have swapped cars.
 * Fixes an issue where kicked drivers could become linked to the $#@@!$kicked GUID that AC assigns to kicked drivers in results files. This issue could affect ACSR, penalties, page renders and more.
-<<<<<<< HEAD
 * Fixes an issue in Time Attack events where drivers connecting in different slots in multiple sessions would result in broken results files. We strongly recommend using locked entry lists in conjunction with Time Attack events.
-=======
 * Fixes an issue where Wind settings were not written out correctly to the server configuration file, resulting in 0 wind speed/direction. Please note that you will need to re-edit any races to add wind settings to them.
 * The race details popup now shows details about a second race (if configured).
->>>>>>> b4cdb6bc
 
 ---
 
