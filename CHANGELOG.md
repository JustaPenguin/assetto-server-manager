--- conflicted
+++ resolved
@@ -10,11 +10,8 @@
 
 * Race Weekend Championship sorters are no longer available in non-Championship Race Weekends.
 * Improved handling of track JSON files
-<<<<<<< HEAD
 * Fixes an issue where the Content Manager Welcome Message disappeared in the previous update.
-=======
 * Fixes an issue where Race Weekend Sessions may not have the correct number of Championship Points fields.
->>>>>>> 53eba8ea
 
 ---
 
