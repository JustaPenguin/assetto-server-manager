v1.7.4
------

Fixes:

* Fixes an issue where the reported tyre for a driver's best lap could sometimes be incorrect.
* Fixes an incorrect value for ACServerResultsBasePath in the KissMyRank setup. Thanks @blu1111! 
<<<<<<< HEAD
* Fixes an issue where Championship Event Points tables would incorrectly report points penalties. Points penalties are now only shown in the main Championship points table.
=======
* Fixes an issue where renaming an Entrant's team in a Championship and using "Transfer Points from previous team" would not transfer points for Race Weekends.
* Fixes an issue where pitboxes were not correctly assigned to Entrants.
* Removed the "Start on Tyre from Fastest Lap" Checkbox for non-write access users, the word "yes" or "no" is displayed instead.
* Fixes an issue where applying penalties to Championship or Race Weekend sessions could cause a server crash.
>>>>>>> 6a5f024d

---

v1.7.3-1
--------

Fixes:

* Fixes an issue where new multiserver setups of Server Manager would go into a redirect loop when creating new servers.
  If you experienced this issue, please try setting the multiserver up from scratch (i.e. delete the shared_store.json and servers folders).
* Fixes an issue where a Scheduled Custom Race may revert to an older copy when being started.
* Fallback Results now takes account of results files where a driver has laps but is in neither the Cars nor Results lists.

---

v1.7.3
------

Added:

* ACSR Ratings are now shown in ACSR enabled Championships, in Driver Standings, the Entrants tables and the Sign Up form responses (including the CSV export).
* You can now download Server Logs from Server Manager (thanks @mazzn!)
* You can now run Open Championships with ACSR integration!
* Server Manager now logs the output of the acServer executable to the logs folder inside your Server Install Path. You can configure this in Server Options -> Miscellaneous
* In a Multi-Server environment, you can now set different account groups per server, for example you could set an Account to have "Write" access on one server and "Delete" access on another.
* Added a new permission - "No Access" - which blocks a user from doing anything on a server.
* Open weather API Lua plugin can now automatically find the location of the track (so long as the track json file contains this information) and set the weather accordingly! Thanks to @mike855 for this contribution!
* Entrants are now written to the entry_list.ini file in the order of their pitboxes (this should make debugging a bit easier!)

Fixes:

* On Windows, batch files are now stopped correctly by Server Manager.
* Fixes an issue where Championship Class IDs could overlap causing Multi-class championships to incorrectly report standings.
* Fixes an issue where Championship and Race Weekend exports on Firefox would not export with their full name.
* Fixes an issue where Championship/Race Weekend sessions could not be cancelled if the server is not running.
* Fixes an issue where Race Weekend Race sessions would have their wait time forced to 120 seconds.
* Fixes an issue where the progress of a Championship with Race Weekends would be incorrectly reported on the Championship List page.
* Fixes an issue where Championship attendance would not work correctly for event with Race Weekends.
* Fixes an issue where watching content folder for changes could cause a crash on Windows.
* The Championship Entrant table is now sorted alphabetically.
* Championship Event Pitbox overrides are now applied correctly on Championships with Sign Up forms enabled. If Entrants in a Championship share the same pitbox, the order of the entrants is normalised so all drivers are added to the grid.
* Fixes an issue where Sol dates could be set to dates before 1st January 1970, leading to a Shaders Patch crash on game launch. Dates before 01/01/1970 are now set to 01/01/1970.
* Fixes an issue where the Edit Championship Event form would always say "This edited setup will overwrite the 1st Event in the Championship", rather than the correct index of the Event.
* We've changed the way that kicking people works on Live Timings. The kick button now runs the in-game admin command '/kick <name>', rather than using what appears to be a broken UDP Plugin message.
* Pickup Mode is now always enabled for Race Weekend sessions, allowing people to rejoin the session.
* Discord notifications now use the term "Event" instead of "Race" when notifying about event changes.

Removed:

* Removed max limit of Damage Multiplier (was 100%). Happy crashing!

---

v1.7.2
------

Added:

* KissMyRank integration! We've even made it so you can use both sTracker and KissMyRank! Go to the new "KissMyRank" page to find out how to set up KissMyRank. We're marking this as "beta" currently. If you find any issues - please report them to us!
* In a Multiserver setup Auto Loop events are now per-server! You can loop different events on different servers, only have one looping server etc.
* You can now duplicate any Championship Event (including Race Weekends!)
* The Championship Sign Up form now allows multiple Steam GUIDs separated by a semi-colon (for driver swaps).
* You can now set a timer to forcibly stop a Custom Race after a certain time period. This is intended to allow servers to rotate through looped events every x minutes regardless of players being active on the server. The timer can be set to not forcibly stop the server if drivers are online.
* Server Manager now automatically sets up the sTracker config path and server folder path.
* You can now manually specify the IP address used by the Content Manager Wrapper. This fixes issues with IPv6 incompatibilities (thanks @mazzn!)
* Search Index Improvements - the folder name of the cars is now included in the search index. This should help yield more results for searches. Note that you will have to rebuild your search index (at the bottom of the Server Options page) for this to take effect.

Fixes:

* Fixes an issue where car setups with invalid ini keys would not upload properly.
* Fixes an issue where AutoFill Entrants would not be saved when editing a Custom Race
* Championship Race Weekends now display all sessions in the correct order
* Fixes issues where stopping the acServer process could cause Server Manager to lock up or crash

---

v1.7.1
------

Fixes:

* Fixes an issue where ACSR enabled Championships could cause Championship Event points to be incorrect. If your Championship points are incorrect, re-import the results files in the Championship Event ("Manage Event" -> "Import Results")
* Fixes an issue where Server Manager sometimes would not detect and handle acServer shutdown correctly.

---

v1.7.0
------

### ACSR

This release adds support for Assetto Corsa Skill Ratings (ACSR). ACSR is a new service for organising and taking part in Championships through Assetto Corsa Server Manager. 

When you set up a Championship in Server Manager, you will be given the option to "Export to Assetto Corsa Skill Ratings". This publishes your Championship to the ACSR Championships List page, so that drivers can find your Championship and sign up to it!

* You can view more about ACSR here: https://acsr.assettocorsaservers.com
* For help configuring ACSR, check out our wiki: https://github.com/JustaPenguin/assetto-server-manager/wiki/ACSR-Configuration

ACSR requires Server Manager Premium. You can purchase Server Manager Premium by following the instructions in the free version of Server Manager.

### Server Manager

Added:

* Admins can now export full Championship information, including Sign Up Form responses.
* Exported Championships and Race Weekends now export as JSON files to download, rather than showing JSON in the browser.
* Improved Discord message formatting (thanks @cheesegrits!)
* It is now possible to specify a Race Weekend's initial Entry List as the parent for a session. You can also now use a grid offset when filtering entrants from this entrylist.

Fixes:

* Improved the logic of "fastest lap across multiple results files" sorting in Race Weekends whilst using fallback results sorting (premium)
* Fixes an issue where the server name could not be clicked to go to the homepage on mobile devices
* Fixes an issue where Championship Driver and Team penalties would be lost when editing a Championship.
* Drastically improved the speed of STracker pages through some reworking of how STracker is proxied.
* Fixed an issue where some STracker links would not work correctly.
* Fixes an issue where car skins with special characters in their name would not display in the race setup page and Championship Sign Up form.
* Fixes issues with download links in Discord messages (thanks @cheesegrits!)
* On initial server setup, the admin account is only created if one doesn't exist.
* The JSON Store now correctly sets the updated time of Custom Races, Championships and Race Weekends.

---

v1.6.1
------

**Please note, this release deprecates use of "run_on_start" in config.yml. Please read the new config.yml "plugins" section if you were using run_on_start!**

Added:

* Added send chat to driver option to the admin panel on the Live Timings page.
* The UDP message receiver now detects if it has fallen behind while handling messages. If it has, it reduces the refresh rate that the Assetto Corsa Server sends messages at, so it can catch up. If you see a lot of "can't keep up!" messages in the Server Logs, you probably need to increase your 'refresh_interval_ms' in the config.yml.
* Added configurable Open Graph images to both the manager as a whole and championships, with these you can link to images that will be shown whenever you share a link of the manager/championship pages on social media (premium).
* Optimised the handling of UDP messages to improve performance.
* When using "Any Available Car", one of each car is added to the EntryList (so long as there are enough entrants!) and then after that Entrant cars are randomised.
* Added a new 'plugins' section to config.yml. Please use this instead of 'run_on_start'. This has been added to fix issues with spaces in plugin path names.

Fixes:

* Fixed an issue with filtering from results files in Race Weekends when the Race Weekend is within a Championship.
* We've changed the method that we use to check if scheduled events need running. Hopefully this should make scheduled events more reliable!
* Fixes a memory leak when proxying STracker pages

---

v1.6.0
------

Added:

In this update we've added the following premium features:

* Multiserver support! This is a much-requested feature, and we've finally found a way to deliver it! Premium builds of Server Manager now come with an extra tool: the multiserver manager.

  - The multiserver tool handles installation and setup of however many servers you want!
  - It works on Windows and Linux
  - Custom Races, Championships, Race Weekends and all your uploaded Content are shared between each server!
  - Accounts and login are shared between each server!
  - You can switch servers using the new Server Switcher in the top right hand corner of your Server Manager page.
  - The Server Switcher also shows you what kind of events are running on each server, and how many people are connected!
  - The multiserver tool handles updating server-manager for you!
  
  When you buy Server Manager Premium, the multiserver tool will be included alongside server manager. Please check out the README for more details and a setup guide!

* Lua Plugin hooks! You can now run custom scripts with a bunch of hooks for Lua (event start, results load and more!), have a look in server-manager/plugins for some examples. (there's a nice readme guide in there too!). If you want to enable one of the three Lua examples before just uncomment them in the lua files!
* Weather API with Lua plugins! As a nice example of what you can achieve with Lua plugins we used one to implement a weather API!
* Auto ballast based on championship position with Lua plugins! Another Lua example, this one applies a ballast to each driver in a championship when an event is started based on their championship position.
* Auto collision disqualifier! This is our last Lua example, it disqualifies drivers if they exceed a certain number of collisions or have a collision over a certain speed.
* Added an option in Race Weekends to filter from the best lap or number of laps completed across multiple results files.

If you don't have premium yet, you can get it by following the instructions on Server Manager!

As well as our premium features, we have the following additions...

* Results pages now show your 'Potential' lap time - the sum of your best sectors.
* Added an option to the config.yml to watch the content folder for changes and keep the car search index updated.
* Added an option to the config.yml to prevent server manager from opening a browser on Windows on start.
* Accounts are now part of the shared JSON store. This means if you were running split JSON stores using the 'shared_data_path' config.yml variable, you will need to re-set up server manager accounts (i.e. by copying them into the shared JSON store)
* You can now import existing Custom Races and Race Weekends to Championships.
* You can now upload results files through the Server Manager UI on the results page.

Fixes:

* Fixed an issue with scheduled Championship events that could clear all of the other scheduled events on the Championship when they started.
* Setting the ballast on an entrant to a larger value than the Max Ballast option no longer stops the server from starting.
* Results pages now correctly display statistics per car - so if you're switching cars in a session you can see accurate reports for that car.
* Penalties are now applied per driver and car, rather than just per driver.
* Fixes an issue where events scheduled in a multi-server scenario would start on the wrong server.
* STracker proxy plugin local/plugin ports should now be properly set by the Server Manager UI.
* Tyres with spaces in their short_names cause the server to fail to connect to lobby, stopped those tyres from being uploaded to the server.
* Prevent users from being able to set up a race that will cause the server to crash by setting pickup mode off, locked entry list on and reverse grid race to anything other than 0.
* Fixes an issue where a missing ui_track.json file would cause a track page to load incorrectly.
* Fixed an issue where Championships sometimes could not be edited.
* Fixed date/time formatting for Championship event session start times.

---

v1.5.3
------

Added:

* Live Timings "Stored Times" will now persist between reboots of Server Manager, if the next event started is the same as the last event running before the Server Manager reboot.
* You can now configure Server Manager to restart any Event that was running before Server Manager was stopped. Check out "Restart Event On Server Manager Launch" in Server Options.
* Added an option to prevent web crawlers from accessing any pages on the manager using a robots.txt.
* Added information about whether a car/track is default/mod/DLC to list and detail pages.
* Championship and Race Weekend Looping Practice Sessions are now labelled in the navigation bar, e.g. "Championship Practice in Progress"
* Added penalty options to Qualifying and Practice sessions, penalties can be applied independently in each session. In Race Weekends these penalties will affect the entry list of the next session.
* Added a button to blacklist a driver directly from results pages, the button is inside the penalties popup and can only be accessed by admins.
* Added content download links to discord messages (thanks @cheesegrits!)
* Enabled Content Manager Wrapper "Install Missing Content" button, just add links to tracks/cars on their detail pages and the button will work for events using that content!
* You can now filter stock, DLC and mod cars in or out of the car search. Check out the car search help for more details! Please note that you will need to rebuild your search index for this to work. Go to Server Options, scroll down to "Maintenance" and click "Rebuild Search Index"!
* Server Manager will now set up some example Championships and Custom Races if you have not yet created any
* You can now sort the EntryList for a Championship Race Weekend Session by the number of Championship points a driver has. This could be useful for running reverse grid qualifying races!
* Added a health-check endpoint. Hopefully this will help us with debugging issues!

Fixes:

* Fixes track/car display in dark mode
* Fixes track details page names to be a bit nicer
* Added Black Cat County to the list of default content
* Fixes an issue where Server Manager would not start when a recurring race with an end date had a scheduled recurrence while Server Manager was offline.
* Custom Races are now unscheduled when they are deleted.
* Stopped users from being able to delete their own accounts.
* Fixes an issue where drivers who switched teams mid-Championship had an incorrect number of races shown for their teams.
* Championship event inheritance now correctly uses the previous event setup, not the first event setup
* Fixes an issue where tyres did not show correctly in Session configuration for Championship Race Weekend events.
* Fixes an issue where placeholder entrants were incorrectly added to the entrylist of a Race Weekend practice session.

---

v1.5.2
------

Added:

* Added information about whether a car/track is part of a DLC or a Mod when creating an event.
* Discord Enhancements (Thanks @cheesegrits!):
  - Splits the '!schedule' command into '!sessions' (full "wall of text" individual session calendar, restricted to one week ahead) and '!schedule' (abbreviated, one per race calendar). This still needs work, as can easily exceed Discord's max msg length.

  - Added role mentioning. If the optional DiscordRoleID is set, that role will be mentioned in all Discord notifications (meaning anyone with that role will get pinged). Additionally, if the optional 'DiscordRoleCommand' is also set, we will attempt to add/remove that role for users, when they issue the "!whatever" command verb - this requires that the bot has "Manage Roles" permission.

  - Changed NotificationReminderTimer to NotificationReminderTimers (plural), to support comma separated multiple timers (like "90,15" for two reminders at 90 and 15 minutes).

  - Added option to disable notifications when a race is scheduled.

  - Added notification for scheduled races being cancelled.

  - Improved formatting of Discord messages, everything is now an embed (except the role mention, which has to be part of the basic message).

Fixes:

* Fixes track pages for users running Server Manager on Windows
* Fixes an issue where Championships with 'Any Car Model' specified would fail to find a class for a car.
* Fixes an issue where cars with no skins might prevent a race from starting.
* Fixes an issue where Scheduled Championship Race Weekend sessions caused the calendar to error on load.
* Fixes the Race Weekend "Start after previous session" checkbox not displaying correctly.
* Fixes an issue where all drivers were incorrectly disconnected from the Live Timings page when an event with multiple sessions looped

---

v1.5.1
------

Added:

* Added a "Start on Tyre from Fastest Lap" option to Race Weekend Filtering. You can use this to force an entrant for a session to start on the tyre they used to complete their fastest lap in the previous session. This might be useful when simulating F1-style qualifications.
* Added a "Start after Parent Session has completed" option to the Race Weekend Schedule popup
* Added configurable negative points modifiers for championships for crashes and cuts.
* Added an Entrant Attendance field to Championship table to help admins keep track of who is showing up for races.
* Enabled recurring events within championships. A recurring event inside a championship will create a copy of itself in the championship list, scheduled for the next time as defined by the recurrence rule.
* Added "Register with Steam" to Championships with a Sign Up Form.
* Added "Sign in with Steam" to the Update Account Details page.
* Added collision maps to result pages so you look back on your numerous incidents with clarity. On the event tab you can control which collisions are shown on the map.
* Added track info pages that work much the same as car info pages.
* STracker integration! This is still somewhat experimental, please report any bugs you find with this! Check out the STracker Options page to get started.
* Added an "Any Available Car" option to Entrylists. In Sign Up Championships, this allows you to select a range of cars and let registrants choose which car they want. If not filled, these car slots become random car assignments in Custom Races.

Fixes:

* Fixes an issue where you could not create a Championship with a single entrant.
* Skins with a # in their name no longer break the car details page.
* Fixes an issue where the data file for some newer Assetto Corsa cars could not be read.
* You can now assign negative points penalties in Championships (so you can add points to people in the Standings if you want!)
* Fixed a couple of issues with plugins running with the Assetto Process.
* Championship entrant/standings tables can now overflow and scroll if they get really long.
* Improved fastest lap sorting in Championships.

---

v1.5.0
------

Added:

* Race Weekends (premium feature) - A Race Weekend is a group of sequential sessions that can be run at any time. For example, you could set up a Qualifying session to run on a Saturday, then the Race to follow it on a Sunday. Server Manager handles the starting grid for you, and lets you organise Entrants into splits based on their results and other factors!
  
  - You can create individual Race Weekends or create Race Weekends as part of a Championship
  - Race Weekends need a fully configured Entry List to work properly. If you're using a Championship Race Weekend, the Championship Entry List is used.
  - You can add as many sessions to a Race Weekend as you like! You could run 4 Practice sessions, followed by 3 Races, and then a Qualifying, then a Practice, another Race, etc! You have full control!
  - You can start individual Race Weekend sessions at any time. So you can run one session one day, then another one three weeks ahead if you like. We think this will be useful for things such as Endurance events, where you maybe want your drivers to qualify on a different day so they don't tire themselves out before doing a 2 hour race.
  - By default, the results of a session will form the Grid positions for the next session.
  - You can sort the results of a session by a number of different factors (fastest lap, total race time, collisions, cuts, safety, random and alphabetical)
  - All session results can be reversed in the same way you can configure a Reverse Grid Race normally.
  - To manage the flow between sessions, click on the arrow between two sessions.
  - A session grid can be formed from the results of multiple parent sessions. This means you can split and merge the Race Weekend as much as you like. For example, you could set up an F1-style qualifying using Race Weekends! (Check out the example Race Weekend).
  - Race Weekend sessions are shown in a flow-chart, so you can see the connections between the sessions.
  - In Multiclass Championship Race Weekends, the sorting of the Entry Lists is per class. The classes are then ordered by the fastest lap of each class (so LMP1 cars will be ahead of GTE cars on the grid, for example)
  - Each Championship Race Weekend session allows you to set points for the individual session. Championship points are calculated using these points values.
  - You can schedule individual Race Weekend Sessions too!

* Discord integration! Thanks to @cheesegrits for this! Check out the Server Options page for more information.
* Dark Theme! You can now set Server Manager to use a Dark Theme in the Server Options. You can also edit this for your account in the "Update Details" page.
* A re-ordered homepage with the tiles sorted into categories.
* Server Name Templates - you can now specify (in Server Options) how Server Manager displays your server and event name.
* We've tidied up the Server Options page a bit. It was getting quite large! The new headings should make things a bit more readable.
* If 'Show Race Name In Server Lobby' is enabled, Quick Races and Custom Races with no specified name now show the track name in the Server Lobby.
* A global option to switch speed units from Km/h to MPH for people who want to use the correct measurement system.
* "Force Virtual Mirror" now defaults to on in all race setup forms.
* Admin Control Panel on the Live Timing page. Allows admins to send server wide messages, advance to the next/restart session, kick users and other admin commands!
* You can now re-order Championship Events! Drag them around on the page using the top bar of the Championship Event.

Fixes:

* Championship Sign Up Forms are only shown if the Championship has free slots left and the Championship is not fully complete.
* Championships now always show the 'Entrants' tab, so you can check to see if you're in the list!
* Improved cache validation so that user-uploaded files can change without needing to empty the browser cache.

---

v1.4.2
------

Added:

* Added configurable server join and content manager messages. Check out the "Messages" page for more details.
* Championship Events now show the best qualifying and fastest lap in each class.
* You can now rename drivers on results pages.
* Drivers can now add their Driver Name, GUID and Team to their account. This will highlight their results on all result pages, add them to the autofill entrant list and automatically input their information if they sign up for an event with a sign up form
* Added a "Persist Open Championship Entrants" option. When turned off, this prevents the Championship Entry List from filling up, so you can run multiple Championship events in a quick-fire fashion without needing to edit the Entry List between each one. (Championship Points will continue to work correctly).
* Championship Sign Up Forms now replace your existing sign up with a new one if you sign up with the same GUID and email, so you can request to change cars.

Fixes:

* Results in the results listings now only show entrants that took part in a session, rather than all registered entrants for that session.
* Added a popup to alert admins when there are pending Registration Requests for a Championship.
* Added a "Back to Championship" button on the Championship Registration Request management page.
* The Championship EntryList displayed before events start now shows the car skins.
* Championship Entrants are now shown in the order of their pitboxes in the Championship Entrant overview table (shown only when championship progress is 0%).
* Fixed an issue where registered users did not have their skin set up on individual Championship Events.
* Fixes an issue where search indexing could fail due to a car with malformed details JSON. Cars which have malformed details JSON (that we can't clean up) will now load without any car details, allowing search indexing to continue.
* Fixes an issue that caused incorrect ordering of Multiclass Open Championship results. If your Multiclass Open Championships have incorrect classes, you can re-import the Championship event results to fix the issue. 
* Fixes an issue where fastest laps were only awarded to the fastest class in a Multiclass Championship.
* Fixes an issue where Sol session start times would change to an incorrect time when editing an event.
* Locked Entry List and Pickup Mode options are now available to be changed in non-Championship events. Do with them what you will.
* Fixes an issue where Championship Sign Up forms couldn't assign a car when users were not allowed car choice.

---

v1.4.1
------

Fixes:

* Added the "Sleep Time" option to the Server Options page. Added a migration to set the Sleep Time option to 1 for all users.
  This fixes an issue where it was not correctly set to 1 (a value that kunos explicitly recommends), which on smaller servers could cause 100% CPU usage.

---

v1.4.0
------

Added:

* A calendar that automatically populates with scheduled events! Intended to help users see when events are planned and
  sign up for them if required.
* New Car Details pages! You can now manage your car collection right in Server Manager!
* Car Search! Search for cars by name, tags, BHP, weight, etc. Car search is connected into Quick Races, Custom Races, Championships. Check out the 'Search Help' on any pages with the search bar to find out what kind of things you can search for!
* Scheduled Race recurrence! You can now set scheduled races to recur at regular intervals.
* Skin Upload - you can now upload individual skins on the Car Details page
* Skin Delete - you can now delete individual skins on the Car Details page.
* Improved asset handling - this is a bit behind-the-scenes, but we've made some efforts to make Server Manager's styles (and fonts!) load quicker.
* Car Notes and Download links - you can now add notes and download links to a car.
* Car Tags - you can now add and remove tags to cars. This means if you have a group of cars you use regularly, you can add a tag to them and just search for that tag!
* Improved Content Manager integration! You can now enable a "Content Manager Wrapper" in Server Options, which provides extra information to entrants in the Content Manager server information! If enabled, Content Manager Wrapper shows download links for the cars that you have uploaded (if they have a Download URL set), Championship information positions, and more! As well, the Content Manager Wrapper will make loading server information quicker.
* Added an option to config.yml to use a filesystem session store instead of a cookie session store. This should fix issues that people were having with login not being persisted when running multiple Server Manager instances on the same address but different port. Now, you can specify a different filesystem store for each instance of Server Manager. Check out the config.yml 'http' section for more information on this.
* Added a Content Manager join link to the Live Timings page. This join link can be turned on/off on the server settings page.
* Added a generic welcome message for all drivers on connect, it will also warn the driver if the server is running Sol.
* Server Manager now uses gzip compression where possible. This should improve page load times considerably!
* Added server "Performance Mode" option to config.yml. If this mode is enabled server manager will disable live timings completely, reducing cpu utilisation. This setting may be used in the future to disable further advanced options in order to improve performance.
* You'll now see this Changelog in Server Manager once per account every time you upgrade. You can also view the Changelog in Server Manager itself at any time using the link in the footer!

Note, all of the new Car features work best when you have uploaded your cars to Server Manager. If you haven't, the pages will still work, but won't be anywhere near as cool!

Fixes:

* Improved error handling when parsing config.yml, this should give an error with more detail rather than crashing.
* MOTD text will now be automatically wrapped to prevent large horizontal messages on join.
* Fixes a bug where drivers who connect but do not load were left in the Connected Drivers table in Live Timings.
* Live Timings will now reconnect automatically if your connection drops.
* Only upload official ks content is now working again!
* Fixes an issue where Open Championship EntryLists would not be correctly preserved when assigning car slots to pre-existing Entrants. 
* Added a server wide fallback sorting option for events where AC has outputted an incorrect driver order in the result json file. Only enable this if you have sorting issues. If you have championship events where the sorting is incorrect you will need to re-import the results files using Manage Event, Import Results.
* Fixes an issue where the sessions "Time" / "Laps" selector did not show an input field when loading a previously saved race setup.
* Some errors which were being seen often are now 'warnings' not errors, so you won't see them as often.
* Reworked the Live Timings table to perform better and prevent scrolling issues.
* Removed the strict frontend sorting of pit IDs when creating an event. Now you can put cars wherever you like, but they will then be automatically sorted based on weighting. E.g. 0-3-5-5-6 becomes 0-1-2-3-4. Please try to avoid multiple entrants with the same pit ID, as their pitbox will essentially become random.
* Entrants in the autofill list should no longer duplicate when using the json store, although you will need to manually remove any existing duplicates.

---

v1.3.4
------

Fixes:

* Fixed an entry list issue that made some cars impossible to connect to if the pit ID selection had a gap in it. Any gaps in the pit IDs will now be closed automatically (e.g. 1-2-4 becomes 0-1-2). If you want gaps in your entry list please add dummy cars to it.

---

v1.3.3
------

**Please back up your data store (as defined in config.yml in 'store' -> 'path') before upgrading to this 
  version!**

Added:

* We have made significant changes to Live Timings in this update, including:
  - A new page layout which should hopefully give more space for the Live Timings table, with the map slightly reduced in size.
  - Live Timings and the Live Map now both use the same source for data, meaning that your browser doesn't need to make as many requests to find out information.
  - Live Timings now use a more standard time format (e.g. 01:23.234 instead of 1m23.234s).
  - Crashes involving Drivers now show the name of the other Driver that was involved in the crash.
  - Track information has been moved into a popover which appears when you click the session title on the Live Timings page.
  - Firefox map resizing bugs are now properly fixed.
  - Various other small bugs are fixed too.
  - A new grid layout for the IFrames on the Live Timings page. On larger screens, you can place two iframes side by side.
  
  This is quite a large change in terms of code. If you find any problems with Live Timings, please let us know and we will sort them out!

* You can now disable DRS Zones for any track in Custom Race / Championship Events. The drs_zones.ini file for the track
  is replaced with a 'no DRS' file, meaning that players can't activate DRS at any point on the circuit. Note: this changes
  actual track files, so if you're using a multi-server setup pointing to the same content folder, this may cause problems
  if you're running races at the same track simultaneously.
* Starting a Quick Race now takes you straight to the Live Timings page.
* Scheduled Championship events now show the start time of individual sessions if applicable.
* You can now explicitly control the Grid/Pit Box position of an entrant in Custom Races and Championships! This is 
  useful if you want to place teammates next to each other in the pits, avoid broken pit boxes or have a custom
  starting grid for a race with no qualifying. It should auto fill sensibly if left alone too!
* Audit logs, Server Manager now locally tracks all actions carried out by registered users. Only admins can access
  the logs, and logging can be disabled in the config.yml. Logs are intended to help server admins track down users
  acting maliciously or just making mistakes, for example deleting a whole Championship an hour before it was 
  meant to start (we're looking at you, Greg).
* Added a link to our new Wiki in the footer! If you want to contribute tips and tricks for Server Manager, the wiki is the place!
  You can access the wiki here: https://github.com/JustaPenguin/assetto-server-manager/wiki
* The Server Manager javascript is now minified, which should make the pages load quicker!
* Results tables now use the same time format as Live Timings (e.g. 01:23.234 instead of 1m23.234s).
* You can now split the JSON store into two separate directories: private and shared. This is useful for multiserver setups,
  where multiple instances of Server Manager can share the same database for Championships, Custom Races and AutoFill Entrants.
  Check out the config.yml for more details. Thanks to WraithStar for contributing this!

Fixes:

* Open Championships will no longer empty the team name of a driver that has a team name specified.
* Fixes an issue where tracks with a default layout and an extra layout (e.g. 'wet' tracks) would not be correctly set up
  from Quick Race.
* Users with read access or lower can no longer access replacement championship passwords by exporting the championship.
* Championship overview and add event pages will now warn the user if the selected track has too few pit boxes to accommodate
  the configured number of entrants.
* Changed how process killing is done on Windows, hopefully making stopping plugins more reliable! We've had some mixed results
  on this one, so we'd like to hear if it's working for you now!
* Result tables now hide the Team column if no driver in the results has a team.
* Improved the allowed tyres UI to more clearly show which is enabled and which is disabled.

Removed:

* In an effort to reduce the build size and complexity, we have removed the old Entrant autofill method. This has been
  replaced by the more obvious dropdown in the Entrant box.

---

v1.3.2
------

**Please note, this release contains breaking changes for run_on_start in config.yml**. If you are using run_on_start,
you need to read the following:

Each run_on_start command is now run from the directory that the binary file is in. 
For example, ./stracker/stracker_linux_x86/stracker --stracker_ini stracker-default.ini now actually performs the following two commands:

1. cd ./stracker/stracker_linux_x86
2. ./stracker --stracker_ini stracker-default.ini

This means that previous configuration entries will need updating! The config.example.yml contains updated examples for how this might work.

Added:

* Plugins are now run from the directory that their executable file is in. Please read the above note for more information.
* Results overviews now show the tyre which was used to complete the driver's fastest lap of that session.
* Added per-Event points breakdowns to Championships!
* Server Logs are now only accessible by users in the "Write" group or above.

Fixes:

* Corrected the sizing of the "Remove IFrame" button on the Live Timings page.
* Corrected the sizing and positioning of the Live Map when the page is resized.
* Added an explanation as to why the UDP ports specified in Server Options do not match the ones in the server_cfg.ini. 
* Fixes a bug where the EntryList was limited to 18 entrants in Custom Races.
* AutoFill entrants are now alphabetically sorted.
* Laps which have Cuts > 0 are now excluded from "Best Lap" in Live Timings
* Fixes misleading times in the Live Timings stored times table by adding leading zeroes to millisecond values under 100ms.

---

v1.3.1
------

Added:

* Live Map smoothing! Thanks to germanrcuriel on GitHub for this one! It makes a huge difference to the Live Map!
* Removed the gray background from the Live Map, replaced it with a drop-shadow. Thanks again to germanrcuriel for this! 
* Tweaked the layout of the Live Timing description.
* You can now delete AutoFill entrants from the new AutoFill entrants page (available for users with Delete permissions or higher)
* Added Top Speed to Live Timings
* Team Standings are hidden in Championships where no entrant has a team name.
* You can now delete entrants who have registered to a Championship Sign Up Form.

Fixes:

* You can now start Practice Events for Open Championships that do not have any entrants registered to them.
* Championship Sign Up Forms now show how many free slots each car has.
* Championship Sign Up Forms and Open Championships now properly respect the distribution of cars in an EntryList.
  - If a user rejoins an Open Championship in a different car, their original slot in the EntryList is cleared so that
    other Championship Entrants may use it instead. (Previously this slot was removed).
  - Users registering on the Sign Up form can only be put in slots in the EntryList where their requested car matches
    the car defined in the EntryList.
* Fixes a bug where new Entrants could not be added to a Custom Race if all previous Entrants had been deleted from it.
* Fixes a bug where Championship Events with a Second race would sometimes stop running after the first race.
* Fixed an issue where sometimes drivers would not properly disconnect from the Live Map.
* Pickup mode is now enabled for all Championship Practice Events that don't have Booking Sessions.
* The "Locked Entry List" option has a more detailed explanation about how it works.
* Open Championship Events using Booking mode can now be correctly configured. Note that you must create entrant slots in the 
  Championship setup, otherwise the Championship Events will start without any cars available!
* Open Championship Events with Booking mode now have a Booking mode for their practice sessions too.
* The 'Save Race' button at the top of the Custom Race form now saves the race without redirecting you to Live Timings
* Fixes a panic that can occur when using shortened driver names if a driver's name ends in a space.
* Fixes an issue where a driver's initials were not saved correctly when reloading the live map.

---

v1.3.0
------

Added:

* Added a Championship Sign Up form. When configuring a Championship, you can now enable 'Sign Up Form'. This creates a public 
  registration form where anybody can sign up to be added to a Championship. This has the following options:
  - Require admin approval for applications - Every sign up request must be approved by an administrator before 
    they are added to the EntryList.
  - Ask users for Email - you can request that users enter their email address so you can contact them
  - Ask users for Team - enable a 'Team' field to be filled out by registrants (this is optional though)
  - Let users choose car and skin - On by default, users can pick their car and skin. If turned off, an administrator 
    will have to configure the car and skin in the EntryList once the driver is accepted.
  - Extra Questions - ask registrants to fill out questions that you specify, e.g. Discord username, Twitter handle, 
    number of races completed, etc.
  
  Championship Sign Up requests can be viewed by Write Access users and Approved or Rejected in a new page. 
  This new page also allows Write Access users to email groups of registrants, and download a Comma Separated Values 
  list of the registration requests (to be used in spreadsheets etc.)
  
  We hope that this functionality improves the management of large events for Server Owners! Please get in touch if 
  you run large events and let us know how it goes!
  
* In Server Options you can now configure Server Manager to show the Championship or Custom Race name after the server name
  in the Assetto Corsa server lobby.
* You can now add custom CSS to your server manager install from the Server Options!
* You can now add points penalties to Championship Drivers and Teams.
* Added monitoring and analytics. This will help us keep better track of issues in Server Manager. You can disable this
  in the config.yml.
* Improved 'Reverse Grid' text to explain what happens if the value is set to '1' (a 2nd Race will take place with the grid formed from the 1st Race's Results)
* You can now import Championship results for second races.
* You can now export all of the results for a championship to Simresults together.
* Individual events (custom races and championships) can now override the global server password setting.
* Added the ability to import entire championships.
* Added the ability to use shortened Driver Names in all areas of the Server Manager web UI to protect people's identities online. 
  You can enable this in Server Options.

Fixes:

* Loop Mode is no longer an option in Championship Events
* Imported Championship Events now correctly link to their original results files, meaning that penalties carry across
  to Championships when applied in the results pages.
* Fixes a bug where penalties would not correctly apply to some Championship Events.
* Fixes an issue where Looped Races could hang at the end of a race rather than continuing to the next Looped Race.
* Open Championships will now correctly set up Entrants (and results tables) when importing results files that have new
  Entrants in them.
* Sol session start time should now save properly.
* Locked entry list option should now work.
* Fixes a bug where saving a Championship Event using the top Save button would actually cause the event to be duplicated.
* Reworded the Reverse Grid description

---

v1.2.2
------

Fixes a bug where new Championship Entrants couldn't be added.

---

v1.2.1
------

Added:

* Added a MOTD editor
* Added the missing MAX_CONTACTS_PER_KM server_cfg.ini option. We've found this a bit temperamental so use it with caution!
* Ballast and Restrictor are now visible in Results pages
* When adding Entrants to a Custom Race or Championship, the values from the last Entrant in the list are copied to 
  each new Entrant that is added. This should make editing the EntryList a bit easier!
* Championship welcome message now shows a link to the championship overview page (requires server_manager_base_URL 
  option in config.yml)
* Scheduled events now show their times in your local timezone.
* You can now subscribe to iCal feeds for scheduled races at a server level or per Championship.

Fixes:

* Limited the Live Map refresh interval to a minimum of 200ms. It is now 500ms by default in config.yml.
* The Manage Event button in a Championship is now visible for completed events for admin users only. This
  should allow you to import results files if Championships fail to complete successfully.
* Starting a Custom Race now takes you to the Live Timings page.
* Servers with really long names now have the name truncated in the navigation. You can hover over the name to see the full text.
* Fixed an issue where lots of UDP errors would appear in the log.
* Championship Name is now a required field
* Removed a non-critical error message from the logs
* Fixed live map extra data toggle.
* Detected improper disconnects (game crashes, alt+f4 etc.) in live timing.
* Fixes an issue where configured car skins would be lost in Open Championships.

---

v1.2.0
------

Note: This update changes how the accounts work, you will need to re-add all of your existing accounts in the server
control panel! To do this, you will need the new default admin details:

  * username: admin
  * password: servermanager

We also recommend backing up your data store (as defined in config.yml in 'store' -> 'path') before upgrading to this 
version!

Now, on to the changes!

Added:

* Account Management via the web interface! No more fiddling with configuration files! You will need to re-add your accounts
  in the web UI.
* Adds Fixed Setups to Custom Races and Championships. Fixed setups can be uploaded on the Cars page. You can fix
  a setup for a whole championship or individually for specific events in the Championship.
* Adds skin, ballast and restrictor customisation for individual Championship Events. You can overwrite these options
  for all Championship Events in the Edit Championship Page.
* Added configurable IFrames to the live timings page. Users with write access can modify and add IFrames to the
  page (they will persist for all users between events). Intended for use with event live streams or track info etc.
* Added extra track info to live timings page.
* Added an extra info pane to drivers on the live map that displays their current speed, gear and rpm. This can be
  toggled on/off by clicking their name in the live timings table.
* Changed the layout of the live timings page to better accommodate the new features.
* Added "Import Championship Event" functionality, which lets you import non-championship results files into a
  championship. To use this, create a championship event for the track and layout you wish to import results to. Then,
  click on "Manage Event" on the Championship page and select the session results files to import from.
* Added car images to Championship pages.
* Added car info to live timing table
* Added an option to only upload official ks content from a folder
* Added option to upload multiple content folders by dragging them into the drag and drop upload boxes.
* Added a more informative message for users who experience issues launching Server Manager. We're trying our best
  to make Server Manager really good, and we're a little disheartened by negative reviews caused by people not managing
  to follow our setup instructions, so hopefully this will help with debugging!
* Added a dropdown to the Entrant box which makes auto fill much more obvious and less likely to be interfered with
  by browsers.
* Added a "Delete" group - they are the only group (other than admin) allowed to delete content, championships, races, etc.
* You can now change which assetto server executable file is run by Server Manager. By default, acServer(.exe) is used.
  See config.yml "executable_path" for more information. This means tools such as ac-server-wrapper should now be
  compatible with Server Manager! You can even write your own wrapper scripts around acServer if you'd like.
* Added buttons to change the Championship event order and show/hide completed/not completed events.
* Looped practice events will now persist drivers in the live timings table across each event.
* Added a text input (with support for images, embedded video etc.) to Championship pages. Intended for adding information
  about the championship, rules, links to content used etc.
* Vastly improved Championship points scoring. Points scoring now adheres to the following rules:
  - If a driver changes car but NOT team or class, both team and driver points persist.
  - If a driver changes team, but NOT class, drivers points persist, team points stay at old team and new points 
    earned go to new team. You can override this by turning on the "Transfer Points from previous team?" switch when you
    change a driver's team name.
  - If a driver changes class, an entirely new entry is made but the old one is not deleted - new points earned go to the 
    new team and new driver entry.
  
  - A byproduct of this is that once points have been added to a Championship Class, they cannot be removed. That is, if you
    have 6 drivers in a Championship Class and you remove 2, there will still be 6 points inputs in the Class. This is so
    that previous Championship Events have the correct number of points for their calculations.
* Added logging to server-manager.log - this should make debugging issues easier.
* Moved "Result Screen Time" option to Custom Race / Championship Event configuration instead of Server Options
* Added disconnected table to live timing page, shows best times of disconnected drivers from the current session.
* Added blacklist.txt editor.

Fixes:

* Fixes an issue preventing the upload of older cars which contain a data folder rather than a data.acd file.
* Removed unnecessary duplication of entrants on Championship pages.
* Fixes an issue with illegal Byte Order Marks preventing some track info files from being read.
* Fixes an issue where some Live Map cars would not properly clear on server restart.
* Fixes an issue where new entrants in a Championship were not persisted for autofill.
* Fixes an issue that made it impossible to start quick/custom races on mobile safari.
* Fixes an issue where Championship Events were not correctly finished/tracked.
* Fixes an issue where Second Race Points Multiplier would default to 0 if not specified, rather than using 1.
* We now exclude disqualified drivers from points in the race they were disqualified from.
* Championship Events now show the cars that entered the race or are due to enter the race in their header, rather
  than just showing the cars entered into the Championship.
* Added logging to server-manager.log - this should make debugging issues easier.
* Improved reliability of live timing table.
* Event scheduling now uses your local timezone from your browser.
* Fixes incorrectly decoded utf32 strings coming through UDP data.
* Booking Mode now works correctly. Closed Championships have booking mode disabled for all events.

---

v1.1.3
------

* Fixes an issue with Championship Practice Events not working after updating the cars in the Championship entry list.

---

v1.1.2
------

* Adds support for sTracker. Read the new config.yml file for more information on setting up sTracker.
* Adds support for running processes alongside the Assetto Corsa server. Each process is run when the server
  is started, and killed when the server is stopped. See config.yml for more information.
* Improves UDP forwarding to only forward as many bytes as were received.
* Log outputs are now limited to a size of 1MB. When the log output reaches 1MB, it is trimmed to keep the most recent
  messages.
* Championships are now split into active and completed championships. They are ordered by the time they were last
  updated.
* Fixes a bug where tyres configured in a championship event would not carry across to the next championship event or
  load into the edit championship event page.
* Fixed scheduled events for time zones outside of UTC.
* Improved some page layouts on mobile devices

---

v1.1.1
------

* Fixed a bug that caused some scheduled races to not start correctly.

---

v1.1.0
------

We recommend re-uploading all of your tracks after doing this update! Some new features will only work with
new track assets!

Please also consult the config.yml in the zip file, there is a new section: "live_map" that you must add to your
config.yml to get live map functionality!

* Added a Live Map. You'll need to re-upload your tracks to see the live map, since it requires new
  track assets.
* Added support for 'Reverse Grid Positions' races within Championship events. If a second race occurs, the championship
  page will show results for that too. It will correctly add points to the entrants and optionally can apply a
  multiplier to all second races to scale their points. This multiplier can be a decimal, and can even be negative!
* Added the ability to schedule championship events and custom races.
* Added button on results page to open the results on the SimResults website.
* When creating a race the number of available pit boxes for a track/layout is now displayed, max clients is limited to
  this number (requires manual upload of track - including default content).
* Championship events now welcome each player with a message describing their current position in the championship
  and who their nearest rivals are.
* Improve handling of tracks which have a default layout (i.e. data folder in the base of the track directory) AND extra
  layouts. This fix adds compatibility for mods such as the Assetto Corsa Wet Mod.
* Added support for plugins such as KissMyRank. Follow the KissMyRank setup, but instead of editing
  server_cfg.ini, edit the Options in Server Manager (it overwrites server_cfg.ini!)
* Overhauled UDP proxying to work with sending messages as well as existing support for receiving.
  (This is what makes KissMyRank etc work!)

---

v1.0.2
------

* Increase number of results per result listing page to 20.
* Add a 404 error for results pages that don't exist
* Results listing page now shows 10 pages in the pagination bar with options to skip to the front and end,
  and forwards/backwards by 10 pages
* Fixed an issue with named Custom Race entrants losing their car/skin on race start
* Collision speeds on Live Timings page are now rounded to 2 decimal places

---

v1.0.1
------

* Fixed an issue with populating default points when creating championship classes. Points for places beyond the F1
  defaults now show '0' when created, rather than '25' which was incorrectly shown before.
* Average Lap Time on Results pages is now calculated lap times that meet the following conditions:
    "if lap doesnt cut and if lap is < 107% of average for that driver so far and if lap isn't lap 1"
* Fixed an issue with Quick Race Time/Laps selector not defaulting to the correct value.

---

v1.0.0
------

Initial Release!
<|MERGE_RESOLUTION|>--- conflicted
+++ resolved
@@ -5,14 +5,11 @@
 
 * Fixes an issue where the reported tyre for a driver's best lap could sometimes be incorrect.
 * Fixes an incorrect value for ACServerResultsBasePath in the KissMyRank setup. Thanks @blu1111! 
-<<<<<<< HEAD
 * Fixes an issue where Championship Event Points tables would incorrectly report points penalties. Points penalties are now only shown in the main Championship points table.
-=======
 * Fixes an issue where renaming an Entrant's team in a Championship and using "Transfer Points from previous team" would not transfer points for Race Weekends.
 * Fixes an issue where pitboxes were not correctly assigned to Entrants.
 * Removed the "Start on Tyre from Fastest Lap" Checkbox for non-write access users, the word "yes" or "no" is displayed instead.
 * Fixes an issue where applying penalties to Championship or Race Weekend sessions could cause a server crash.
->>>>>>> 6a5f024d
 
 ---
 
