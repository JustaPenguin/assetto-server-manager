package servermanager

import (
	"fmt"
	"net/http"
	"time"

	"4d63.com/tz"
	"github.com/go-chi/chi"
	"github.com/google/uuid"
	"github.com/sirupsen/logrus"
)

type CustomRace struct {
	ScheduledEventBase

	Name                            string
	HasCustomName, OverridePassword bool
	ReplacementPassword             string

	Created time.Time
	Updated time.Time
	Deleted time.Time
	UUID    uuid.UUID
	Starred bool
	// Deprecated: Replaced by LoopServer
	Loop       bool
	LoopServer map[ServerID]bool

	TimeAttackCombinedResultFile string

	ForceStopTime        int
	ForceStopWithDrivers bool

	RaceConfig CurrentRaceConfig
	EntryList  EntryList

	ScheduledEvents map[ServerID]*ScheduledEventBase
}

func (cr *CustomRace) GetRaceConfig() CurrentRaceConfig {
	return cr.RaceConfig
}

func (cr *CustomRace) GetEntryList() EntryList {
	return cr.EntryList
}

func (cr *CustomRace) IsLooping() bool {
	if cr.LoopServer == nil {
		return false
	}

	return cr.LoopServer[serverID]
}

func (cr *CustomRace) EventName() string {
	if cr.HasCustomName {
		return cr.Name
	}

	return trackSummary(cr.RaceConfig.Track, cr.RaceConfig.TrackLayout)
}

func (cr *CustomRace) OverrideServerPassword() bool {
	return cr.OverridePassword
}

func (cr *CustomRace) ReplacementServerPassword() string {
	return cr.ReplacementPassword
}

func (cr *CustomRace) IsChampionship() bool {
	return false
}

func (cr *CustomRace) IsPractice() bool {
	return false
}

func (cr *CustomRace) IsRaceWeekend() bool {
	return false
}

func (cr *CustomRace) IsTimeAttack() bool {
	return cr.RaceConfig.TimeAttack
}

func (cr *CustomRace) HasSignUpForm() bool {
	return false
}

func (cr *CustomRace) GetID() uuid.UUID {
	return cr.UUID
}

func (cr *CustomRace) GetRaceSetup() CurrentRaceConfig {
	return cr.RaceConfig
}

func (cr *CustomRace) GetSummary() string {
	return ""
}

func (cr *CustomRace) GetURL() string {
	return ""
}

func (cr *CustomRace) EventDescription() string {
	return ""
}

func (cr *CustomRace) ReadOnlyEntryList() EntryList {
	return cr.EntryList
}

<<<<<<< HEAD
func (cr *CustomRace) GetForceStopTime() time.Duration {
	return time.Minute * time.Duration(cr.ForceStopTime)
}

func (cr *CustomRace) GetForceStopWithDrivers() bool {
	return cr.ForceStopWithDrivers
}

type CustomRaceHandler struct {
	*BaseHandler

	raceManager         *RaceManager
	championshipManager *ChampionshipManager
	raceWeekendManager  *RaceWeekendManager
	store               Store
}

func NewCustomRaceHandler(base *BaseHandler, raceManager *RaceManager, store Store, championshipManager *ChampionshipManager, raceWeekendManager *RaceWeekendManager) *CustomRaceHandler {
	return &CustomRaceHandler{
		BaseHandler:         base,
		raceManager:         raceManager,
		store:               store,
		championshipManager: championshipManager,
		raceWeekendManager:  raceWeekendManager,
	}
}

type customRaceListTemplateVars struct {
	BaseTemplateVars

	Recent, Starred, Loop, Scheduled []*CustomRace
}

func (crh *CustomRaceHandler) list(w http.ResponseWriter, r *http.Request) {
	recent, starred, looped, scheduled, err := crh.raceManager.ListCustomRaces()
=======
func (ms *MultiServer) customRaceListHandler(w http.ResponseWriter, r *http.Request) {
	recent, starred, looped, scheduled, err := ms.raceManager.ListCustomRaces()
>>>>>>> 181590c6

	if err != nil {
		logrus.WithError(err).Errorf("couldn't list custom races")
		http.Error(w, http.StatusText(http.StatusInternalServerError), http.StatusInternalServerError)
		return
	}

	crh.viewRenderer.MustLoadTemplate(w, r, "custom-race/index.html", &customRaceListTemplateVars{
		Recent:    recent,
		Starred:   starred,
		Loop:      looped,
		Scheduled: scheduled,
	})
}

<<<<<<< HEAD
type eventDetailsTemplateVars struct {
	BaseTemplateVars

	EventConfig    CurrentRaceConfig
	EntryList      EntryList
	EventName      string
	IsChampionship bool
}

func (crh *CustomRaceHandler) view(w http.ResponseWriter, r *http.Request) {
	var (
		eventConfig    CurrentRaceConfig
		eventName      string
		entryList      EntryList
		isChampionship bool
	)

	if customRaceID := r.URL.Query().Get("custom-race"); customRaceID != "" {
		race, err := crh.store.FindCustomRaceByID(customRaceID)

		if err != nil {
			http.NotFound(w, r)
			return
		}

		eventConfig = race.RaceConfig
		eventName = race.Name
		entryList = race.EntryList
	} else if championshipID := r.URL.Query().Get("championshipID"); championshipID != "" {
		championship, err := crh.championshipManager.LoadChampionship(championshipID)

		if err != nil {
			http.NotFound(w, r)
			return
		}

		eventID := r.URL.Query().Get("eventID")

		event, _, err := championship.EventByID(eventID)

		if err != nil {
			http.NotFound(w, r)
			return
		}

		eventName = "Championship Event"
		eventConfig, entryList = crh.championshipManager.FinalEventConfigurationFiles(championship, event, false)

		isChampionship = true
	} else if raceWeekendID := r.URL.Query().Get("raceWeekendID"); raceWeekendID != "" {
		raceWeekend, err := crh.raceWeekendManager.LoadRaceWeekend(raceWeekendID)

		if err != nil {
			http.NotFound(w, r)
			return
		}

		sessionID := r.URL.Query().Get("sessionID")

		session, err := raceWeekend.FindSessionByID(sessionID)

		if err != nil {
			http.NotFound(w, r)
			return
		}

		eventConfig = session.RaceConfig
		eventName = fmt.Sprintf("%s (%s)", session.Name(), raceWeekend.Name)
		rwe, err := session.GetRaceWeekendEntryList(raceWeekend, nil, "")

		if err != nil {
			http.NotFound(w, r)
			return
		}

		entryList = rwe.AsEntryList()
		isChampionship = raceWeekend.HasLinkedChampionship()
	}

	if eventConfig.Track == "" {
		http.NotFound(w, r)
		return
	}

	crh.viewRenderer.MustLoadPartial(w, r, "custom-race/popups/view.html", &eventDetailsTemplateVars{
		EventConfig:    eventConfig,
		EventName:      eventName,
		EntryList:      entryList,
		IsChampionship: isChampionship,
	})
}

func (crh *CustomRaceHandler) createOrEdit(w http.ResponseWriter, r *http.Request) {
	customRaceData, err := crh.raceManager.BuildRaceOpts(r)
=======
func (ms *MultiServer) customRaceNewOrEditHandler(w http.ResponseWriter, r *http.Request) {
	customRaceData, err := ms.raceManager.BuildRaceOpts(r)
>>>>>>> 181590c6

	if err != nil {
		logrus.WithError(err).Errorf("couldn't build custom race")
		http.Error(w, http.StatusText(http.StatusInternalServerError), http.StatusInternalServerError)
		return
	}

	crh.viewRenderer.MustLoadTemplate(w, r, "custom-race/new.html", customRaceData)
}

<<<<<<< HEAD
func (crh *CustomRaceHandler) submit(w http.ResponseWriter, r *http.Request) {
	err := crh.raceManager.SetupCustomRace(r)
=======
func (ms *MultiServer) customRaceSubmitHandler(w http.ResponseWriter, r *http.Request) {
	err := ms.raceManager.SetupCustomRace(r, ms.raceScheduler)
>>>>>>> 181590c6

	if err != nil {
		logrus.WithError(err).Errorf("couldn't apply custom race")
		http.Error(w, http.StatusText(http.StatusInternalServerError), http.StatusInternalServerError)
		return
	}

	action := r.FormValue("action")

	if action == "justSave" {
		AddFlash(w, r, "Custom race saved!")
		http.Redirect(w, r, "/custom", http.StatusFound)
	} else if action == "schedule" {
		AddFlash(w, r, "Custom race scheduled!")
		http.Redirect(w, r, "/custom", http.StatusFound)
	} else {
		AddFlash(w, r, "Custom race started!")
		if config.Server.PerformanceMode {
			http.Redirect(w, r, "/", http.StatusFound)
		} else {
			http.Redirect(w, r, "/live-timing", http.StatusFound)
		}
	}
}

<<<<<<< HEAD
func (crh *CustomRaceHandler) schedule(w http.ResponseWriter, r *http.Request) {
=======
func (ms *MultiServer) customRaceScheduleHandler(w http.ResponseWriter, r *http.Request) {
>>>>>>> 181590c6
	if err := r.ParseForm(); err != nil {
		logrus.WithError(err).Errorf("couldn't parse schedule race form")
		http.Error(w, http.StatusText(http.StatusInternalServerError), http.StatusInternalServerError)
		return
	}

	raceID := chi.URLParam(r, "uuid")
	dateString := r.FormValue("event-schedule-date")
	timeString := r.FormValue("event-schedule-time")
	timezone := r.FormValue("event-schedule-timezone")

	location, err := tz.LoadLocation(timezone)

	if err != nil {
		logrus.WithError(err).Errorf("could not find location: %s", location)
		location = time.Local
	}

	// Parse time in correct time zone
	date, err := time.ParseInLocation("2006-01-02-15:04", dateString+"-"+timeString, location)

	if err != nil {
		logrus.WithError(err).Errorf("couldn't parse schedule race date")
		http.Error(w, http.StatusText(http.StatusInternalServerError), http.StatusInternalServerError)
		return
	}

<<<<<<< HEAD
	err = crh.raceManager.ScheduleRace(raceID, date, r.FormValue("action"), r.FormValue("event-schedule-recurrence"))
=======
	err = ms.raceScheduler.ScheduleRace(raceID, date, r.FormValue("action"))
>>>>>>> 181590c6

	if err != nil {
		logrus.WithError(err).Errorf("couldn't schedule race")
		http.Error(w, http.StatusText(http.StatusInternalServerError), http.StatusInternalServerError)
		return
	}

	AddFlash(w, r, fmt.Sprintf("We have scheduled the race to begin at %s", date.Format(time.RFC1123)))
	http.Redirect(w, r, r.Referer(), http.StatusFound)
}

<<<<<<< HEAD
func (crh *CustomRaceHandler) removeSchedule(w http.ResponseWriter, r *http.Request) {
	err := crh.raceManager.ScheduleRace(chi.URLParam(r, "uuid"), time.Time{}, "remove", "")
=======
func (ms *MultiServer) customRaceScheduleRemoveHandler(w http.ResponseWriter, r *http.Request) {
	err := ms.raceScheduler.ScheduleRace(chi.URLParam(r, "uuid"), time.Time{}, "remove")
>>>>>>> 181590c6

	if err != nil {
		logrus.WithError(err).Errorf("couldn't remove scheduled race")
		http.Error(w, http.StatusText(http.StatusInternalServerError), http.StatusInternalServerError)
		return
	}

	http.Redirect(w, r, r.Referer(), http.StatusFound)
}

<<<<<<< HEAD
func (crh *CustomRaceHandler) start(w http.ResponseWriter, r *http.Request) {
	_, err := crh.raceManager.StartCustomRace(chi.URLParam(r, "uuid"), false)
=======
func (ms *MultiServer) customRaceLoadHandler(w http.ResponseWriter, r *http.Request) {
	err := ms.raceManager.StartCustomRace(chi.URLParam(r, "uuid"), false)
>>>>>>> 181590c6

	if err != nil {
		logrus.WithError(err).Errorf("couldn't apply custom race")
		http.Error(w, http.StatusText(http.StatusInternalServerError), http.StatusInternalServerError)
		return
	}

	AddFlash(w, r, "Custom race started!")

	if config.Server.PerformanceMode {
		http.Redirect(w, r, "/", http.StatusFound)
	} else {
		http.Redirect(w, r, "/live-timing", http.StatusFound)
	}
}

<<<<<<< HEAD
func (crh *CustomRaceHandler) delete(w http.ResponseWriter, r *http.Request) {
	err := crh.raceManager.DeleteCustomRace(chi.URLParam(r, "uuid"))
=======
func (ms *MultiServer) customRaceDeleteHandler(w http.ResponseWriter, r *http.Request) {
	err := ms.raceManager.DeleteCustomRace(chi.URLParam(r, "uuid"))
>>>>>>> 181590c6

	if err != nil {
		logrus.WithError(err).Errorf("couldn't delete custom race")
		http.Error(w, http.StatusText(http.StatusInternalServerError), http.StatusInternalServerError)
		return
	}

	AddFlash(w, r, "Custom race deleted!")
	http.Redirect(w, r, r.Referer(), http.StatusFound)
}

<<<<<<< HEAD
func (crh *CustomRaceHandler) star(w http.ResponseWriter, r *http.Request) {
	err := crh.raceManager.ToggleStarCustomRace(chi.URLParam(r, "uuid"))
=======
func (ms *MultiServer) customRaceStarHandler(w http.ResponseWriter, r *http.Request) {
	err := ms.raceManager.ToggleStarCustomRace(chi.URLParam(r, "uuid"))
>>>>>>> 181590c6

	if err != nil {
		logrus.WithError(err).Errorf("couldn't star custom race")
		http.Error(w, http.StatusText(http.StatusInternalServerError), http.StatusInternalServerError)
		return
	}

	http.Redirect(w, r, r.Referer(), http.StatusFound)
}

<<<<<<< HEAD
func (crh *CustomRaceHandler) loop(w http.ResponseWriter, r *http.Request) {
	err := crh.raceManager.ToggleLoopCustomRace(chi.URLParam(r, "uuid"))
=======
func (ms *MultiServer) customRaceLoopHandler(w http.ResponseWriter, r *http.Request) {
	err := ms.raceManager.ToggleLoopCustomRace(chi.URLParam(r, "uuid"))
>>>>>>> 181590c6

	if err != nil {
		logrus.WithError(err).Errorf("couldn't add custom race to loop")
		http.Error(w, http.StatusText(http.StatusInternalServerError), http.StatusInternalServerError)
		return
	}

	http.Redirect(w, r, r.Referer(), http.StatusFound)
}<|MERGE_RESOLUTION|>--- conflicted
+++ resolved
@@ -5,61 +5,33 @@
 	"net/http"
 	"time"
 
-	"4d63.com/tz"
 	"github.com/go-chi/chi"
 	"github.com/google/uuid"
 	"github.com/sirupsen/logrus"
 )
 
 type CustomRace struct {
-	ScheduledEventBase
-
 	Name                            string
 	HasCustomName, OverridePassword bool
 	ReplacementPassword             string
 
-	Created time.Time
-	Updated time.Time
-	Deleted time.Time
-	UUID    uuid.UUID
-	Starred bool
-	// Deprecated: Replaced by LoopServer
-	Loop       bool
-	LoopServer map[ServerID]bool
-
-	TimeAttackCombinedResultFile string
-
-	ForceStopTime        int
-	ForceStopWithDrivers bool
+	Created       time.Time
+	Updated       time.Time
+	Deleted       time.Time
+	Scheduled     time.Time
+	UUID          uuid.UUID
+	Starred, Loop bool
 
 	RaceConfig CurrentRaceConfig
 	EntryList  EntryList
-
-	ScheduledEvents map[ServerID]*ScheduledEventBase
-}
-
-func (cr *CustomRace) GetRaceConfig() CurrentRaceConfig {
-	return cr.RaceConfig
-}
-
-func (cr *CustomRace) GetEntryList() EntryList {
-	return cr.EntryList
-}
-
-func (cr *CustomRace) IsLooping() bool {
-	if cr.LoopServer == nil {
-		return false
-	}
-
-	return cr.LoopServer[serverID]
 }
 
 func (cr *CustomRace) EventName() string {
 	if cr.HasCustomName {
 		return cr.Name
-	}
-
-	return trackSummary(cr.RaceConfig.Track, cr.RaceConfig.TrackLayout)
+	} else {
+		return ""
+	}
 }
 
 func (cr *CustomRace) OverrideServerPassword() bool {
@@ -74,22 +46,6 @@
 	return false
 }
 
-func (cr *CustomRace) IsPractice() bool {
-	return false
-}
-
-func (cr *CustomRace) IsRaceWeekend() bool {
-	return false
-}
-
-func (cr *CustomRace) IsTimeAttack() bool {
-	return cr.RaceConfig.TimeAttack
-}
-
-func (cr *CustomRace) HasSignUpForm() bool {
-	return false
-}
-
 func (cr *CustomRace) GetID() uuid.UUID {
 	return cr.UUID
 }
@@ -98,6 +54,10 @@
 	return cr.RaceConfig
 }
 
+func (cr *CustomRace) GetScheduledTime() time.Time {
+	return cr.Scheduled
+}
+
 func (cr *CustomRace) GetSummary() string {
 	return ""
 }
@@ -106,188 +66,44 @@
 	return ""
 }
 
-func (cr *CustomRace) EventDescription() string {
-	return ""
-}
-
-func (cr *CustomRace) ReadOnlyEntryList() EntryList {
+func (cr *CustomRace) GetEntryList() EntryList {
 	return cr.EntryList
 }
 
-<<<<<<< HEAD
-func (cr *CustomRace) GetForceStopTime() time.Duration {
-	return time.Minute * time.Duration(cr.ForceStopTime)
-}
-
-func (cr *CustomRace) GetForceStopWithDrivers() bool {
-	return cr.ForceStopWithDrivers
-}
-
-type CustomRaceHandler struct {
-	*BaseHandler
-
-	raceManager         *RaceManager
-	championshipManager *ChampionshipManager
-	raceWeekendManager  *RaceWeekendManager
-	store               Store
-}
-
-func NewCustomRaceHandler(base *BaseHandler, raceManager *RaceManager, store Store, championshipManager *ChampionshipManager, raceWeekendManager *RaceWeekendManager) *CustomRaceHandler {
-	return &CustomRaceHandler{
-		BaseHandler:         base,
-		raceManager:         raceManager,
-		store:               store,
-		championshipManager: championshipManager,
-		raceWeekendManager:  raceWeekendManager,
-	}
-}
-
-type customRaceListTemplateVars struct {
-	BaseTemplateVars
-
-	Recent, Starred, Loop, Scheduled []*CustomRace
-}
-
-func (crh *CustomRaceHandler) list(w http.ResponseWriter, r *http.Request) {
-	recent, starred, looped, scheduled, err := crh.raceManager.ListCustomRaces()
-=======
 func (ms *MultiServer) customRaceListHandler(w http.ResponseWriter, r *http.Request) {
 	recent, starred, looped, scheduled, err := ms.raceManager.ListCustomRaces()
->>>>>>> 181590c6
-
-	if err != nil {
-		logrus.WithError(err).Errorf("couldn't list custom races")
-		http.Error(w, http.StatusText(http.StatusInternalServerError), http.StatusInternalServerError)
-		return
-	}
-
-	crh.viewRenderer.MustLoadTemplate(w, r, "custom-race/index.html", &customRaceListTemplateVars{
-		Recent:    recent,
-		Starred:   starred,
-		Loop:      looped,
-		Scheduled: scheduled,
+
+	if err != nil {
+		logrus.Errorf("couldn't list custom races, err: %s", err)
+		http.Error(w, http.StatusText(http.StatusInternalServerError), http.StatusInternalServerError)
+		return
+	}
+
+	ViewRenderer.MustLoadTemplate(w, r, "custom-race/index.html", map[string]interface{}{
+		"Recent":    recent,
+		"Starred":   starred,
+		"Loop":      looped,
+		"Scheduled": scheduled,
 	})
 }
 
-<<<<<<< HEAD
-type eventDetailsTemplateVars struct {
-	BaseTemplateVars
-
-	EventConfig    CurrentRaceConfig
-	EntryList      EntryList
-	EventName      string
-	IsChampionship bool
-}
-
-func (crh *CustomRaceHandler) view(w http.ResponseWriter, r *http.Request) {
-	var (
-		eventConfig    CurrentRaceConfig
-		eventName      string
-		entryList      EntryList
-		isChampionship bool
-	)
-
-	if customRaceID := r.URL.Query().Get("custom-race"); customRaceID != "" {
-		race, err := crh.store.FindCustomRaceByID(customRaceID)
-
-		if err != nil {
-			http.NotFound(w, r)
-			return
-		}
-
-		eventConfig = race.RaceConfig
-		eventName = race.Name
-		entryList = race.EntryList
-	} else if championshipID := r.URL.Query().Get("championshipID"); championshipID != "" {
-		championship, err := crh.championshipManager.LoadChampionship(championshipID)
-
-		if err != nil {
-			http.NotFound(w, r)
-			return
-		}
-
-		eventID := r.URL.Query().Get("eventID")
-
-		event, _, err := championship.EventByID(eventID)
-
-		if err != nil {
-			http.NotFound(w, r)
-			return
-		}
-
-		eventName = "Championship Event"
-		eventConfig, entryList = crh.championshipManager.FinalEventConfigurationFiles(championship, event, false)
-
-		isChampionship = true
-	} else if raceWeekendID := r.URL.Query().Get("raceWeekendID"); raceWeekendID != "" {
-		raceWeekend, err := crh.raceWeekendManager.LoadRaceWeekend(raceWeekendID)
-
-		if err != nil {
-			http.NotFound(w, r)
-			return
-		}
-
-		sessionID := r.URL.Query().Get("sessionID")
-
-		session, err := raceWeekend.FindSessionByID(sessionID)
-
-		if err != nil {
-			http.NotFound(w, r)
-			return
-		}
-
-		eventConfig = session.RaceConfig
-		eventName = fmt.Sprintf("%s (%s)", session.Name(), raceWeekend.Name)
-		rwe, err := session.GetRaceWeekendEntryList(raceWeekend, nil, "")
-
-		if err != nil {
-			http.NotFound(w, r)
-			return
-		}
-
-		entryList = rwe.AsEntryList()
-		isChampionship = raceWeekend.HasLinkedChampionship()
-	}
-
-	if eventConfig.Track == "" {
-		http.NotFound(w, r)
-		return
-	}
-
-	crh.viewRenderer.MustLoadPartial(w, r, "custom-race/popups/view.html", &eventDetailsTemplateVars{
-		EventConfig:    eventConfig,
-		EventName:      eventName,
-		EntryList:      entryList,
-		IsChampionship: isChampionship,
-	})
-}
-
-func (crh *CustomRaceHandler) createOrEdit(w http.ResponseWriter, r *http.Request) {
-	customRaceData, err := crh.raceManager.BuildRaceOpts(r)
-=======
 func (ms *MultiServer) customRaceNewOrEditHandler(w http.ResponseWriter, r *http.Request) {
 	customRaceData, err := ms.raceManager.BuildRaceOpts(r)
->>>>>>> 181590c6
-
-	if err != nil {
-		logrus.WithError(err).Errorf("couldn't build custom race")
-		http.Error(w, http.StatusText(http.StatusInternalServerError), http.StatusInternalServerError)
-		return
-	}
-
-	crh.viewRenderer.MustLoadTemplate(w, r, "custom-race/new.html", customRaceData)
-}
-
-<<<<<<< HEAD
-func (crh *CustomRaceHandler) submit(w http.ResponseWriter, r *http.Request) {
-	err := crh.raceManager.SetupCustomRace(r)
-=======
+
+	if err != nil {
+		logrus.Errorf("couldn't build custom race, err: %s", err)
+		http.Error(w, http.StatusText(http.StatusInternalServerError), http.StatusInternalServerError)
+		return
+	}
+
+	ViewRenderer.MustLoadTemplate(w, r, "custom-race/new.html", customRaceData)
+}
+
 func (ms *MultiServer) customRaceSubmitHandler(w http.ResponseWriter, r *http.Request) {
 	err := ms.raceManager.SetupCustomRace(r, ms.raceScheduler)
->>>>>>> 181590c6
-
-	if err != nil {
-		logrus.WithError(err).Errorf("couldn't apply custom race")
+
+	if err != nil {
+		logrus.Errorf("couldn't apply quick race, err: %s", err)
 		http.Error(w, http.StatusText(http.StatusInternalServerError), http.StatusInternalServerError)
 		return
 	}
@@ -295,28 +111,20 @@
 	action := r.FormValue("action")
 
 	if action == "justSave" {
-		AddFlash(w, r, "Custom race saved!")
+		AddFlashQuick(w, r, "Custom race saved!")
 		http.Redirect(w, r, "/custom", http.StatusFound)
 	} else if action == "schedule" {
-		AddFlash(w, r, "Custom race scheduled!")
+		AddFlashQuick(w, r, "Custom race scheduled!")
 		http.Redirect(w, r, "/custom", http.StatusFound)
 	} else {
-		AddFlash(w, r, "Custom race started!")
-		if config.Server.PerformanceMode {
-			http.Redirect(w, r, "/", http.StatusFound)
-		} else {
-			http.Redirect(w, r, "/live-timing", http.StatusFound)
-		}
-	}
-}
-
-<<<<<<< HEAD
-func (crh *CustomRaceHandler) schedule(w http.ResponseWriter, r *http.Request) {
-=======
+		AddFlashQuick(w, r, "Custom race started!")
+		http.Redirect(w, r, "/live-timing", http.StatusFound)
+	}
+}
+
 func (ms *MultiServer) customRaceScheduleHandler(w http.ResponseWriter, r *http.Request) {
->>>>>>> 181590c6
 	if err := r.ParseForm(); err != nil {
-		logrus.WithError(err).Errorf("couldn't parse schedule race form")
+		logrus.Errorf("couldn't parse schedule race form, err: %s", err)
 		http.Error(w, http.StatusText(http.StatusInternalServerError), http.StatusInternalServerError)
 		return
 	}
@@ -326,7 +134,7 @@
 	timeString := r.FormValue("event-schedule-time")
 	timezone := r.FormValue("event-schedule-timezone")
 
-	location, err := tz.LoadLocation(timezone)
+	location, err := time.LoadLocation(timezone)
 
 	if err != nil {
 		logrus.WithError(err).Errorf("could not find location: %s", location)
@@ -337,112 +145,78 @@
 	date, err := time.ParseInLocation("2006-01-02-15:04", dateString+"-"+timeString, location)
 
 	if err != nil {
-		logrus.WithError(err).Errorf("couldn't parse schedule race date")
-		http.Error(w, http.StatusText(http.StatusInternalServerError), http.StatusInternalServerError)
-		return
-	}
-
-<<<<<<< HEAD
-	err = crh.raceManager.ScheduleRace(raceID, date, r.FormValue("action"), r.FormValue("event-schedule-recurrence"))
-=======
+		logrus.Errorf("couldn't parse schedule race date, err: %s", err)
+		http.Error(w, http.StatusText(http.StatusInternalServerError), http.StatusInternalServerError)
+		return
+	}
+
 	err = ms.raceScheduler.ScheduleRace(raceID, date, r.FormValue("action"))
->>>>>>> 181590c6
-
-	if err != nil {
-		logrus.WithError(err).Errorf("couldn't schedule race")
-		http.Error(w, http.StatusText(http.StatusInternalServerError), http.StatusInternalServerError)
-		return
-	}
-
-	AddFlash(w, r, fmt.Sprintf("We have scheduled the race to begin at %s", date.Format(time.RFC1123)))
-	http.Redirect(w, r, r.Referer(), http.StatusFound)
-}
-
-<<<<<<< HEAD
-func (crh *CustomRaceHandler) removeSchedule(w http.ResponseWriter, r *http.Request) {
-	err := crh.raceManager.ScheduleRace(chi.URLParam(r, "uuid"), time.Time{}, "remove", "")
-=======
+
+	if err != nil {
+		logrus.Errorf("couldn't schedule race, err: %s", err)
+		http.Error(w, http.StatusText(http.StatusInternalServerError), http.StatusInternalServerError)
+		return
+	}
+
+	AddFlashQuick(w, r, fmt.Sprintf("We have scheduled the race to begin at %s", date.Format(time.RFC1123)))
+	http.Redirect(w, r, r.Referer(), http.StatusFound)
+}
+
 func (ms *MultiServer) customRaceScheduleRemoveHandler(w http.ResponseWriter, r *http.Request) {
 	err := ms.raceScheduler.ScheduleRace(chi.URLParam(r, "uuid"), time.Time{}, "remove")
->>>>>>> 181590c6
-
-	if err != nil {
-		logrus.WithError(err).Errorf("couldn't remove scheduled race")
-		http.Error(w, http.StatusText(http.StatusInternalServerError), http.StatusInternalServerError)
-		return
-	}
-
-	http.Redirect(w, r, r.Referer(), http.StatusFound)
-}
-
-<<<<<<< HEAD
-func (crh *CustomRaceHandler) start(w http.ResponseWriter, r *http.Request) {
-	_, err := crh.raceManager.StartCustomRace(chi.URLParam(r, "uuid"), false)
-=======
+
+	if err != nil {
+		logrus.Errorf("couldn't remove scheduled race, err: %s", err)
+		http.Error(w, http.StatusText(http.StatusInternalServerError), http.StatusInternalServerError)
+		return
+	}
+
+	http.Redirect(w, r, r.Referer(), http.StatusFound)
+}
+
 func (ms *MultiServer) customRaceLoadHandler(w http.ResponseWriter, r *http.Request) {
 	err := ms.raceManager.StartCustomRace(chi.URLParam(r, "uuid"), false)
->>>>>>> 181590c6
-
-	if err != nil {
-		logrus.WithError(err).Errorf("couldn't apply custom race")
-		http.Error(w, http.StatusText(http.StatusInternalServerError), http.StatusInternalServerError)
-		return
-	}
-
-	AddFlash(w, r, "Custom race started!")
-
-	if config.Server.PerformanceMode {
-		http.Redirect(w, r, "/", http.StatusFound)
-	} else {
-		http.Redirect(w, r, "/live-timing", http.StatusFound)
-	}
-}
-
-<<<<<<< HEAD
-func (crh *CustomRaceHandler) delete(w http.ResponseWriter, r *http.Request) {
-	err := crh.raceManager.DeleteCustomRace(chi.URLParam(r, "uuid"))
-=======
+
+	if err != nil {
+		logrus.Errorf("couldn't apply custom race, err: %s", err)
+		http.Error(w, http.StatusText(http.StatusInternalServerError), http.StatusInternalServerError)
+		return
+	}
+
+	AddFlashQuick(w, r, "Custom race started!")
+	http.Redirect(w, r, "/", http.StatusFound)
+}
+
 func (ms *MultiServer) customRaceDeleteHandler(w http.ResponseWriter, r *http.Request) {
 	err := ms.raceManager.DeleteCustomRace(chi.URLParam(r, "uuid"))
->>>>>>> 181590c6
-
-	if err != nil {
-		logrus.WithError(err).Errorf("couldn't delete custom race")
-		http.Error(w, http.StatusText(http.StatusInternalServerError), http.StatusInternalServerError)
-		return
-	}
-
-	AddFlash(w, r, "Custom race deleted!")
-	http.Redirect(w, r, r.Referer(), http.StatusFound)
-}
-
-<<<<<<< HEAD
-func (crh *CustomRaceHandler) star(w http.ResponseWriter, r *http.Request) {
-	err := crh.raceManager.ToggleStarCustomRace(chi.URLParam(r, "uuid"))
-=======
+
+	if err != nil {
+		logrus.Errorf("couldn't delete custom race, err: %s", err)
+		http.Error(w, http.StatusText(http.StatusInternalServerError), http.StatusInternalServerError)
+		return
+	}
+
+	AddFlashQuick(w, r, "Custom race deleted!")
+	http.Redirect(w, r, r.Referer(), http.StatusFound)
+}
+
 func (ms *MultiServer) customRaceStarHandler(w http.ResponseWriter, r *http.Request) {
 	err := ms.raceManager.ToggleStarCustomRace(chi.URLParam(r, "uuid"))
->>>>>>> 181590c6
-
-	if err != nil {
-		logrus.WithError(err).Errorf("couldn't star custom race")
-		http.Error(w, http.StatusText(http.StatusInternalServerError), http.StatusInternalServerError)
-		return
-	}
-
-	http.Redirect(w, r, r.Referer(), http.StatusFound)
-}
-
-<<<<<<< HEAD
-func (crh *CustomRaceHandler) loop(w http.ResponseWriter, r *http.Request) {
-	err := crh.raceManager.ToggleLoopCustomRace(chi.URLParam(r, "uuid"))
-=======
+
+	if err != nil {
+		logrus.Errorf("couldn't star custom race, err: %s", err)
+		http.Error(w, http.StatusText(http.StatusInternalServerError), http.StatusInternalServerError)
+		return
+	}
+
+	http.Redirect(w, r, r.Referer(), http.StatusFound)
+}
+
 func (ms *MultiServer) customRaceLoopHandler(w http.ResponseWriter, r *http.Request) {
 	err := ms.raceManager.ToggleLoopCustomRace(chi.URLParam(r, "uuid"))
->>>>>>> 181590c6
-
-	if err != nil {
-		logrus.WithError(err).Errorf("couldn't add custom race to loop")
+
+	if err != nil {
+		logrus.Errorf("couldn't add custom race to loop, err: %s", err)
 		http.Error(w, http.StatusText(http.StatusInternalServerError), http.StatusInternalServerError)
 		return
 	}
