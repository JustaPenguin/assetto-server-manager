package servermanager

import (
	"crypto/md5"
	"encoding/hex"
	"encoding/json"
	"errors"
	"fmt"
	"io/ioutil"
	"math"
	"net/http"
	"os"
	"path/filepath"
	"sort"
	"strconv"
	"strings"
	"time"

	"github.com/go-chi/chi"
	"github.com/google/uuid"
	"github.com/sirupsen/logrus"
)

type SessionResults struct {
	Cars           []*SessionCar    `json:"Cars"`
	Events         []*SessionEvent  `json:"Events"`
	Laps           []*SessionLap    `json:"Laps"`
	Result         []*SessionResult `json:"Result"`
	TrackConfig    string           `json:"TrackConfig"`
	TrackName      string           `json:"TrackName"`
	Type           SessionType      `json:"Type"`
	Date           time.Time        `json:"Date"`
	SessionFile    string           `json:"SessionFile"`
	ChampionshipID string           `json:"ChampionshipID"`
}

func (s *SessionResults) Anonymize() {
	for _, car := range s.Cars {
		car.Driver.GUID = GetMD5Hash(car.Driver.GUID)
		car.Driver.Name = shortenDriverName(car.Driver.Name)

		for _, guid := range car.Driver.GuidsList {
			guid = GetMD5Hash(guid)
		}
	}

	for _, event := range s.Events {
		event.Driver.GUID = GetMD5Hash(event.Driver.GUID)
		event.OtherDriver.GUID = GetMD5Hash(event.OtherDriver.GUID)

		event.Driver.Name = shortenDriverName(event.Driver.Name)
		event.OtherDriver.Name = shortenDriverName(event.OtherDriver.Name)

		for i, guid := range event.Driver.GuidsList {
			event.Driver.GuidsList[i] = GetMD5Hash(guid)
		}

		for i, guid := range event.OtherDriver.GuidsList {
			event.Driver.GuidsList[i] = GetMD5Hash(guid)
		}
	}

	for _, lap := range s.Laps {
		lap.DriverGUID = GetMD5Hash(lap.DriverGUID)

		lap.DriverName = shortenDriverName(lap.DriverName)
	}

	for _, result := range s.Result {
		result.DriverGUID = GetMD5Hash(result.DriverGUID)

		result.DriverName = shortenDriverName(result.DriverName)
	}
}

func GetMD5Hash(guid string) string {
	hasher := md5.New()
	hasher.Write([]byte(guid))
	return hex.EncodeToString(hasher.Sum(nil))
}

func (s *SessionResults) MaskDriverNames() {
	for _, car := range s.Cars {
		car.Driver.Name = driverName(car.Driver.Name)
	}

	for _, event := range s.Events {
		event.Driver.Name = driverName(event.Driver.Name)
		event.OtherDriver.Name = driverName(event.OtherDriver.Name)
	}

	for _, lap := range s.Laps {
		lap.DriverName = driverName(lap.DriverName)
	}

	for _, result := range s.Result {
		result.DriverName = driverName(result.DriverName)
	}
}

func (s *SessionResults) RenameDriver(guid, newName string) {
	for _, car := range s.Cars {
		if car.Driver.GUID == guid {
			car.Driver.Name = newName
		}
	}

	for _, event := range s.Events {
		if event.Driver.GUID == guid {
			event.Driver.Name = newName
		}

		if event.OtherDriver.GUID == guid {
			event.OtherDriver.Name = newName
		}
	}

	for _, lap := range s.Laps {
		if lap.DriverGUID == guid {
			lap.DriverName = newName
		}
	}

	for _, result := range s.Result {
		if result.DriverGUID == guid {
			result.DriverName = newName
		}
	}
}

func (s *SessionResults) DriversHaveTeams() bool {
	teams := make(map[string]string)

	for _, car := range s.Cars {
		teams[car.Driver.GUID] = car.Driver.Team
	}

	for _, driver := range s.Result {
		if driver.TotalTime > 0 {
			if team, ok := teams[driver.DriverGUID]; ok && team != "" {
				return true
			}
		}
	}

	return false
}

func (s *SessionResults) GetURL() string {
	return config.HTTP.BaseURL + "/results/download/" + s.SessionFile + ".json"
}

func (s *SessionResults) GetCrashes(guid string) int {
	var num int

	for _, event := range s.Events {
		if event.Driver.GUID == guid {
			num++
		}
	}

	return num
}

func (s *SessionResults) GetAverageLapTime(guid string) time.Duration {
	var totalTime, driverLapCount, lapsForAverage, totalTimeForAverage int

	for _, lap := range s.Laps {
		if lap.DriverGUID == guid {
			avgSoFar := (float64(totalTime) / float64(lapsForAverage)) * 1.07

			// if lap doesnt cut and if lap is < 107% of average for that driver so far and if lap isn't lap 1
			if lap.Cuts == 0 && driverLapCount != 0 && (float64(lap.LapTime) < avgSoFar || totalTime == 0) {
				totalTimeForAverage += lap.LapTime
				lapsForAverage++
			}

			driverLapCount++
			totalTime += lap.LapTime
		}
	}

	return s.GetTime(int(float64(totalTimeForAverage)/float64(lapsForAverage)), guid, false)
}

func (s *SessionResults) GetOverallAverageLapTime() time.Duration {
	var totalTime, driverLapCount, lapsForAverage, totalTimeForAverage int

	for _, lap := range s.Laps {
		avgSoFar := (float64(totalTime) / float64(lapsForAverage)) * 1.07

		// if lap doesnt cut and if lap is < 107% of average for that driver so far and if lap isn't lap 1
		if lap.Cuts == 0 && driverLapCount != 0 && (float64(lap.LapTime) < avgSoFar || totalTime == 0) {
			totalTimeForAverage += lap.LapTime
			lapsForAverage++
		}

		driverLapCount++
		totalTime += lap.LapTime
	}

	d, _ := time.ParseDuration(fmt.Sprintf("%dms", int(float64(totalTimeForAverage)/float64(lapsForAverage))))

	return d
}

func (s *SessionResults) GetConsistency(guid string) float64 {
	var bestLap int

	for _, lap := range s.Laps {
		if lap.DriverGUID == guid {
			if s.IsDriversFastestLap(guid, lap.LapTime, lap.Cuts) {
				bestLap = lap.LapTime
			}
		}
	}

	var percentage float64

	average := s.GetAverageLapTime(guid)
	best := s.GetTime(bestLap, guid, false)

	if average != 0 && best != 0 {
		consistency := average.Seconds() - best.Seconds()

		percentage = 100 - ((consistency / best.Seconds()) * 100)
	} else {
		percentage = 0
	}

	return percentage
}

// lapNum is the drivers current lap
func (s *SessionResults) GetPosForLap(guid string, lapNum int64) int {
	var pos int

	driverLap := make(map[string]int)

	for overallLapNum, lap := range s.Laps {
		overallLapNum++
		driverLap[lap.DriverGUID]++

		if driverLap[lap.DriverGUID] == int(lapNum) && lap.DriverGUID == guid {
			return pos + 1
		} else if driverLap[lap.DriverGUID] == int(lapNum) {
			pos++
		}
	}

	return 0
}

func (s *SessionResults) IsFastestLap(time, cuts int) bool {
	if cuts != 0 {
		return false
	}

	var fastest = true

	for _, lap := range s.Laps {
		if lap.LapTime < time && lap.Cuts == 0 {
			fastest = false
			break
		}
	}

	return fastest
}

func (s *SessionResults) IsDriversFastestLap(guid string, time, cuts int) bool {
	if cuts != 0 {
		return false
	}

	var fastest = true

	for _, lap := range s.Laps {
		if lap.LapTime < time && lap.DriverGUID == guid && lap.Cuts == 0 {
			fastest = false
			break
		}
	}

	return fastest
}

func (s *SessionResults) IsFastestSector(sector, time, cuts int) bool {
	if cuts != 0 {
		return false
	}

	var fastest = true

	for _, lap := range s.Laps {
		if lap.Sectors[sector] < time && lap.Cuts == 0 {
			fastest = false
			break
		}
	}

	return fastest
}

func (s *SessionResults) IsDriversFastestSector(guid string, sector, time, cuts int) bool {
	if cuts != 0 {
		return false
	}

	var fastest = true

	for _, lap := range s.Laps {
		if lap.Sectors[sector] < time && lap.DriverGUID == guid && lap.Cuts == 0 {
			fastest = false
			break
		}
	}

	return fastest
}

func (s *SessionResults) FallBackSort() {
	// sort the results by laps completed then race time
	// this is a fall back for when assetto's sorting is terrible
	// sort results.Result, if disqualified go to back, if time penalty sort by laps completed then lap time

cars:
	for i := range s.Cars {
		for z := range s.Result {
			if s.Cars[i].Driver.GUID == s.Result[z].DriverGUID {
				continue cars
			}
		}

		var bestLap int

		for y := range s.Laps {
			if s.IsDriversFastestLap(s.Cars[i].Driver.GUID, s.Laps[y].LapTime, s.Laps[y].Cuts) {
				bestLap = s.Laps[y].LapTime
				break
			}
		}

		s.Result = append(s.Result, &SessionResult{
			BallastKG:    s.Cars[i].BallastKG,
			BestLap:      bestLap,
			CarID:        s.Cars[i].CarID,
			CarModel:     s.Cars[i].Model,
			DriverGUID:   s.Cars[i].Driver.GUID,
			DriverName:   s.Cars[i].Driver.Name,
			Restrictor:   s.Cars[i].Restrictor,
			TotalTime:    0,
			HasPenalty:   false,
			PenaltyTime:  time.Duration(0),
			LapPenalty:   0,
			Disqualified: false,
		})
	}

	for i := range s.Result {
		s.Result[i].TotalTime = 0

		for _, lap := range s.Laps {
			if lap.DriverGUID == s.Result[i].DriverGUID {
				s.Result[i].TotalTime += lap.LapTime
			}
		}

		if s.Result[i].HasPenalty {
			s.Result[i].TotalTime += int(s.Result[i].PenaltyTime.Seconds())
		}
	}

	sort.Slice(s.Result, func(i, j int) bool {
		if (!s.Result[i].Disqualified && !s.Result[j].Disqualified) || (s.Result[i].Disqualified && s.Result[j].Disqualified) {

			// if both drivers aren't/are disqualified
			if s.GetLaps(s.Result[i].DriverGUID) == s.GetLaps(s.Result[j].DriverGUID) {
				// if their number of laps are equal, compare last lap pos
				return s.GetTime(s.Result[i].TotalTime, s.Result[i].DriverGUID, true) <
					s.GetTime(s.Result[j].TotalTime, s.Result[j].DriverGUID, true)
			}

			return s.GetLaps(s.Result[i].DriverGUID) >= s.GetLaps(s.Result[j].DriverGUID)

		} else {
			// driver i is closer to the front than j if they are not disqualified and j is
			return s.Result[j].Disqualified
		}
	})
}

func (s *SessionResults) GetDate() string {
	return s.Date.Format(time.RFC822)
}

func (s *SessionResults) GetNumSectors() []int {
	var num []int

	for range s.Laps[0].Sectors {
		num = append(num, 1)
	}

	return num
}

func (s *SessionResults) GetDrivers() string {
	var drivers []string

	for _, car := range s.Result {
		if car.DriverName != "" {
			drivers = append(drivers, driverName(car.DriverName))
		}
	}

	return strings.Join(drivers, ", ")
}

func (s *SessionResults) GetTime(timeINT int, driverGUID string, total bool) time.Duration {
	if i := s.GetLaps(driverGUID); i == 0 {
		return time.Duration(0)
	}

	d, _ := time.ParseDuration(fmt.Sprintf("%dms", timeINT))

	if total {
		for _, driver := range s.Result {
			if driver.DriverGUID == driverGUID && driver.HasPenalty {
				d += driver.PenaltyTime
				d -= time.Duration(driver.LapPenalty) * s.GetLastLapTime(driverGUID)
			}
		}
	}

	return d
}

func (s *SessionResults) GetTeamName(driverGUID string) string {
	for _, car := range s.Cars {
		if car.Driver.GUID == driverGUID {
			return car.Driver.Team
		}
	}

	return ""
}

func (s *SessionResults) GetLaps(driverGUID string) int {
	var i int

	for _, lap := range s.Laps {
		if lap.DriverGUID == driverGUID {
			i++
		}
	}

	// Apply lap penalty
	for _, driver := range s.Result {
		if driver.DriverGUID == driverGUID && driver.HasPenalty {
			i -= driver.LapPenalty
		}
	}

	return i
}

func (s *SessionResults) GetLastLapTime(driverGuid string) time.Duration {
	for i := len(s.Laps) - 1; i >= 0; i-- {
		if s.Laps[i].DriverGUID == driverGuid {
			return s.Laps[i].GetLapTime()
		}
	}

	return 1
}

func (s *SessionResults) GetLastLapPos(driverGuid string) int {
	var driverLaps int

	for i := range s.Laps {
		if s.Laps[i].DriverGUID == driverGuid {
			driverLaps++
		}
	}

	return s.GetPosForLap(driverGuid, int64(driverLaps))
}

func (s *SessionResults) GetDriverPosition(driverGuid string) int {
	for i := range s.Result {
		if s.Result[i].DriverGUID == driverGuid {
<<<<<<< HEAD
			return i+1
=======
			return i + 1
>>>>>>> 0e061a4e
		}
	}

	return 0
}

func (s *SessionResults) GetCuts(driverGuid string) int {
	var i int

	for _, lap := range s.Laps {
		if lap.DriverGUID == driverGuid {
			i += lap.Cuts
		}
	}

	return i
}

func (s *SessionResults) FastestLap() *SessionLap {
	if len(s.Laps) == 0 {
		return nil
	}

	laps := make([]*SessionLap, len(s.Laps))

	copy(laps, s.Laps)

	sort.Slice(laps, func(i, j int) bool {
		return laps[i].Cuts == 0 && laps[i].LapTime < laps[j].LapTime
	})

	return laps[0]
}

func (s *SessionResults) FastestLapInClass(classID uuid.UUID) *SessionLap {
	if len(s.Laps) == 0 || s.Laps == nil {
		return nil
	}

	var laps []*SessionLap

	for _, lap := range s.Laps {
		if lap.ClassID == classID {
			laps = append(laps, lap)
		}
	}

	if len(laps) == 0 {
		return nil
	}

	sort.Slice(laps, func(i, j int) bool {
		return laps[i].Cuts == 0 && laps[i].LapTime < laps[j].LapTime
	})

	return laps[0]
}

type SessionResult struct {
	BallastKG    int           `json:"BallastKG"`
	BestLap      int           `json:"BestLap"`
	CarID        int           `json:"CarId"`
	CarModel     string        `json:"CarModel"`
	DriverGUID   string        `json:"DriverGuid"`
	DriverName   string        `json:"DriverName"`
	Restrictor   int           `json:"Restrictor"`
	TotalTime    int           `json:"TotalTime"`
	HasPenalty   bool          `json:"HasPenalty"`
	PenaltyTime  time.Duration `json:"PenaltyTime"`
	LapPenalty   int           `json:"LapPenalty"`
	Disqualified bool          `json:"Disqualified"`
	ClassID      uuid.UUID     `json:"ClassID"`
}

func (s *SessionResult) BestLapTyre(results *SessionResults) string {
	for _, lap := range results.Laps {
		if lap.LapTime == s.BestLap {
			return lap.Tyre
		}
	}

	return "?"
}

type SessionLap struct {
	BallastKG  int       `json:"BallastKG"`
	CarID      int       `json:"CarId"`
	CarModel   string    `json:"CarModel"`
	Cuts       int       `json:"Cuts"`
	DriverGUID string    `json:"DriverGuid"`
	DriverName string    `json:"DriverName"`
	LapTime    int       `json:"LapTime"`
	Restrictor int       `json:"Restrictor"`
	Sectors    []int     `json:"Sectors"`
	Timestamp  int       `json:"Timestamp"`
	Tyre       string    `json:"Tyre"`
	ClassID    uuid.UUID `json:"ClassID"`
}

func (sl *SessionLap) GetSector(x int) time.Duration {
	d, _ := time.ParseDuration(fmt.Sprintf("%dms", sl.Sectors[x]))

	return d
}

func (sl *SessionLap) GetLapTime() time.Duration {
	d, _ := time.ParseDuration(fmt.Sprintf("%dms", sl.LapTime))

	return d
}

func (sl *SessionLap) DidCheat(averageTime time.Duration) bool {
	d, _ := time.ParseDuration(fmt.Sprintf("%dms", sl.LapTime))

	return d < averageTime && sl.Cuts > 0
}

type SessionCar struct {
	BallastKG  int           `json:"BallastKG"`
	CarID      int           `json:"CarId"`
	Driver     SessionDriver `json:"Driver"`
	Model      string        `json:"Model"`
	Restrictor int           `json:"Restrictor"`
	Skin       string        `json:"Skin"`
}

func (c *SessionCar) GetName() string {
	return c.Driver.Name
}

func (c *SessionCar) GetCar() string {
	return c.Model
}

func (c *SessionCar) GetSkin() string {
	return c.Skin
}

func (c *SessionCar) GetGUID() string {
	return c.Driver.GUID
}

func (c *SessionCar) GetTeam() string {
	return c.Driver.Team
}

type SessionEvent struct {
	CarID         int            `json:"CarId"`
	Driver        *SessionDriver `json:"Driver"`
	ImpactSpeed   float64        `json:"ImpactSpeed"`
	OtherCarID    int            `json:"OtherCarId"`
	OtherDriver   *SessionDriver `json:"OtherDriver"`
	RelPosition   *SessionPos    `json:"RelPosition"`
	Type          string         `json:"Type"`
	WorldPosition *SessionPos    `json:"WorldPosition"`
}

func (se *SessionEvent) GetRelPosition() string {
	return fmt.Sprintf("X: %.1f Y: %.1f Z: %.1f", se.RelPosition.X, se.RelPosition.Y, se.RelPosition.Z)
}

func (se *SessionEvent) GetWorldPosition() string {
	return fmt.Sprintf("X: %.1f Y: %.1f Z: %.1f", se.WorldPosition.X, se.WorldPosition.Y, se.WorldPosition.Z)
}

type SessionDriver struct {
	GUID      string    `json:"Guid"`
	GuidsList []string  `json:"GuidsList"`
	Name      string    `json:"Name"`
	Nation    string    `json:"Nation"`
	Team      string    `json:"Team"`
	ClassID   uuid.UUID `json:"ClassID"`
}

func (sd *SessionDriver) AssignEntrant(entrant *Entrant, classID uuid.UUID) {
	if sd.GUID != entrant.GUID {
		return
	}

	sd.Name = entrant.Name
	sd.Team = entrant.Team
	sd.ClassID = classID
}

type SessionPos struct {
	X float64 `json:"X"`
	Y float64 `json:"Y"`
	Z float64 `json:"Z"`
}

const pageSize = 20

var ErrResultsPageNotFound = errors.New("servermanager: results page not found")

func listResults(page int) ([]SessionResults, []int, error) {
	resultsPath := filepath.Join(ServerInstallPath, "results")
	resultFiles, err := ioutil.ReadDir(resultsPath)

	if err != nil {
		return nil, nil, err
	}

	sort.Slice(resultFiles, func(i, j int) bool {
		d1, _ := GetResultDate(resultFiles[i].Name())
		d2, _ := GetResultDate(resultFiles[j].Name())

		return d1.After(d2)
	})

	pages := float64(len(resultFiles)) / float64(pageSize)
	pagesRound := math.Ceil(pages)

	if page > int(pages) || page < 0 {
		return nil, nil, ErrResultsPageNotFound
	}

	var pagesSlice []int

	for x := 0; x < int(pagesRound); x++ {
		pagesSlice = append(pagesSlice, x)
	}

	// get result files for selected page probably
	if len(resultFiles) > page*pageSize+pageSize {
		resultFiles = resultFiles[page*pageSize : page*pageSize+pageSize]
	} else {
		resultFiles = resultFiles[page*pageSize:]
	}

	var results []SessionResults

	for _, resultFile := range resultFiles {
		result, err := LoadResult(resultFile.Name())

		if err != nil {
			return nil, nil, err
		}

		results = append(results, *result)
	}

	return results, pagesSlice, nil
}

func ListAllResults() ([]SessionResults, error) {
	resultsPath := filepath.Join(ServerInstallPath, "results")
	resultFiles, err := ioutil.ReadDir(resultsPath)

	if err != nil {
		return nil, err
	}

	sort.Slice(resultFiles, func(i, j int) bool {
		d1, _ := GetResultDate(resultFiles[i].Name())
		d2, _ := GetResultDate(resultFiles[j].Name())

		return d1.After(d2)
	})

	var results []SessionResults

	for _, resultFile := range resultFiles {
		result, err := LoadResult(resultFile.Name())

		if err != nil {
			return nil, err
		}

		results = append(results, *result)
	}

	return results, nil
}

func GetResultDate(name string) (time.Time, error) {
	dateSplit := strings.Split(name, "_")
	dateSplit = dateSplit[0 : len(dateSplit)-1]
	date := strings.Join(dateSplit, "_")

	var year, month, day, hour, minute int

	_, err := fmt.Sscanf(date, "%d_%d_%d_%d_%d", &year, &month, &day, &hour, &minute)

	if err != nil {
		return time.Time{}, err
	}

	return time.Date(year, time.Month(month), day, hour, minute, 0, 0, time.Local), nil
}

var UseFallBackSorting = false

func LoadResult(fileName string) (*SessionResults, error) {
	var result *SessionResults

	resultsPath := filepath.Join(ServerInstallPath, "results")

	data, err := ioutil.ReadFile(filepath.Join(resultsPath, fileName))

	if err != nil {
		return nil, err
	}

	err = json.Unmarshal(data, &result)

	if err != nil {
		return nil, err
	}

	date, err := GetResultDate(fileName)

	if err != nil {
		return nil, err
	}

	result.Date = date
	result.SessionFile = strings.Trim(fileName, ".json")

	var validResults []*SessionResult

	// filter out invalid results
	for _, driver := range result.Result {
		if driver.TotalTime > 0 {
			validResults = append(validResults, driver)
		}
	}

	result.Result = validResults

	if UseFallBackSorting {
		result.FallBackSort()
	}

	return result, nil
}

type ResultsHandler struct {
	*BaseHandler
}

func NewResultsHandler(baseHandler *BaseHandler) *ResultsHandler {
	return &ResultsHandler{
		BaseHandler: baseHandler,
	}
}

func (rh *ResultsHandler) list(w http.ResponseWriter, r *http.Request) {
	page, err := strconv.Atoi(r.URL.Query().Get("page"))

	if err != nil {
		page = 0
	}

	results, pages, err := listResults(page)

	if err == ErrResultsPageNotFound {
		http.Error(w, http.StatusText(http.StatusNotFound), http.StatusNotFound)
		return
	} else if err != nil {
		logrus.Errorf("could not get result list, err: %s", err)
		http.Error(w, http.StatusText(http.StatusInternalServerError), http.StatusInternalServerError)
		return
	}

	rh.viewRenderer.MustLoadTemplate(w, r, "results/index.html", map[string]interface{}{
		"results":     results,
		"pages":       pages,
		"currentPage": page,
	})
}

func (rh *ResultsHandler) view(w http.ResponseWriter, r *http.Request) {
	var result *SessionResults
	fileName := chi.URLParam(r, "fileName")

	result, err := LoadResult(fileName + ".json")

	if os.IsNotExist(err) {
		http.Error(w, http.StatusText(http.StatusNotFound), http.StatusNotFound)
		return
	} else if err != nil {
		logrus.Errorf("could not get result, err: %s", err)
		http.Error(w, http.StatusText(http.StatusInternalServerError), http.StatusInternalServerError)
		return
	}

	rh.viewRenderer.MustLoadTemplate(w, r, "results/result.html", map[string]interface{}{
		"result":        result,
		"account":       AccountFromRequest(r),
		"WideContainer": true,
	})
}

func (rh *ResultsHandler) file(w http.ResponseWriter, r *http.Request) {
	fileName := chi.URLParam(r, "fileName")

	result, err := LoadResult(fileName)

	if os.IsNotExist(err) {
		http.Error(w, http.StatusText(http.StatusNotFound), http.StatusNotFound)
		return
	} else if err != nil {
		logrus.Errorf("could not get result, err: %s", err)
		http.Error(w, http.StatusText(http.StatusInternalServerError), http.StatusInternalServerError)
		return
	}

	if UseShortenedDriverNames {
		result.MaskDriverNames()
	}

	w.Header().Add("Content-Type", "application/json")

	enc := json.NewEncoder(w)
	enc.SetIndent("", "  ")
	_ = enc.Encode(result)
}

func (rh *ResultsHandler) edit(w http.ResponseWriter, r *http.Request) {
	fileName := chi.URLParam(r, "fileName")

	results, err := LoadResult(fileName + ".json")

	if os.IsNotExist(err) {
		http.Error(w, http.StatusText(http.StatusNotFound), http.StatusNotFound)
		return
	} else if err != nil {
		logrus.WithError(err).Error("could not load results")
		http.Error(w, http.StatusText(http.StatusInternalServerError), http.StatusInternalServerError)
		return
	}

	if err := r.ParseForm(); err != nil {
		http.Error(w, http.StatusText(http.StatusBadRequest), http.StatusBadRequest)
		return
	}

	for key, vals := range r.Form {
		if strings.HasPrefix(key, "guid:") {
			guid := strings.TrimPrefix(key, "guid:")
			name := vals[0]

			results.RenameDriver(guid, name)
		}
	}

	err = saveResults(results.SessionFile+".json", results)

	if err != nil {
		logrus.WithError(err).Error("could not load results")
		http.Error(w, http.StatusText(http.StatusInternalServerError), http.StatusInternalServerError)
		return
	}

	AddFlash(w, r, "Drivers successfully edited")
	http.Redirect(w, r, r.Referer(), http.StatusFound)
}

// saveResults takes a full json filepath (including the json extension) and saves the results to that file.
func saveResults(jsonFileName string, results *SessionResults) error {
	path := filepath.Join(ServerInstallPath, "results", jsonFileName)

	file, err := os.Create(path)

	if err != nil {
		return err
	}

	defer file.Close()

	encoder := json.NewEncoder(file)
	encoder.SetIndent("", "\t")

	return encoder.Encode(results)
}<|MERGE_RESOLUTION|>--- conflicted
+++ resolved
@@ -489,11 +489,7 @@
 func (s *SessionResults) GetDriverPosition(driverGuid string) int {
 	for i := range s.Result {
 		if s.Result[i].DriverGUID == driverGuid {
-<<<<<<< HEAD
-			return i+1
-=======
 			return i + 1
->>>>>>> 0e061a4e
 		}
 	}
 
