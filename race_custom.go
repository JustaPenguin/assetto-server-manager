--- conflicted
+++ resolved
@@ -5,68 +5,34 @@
 	"net/http"
 	"time"
 
-	"4d63.com/tz"
 	"github.com/go-chi/chi"
 	"github.com/google/uuid"
 	"github.com/sirupsen/logrus"
 )
 
 type CustomRace struct {
-	ScheduledEvents map[ServerID]*ScheduledEventBase
 	ScheduledEventBase
 
 	Name                            string
 	HasCustomName, OverridePassword bool
 	ReplacementPassword             string
 
-<<<<<<< HEAD
-	Created time.Time
-	Updated time.Time
-	Deleted time.Time
-	UUID    uuid.UUID
-	Starred bool
-	// Deprecated: Replaced by LoopServer
-	Loop       bool
-	LoopServer map[ServerID]bool
-
-	TimeAttackCombinedResultFile string
-
-	ForceStopTime        int
-	ForceStopWithDrivers bool
-=======
 	Created       time.Time
 	Updated       time.Time
 	Deleted       time.Time
 	UUID          uuid.UUID
 	Starred, Loop bool
->>>>>>> e755bdcf
 
 	RaceConfig CurrentRaceConfig
 	EntryList  EntryList
-}
-
-func (cr *CustomRace) GetRaceConfig() CurrentRaceConfig {
-	return cr.RaceConfig
-}
-
-func (cr *CustomRace) GetEntryList() EntryList {
-	return cr.EntryList
-}
-
-func (cr *CustomRace) IsLooping() bool {
-	if cr.LoopServer == nil {
-		return false
-	}
-
-	return cr.LoopServer[serverID]
 }
 
 func (cr *CustomRace) EventName() string {
 	if cr.HasCustomName {
 		return cr.Name
-	}
-
-	return trackSummary(cr.RaceConfig.Track, cr.RaceConfig.TrackLayout)
+	} else {
+		return trackSummary(cr.RaceConfig.Track, cr.RaceConfig.TrackLayout)
+	}
 }
 
 func (cr *CustomRace) OverrideServerPassword() bool {
@@ -81,18 +47,10 @@
 	return false
 }
 
-func (cr *CustomRace) IsPractice() bool {
-	return false
-}
-
 func (cr *CustomRace) IsRaceWeekend() bool {
 	return false
 }
 
-func (cr *CustomRace) IsTimeAttack() bool {
-	return cr.RaceConfig.TimeAttack
-}
-
 func (cr *CustomRace) HasSignUpForm() bool {
 	return false
 }
@@ -119,14 +77,6 @@
 
 func (cr *CustomRace) ReadOnlyEntryList() EntryList {
 	return cr.EntryList
-}
-
-func (cr *CustomRace) GetForceStopTime() time.Duration {
-	return time.Minute * time.Duration(cr.ForceStopTime)
-}
-
-func (cr *CustomRace) GetForceStopWithDrivers() bool {
-	return cr.ForceStopWithDrivers
 }
 
 type CustomRaceHandler struct {
@@ -181,7 +131,7 @@
 	err := crh.raceManager.SetupCustomRace(r)
 
 	if err != nil {
-		logrus.WithError(err).Errorf("couldn't apply custom race")
+		logrus.WithError(err).Errorf("couldn't apply quick race")
 		http.Error(w, http.StatusText(http.StatusInternalServerError), http.StatusInternalServerError)
 		return
 	}
@@ -216,7 +166,7 @@
 	timeString := r.FormValue("event-schedule-time")
 	timezone := r.FormValue("event-schedule-timezone")
 
-	location, err := tz.LoadLocation(timezone)
+	location, err := time.LoadLocation(timezone)
 
 	if err != nil {
 		logrus.WithError(err).Errorf("could not find location: %s", location)
@@ -257,7 +207,7 @@
 }
 
 func (crh *CustomRaceHandler) start(w http.ResponseWriter, r *http.Request) {
-	_, err := crh.raceManager.StartCustomRace(chi.URLParam(r, "uuid"), false)
+	err := crh.raceManager.StartCustomRace(chi.URLParam(r, "uuid"), false)
 
 	if err != nil {
 		logrus.WithError(err).Errorf("couldn't apply custom race")
