--- conflicted
+++ resolved
@@ -449,7 +449,6 @@
 
 // OnEndSession is called at the end of every session.
 func (rc *RaceControl) OnEndSession(sessionFile udp.EndSession) error {
-<<<<<<< HEAD
 	filename := filepath.Base(string(sessionFile))
 	logrus.Infof("End Session, file outputted at: %s", filename)
 
@@ -511,7 +510,8 @@
 				continue
 			}
 		}
-=======
+	}
+
 	if rc.currentTimeAttackEvent != nil && Premium() {
 		filename := filepath.Base(string(sessionFile))
 
@@ -522,7 +522,6 @@
 		}
 
 		logrus.Infof("Time Attack Event (%s) Finished, results files have been combined and saved as %s", rc.currentTimeAttackEvent.EventName(), filename)
->>>>>>> 4fae807e
 	}
 
 	return nil
