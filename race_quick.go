package servermanager

import (
	"net/http"
	"time"

	"github.com/sirupsen/logrus"
)

<<<<<<< HEAD
type QuickRaceHandler struct {
	*BaseHandler

	raceManager *RaceManager
}

func NewQuickRaceHandler(baseHandler *BaseHandler, raceManager *RaceManager) *QuickRaceHandler {
	return &QuickRaceHandler{
		BaseHandler: baseHandler,
		raceManager: raceManager,
	}
}

func (qrh *QuickRaceHandler) create(w http.ResponseWriter, r *http.Request) {
	quickRaceData, err := qrh.raceManager.BuildRaceOpts(r)
=======
func (ms *MultiServer) quickRaceHandler(w http.ResponseWriter, r *http.Request) {
	quickRaceData, err := ms.raceManager.BuildRaceOpts(r)
>>>>>>> 181590c6

	if err != nil {
		logrus.WithError(err).Errorf("couldn't build quick race")
		http.Error(w, http.StatusText(http.StatusInternalServerError), http.StatusInternalServerError)
		return
	}

	qrh.viewRenderer.MustLoadTemplate(w, r, "quick-race.html", quickRaceData)
}

<<<<<<< HEAD
func (qrh *QuickRaceHandler) submit(w http.ResponseWriter, r *http.Request) {
	err := qrh.raceManager.SetupQuickRace(r)
=======
func (ms *MultiServer) quickRaceSubmitHandler(w http.ResponseWriter, r *http.Request) {
	err := ms.raceManager.SetupQuickRace(r)
>>>>>>> 181590c6

	if err == ErrMustSubmitCar {
		AddErrorFlash(w, r, "You must choose at least one car!")
		http.Redirect(w, r, r.Referer(), http.StatusFound)
		return
	} else if err != nil {
		logrus.WithError(err).Errorf("couldn't apply quick race")
		http.Error(w, http.StatusText(http.StatusInternalServerError), http.StatusInternalServerError)
		return
	}

	AddFlash(w, r, "Quick race successfully started!")

	if config.Server.PerformanceMode {
		http.Redirect(w, r, "/", http.StatusFound)
	} else {
		http.Redirect(w, r, "/live-timing", http.StatusFound)
	}
}

type QuickRace struct {
	OverridePassword    bool
	ReplacementPassword string
	RaceConfig          CurrentRaceConfig
	EntryList           EntryList
}

func (q QuickRace) GetRaceConfig() CurrentRaceConfig {
	return q.RaceConfig
}

func (q QuickRace) GetEntryList() EntryList {
	return q.EntryList
}

func (q QuickRace) IsLooping() bool {
	return false
}

func (q QuickRace) IsPractice() bool {
	return false
}

func (q QuickRace) IsChampionship() bool {
	return false
}

func (q QuickRace) IsRaceWeekend() bool {
	return false
}

func (q QuickRace) IsTimeAttack() bool {
	return q.RaceConfig.TimeAttack
}

func (q QuickRace) EventName() string {
	return trackSummary(q.RaceConfig.Track, q.RaceConfig.TrackLayout)
}

func (q QuickRace) OverrideServerPassword() bool {
	return q.OverridePassword
}

func (q QuickRace) ReplacementServerPassword() string {
	return q.ReplacementPassword
}

func (q QuickRace) EventDescription() string {
	return ""
}

func (q QuickRace) GetURL() string {
	return ""
}

func (q QuickRace) GetForceStopTime() time.Duration {
	return 0
}

func (q QuickRace) GetForceStopWithDrivers() bool {
	return false
}<|MERGE_RESOLUTION|>--- conflicted
+++ resolved
@@ -2,127 +2,35 @@
 
 import (
 	"net/http"
-	"time"
 
 	"github.com/sirupsen/logrus"
 )
 
-<<<<<<< HEAD
-type QuickRaceHandler struct {
-	*BaseHandler
-
-	raceManager *RaceManager
-}
-
-func NewQuickRaceHandler(baseHandler *BaseHandler, raceManager *RaceManager) *QuickRaceHandler {
-	return &QuickRaceHandler{
-		BaseHandler: baseHandler,
-		raceManager: raceManager,
-	}
-}
-
-func (qrh *QuickRaceHandler) create(w http.ResponseWriter, r *http.Request) {
-	quickRaceData, err := qrh.raceManager.BuildRaceOpts(r)
-=======
 func (ms *MultiServer) quickRaceHandler(w http.ResponseWriter, r *http.Request) {
 	quickRaceData, err := ms.raceManager.BuildRaceOpts(r)
->>>>>>> 181590c6
 
 	if err != nil {
-		logrus.WithError(err).Errorf("couldn't build quick race")
+		logrus.Errorf("couldn't build quick race, err: %s", err)
 		http.Error(w, http.StatusText(http.StatusInternalServerError), http.StatusInternalServerError)
 		return
 	}
 
-	qrh.viewRenderer.MustLoadTemplate(w, r, "quick-race.html", quickRaceData)
+	ViewRenderer.MustLoadTemplate(w, r, "quick-race.html", quickRaceData)
 }
 
-<<<<<<< HEAD
-func (qrh *QuickRaceHandler) submit(w http.ResponseWriter, r *http.Request) {
-	err := qrh.raceManager.SetupQuickRace(r)
-=======
 func (ms *MultiServer) quickRaceSubmitHandler(w http.ResponseWriter, r *http.Request) {
 	err := ms.raceManager.SetupQuickRace(r)
->>>>>>> 181590c6
 
 	if err == ErrMustSubmitCar {
-		AddErrorFlash(w, r, "You must choose at least one car!")
+		AddErrFlashQuick(w, r, "You must choose at least one car!")
 		http.Redirect(w, r, r.Referer(), http.StatusFound)
 		return
 	} else if err != nil {
-		logrus.WithError(err).Errorf("couldn't apply quick race")
+		logrus.Errorf("couldn't apply quick race, err: %s", err)
 		http.Error(w, http.StatusText(http.StatusInternalServerError), http.StatusInternalServerError)
 		return
 	}
 
-	AddFlash(w, r, "Quick race successfully started!")
-
-	if config.Server.PerformanceMode {
-		http.Redirect(w, r, "/", http.StatusFound)
-	} else {
-		http.Redirect(w, r, "/live-timing", http.StatusFound)
-	}
-}
-
-type QuickRace struct {
-	OverridePassword    bool
-	ReplacementPassword string
-	RaceConfig          CurrentRaceConfig
-	EntryList           EntryList
-}
-
-func (q QuickRace) GetRaceConfig() CurrentRaceConfig {
-	return q.RaceConfig
-}
-
-func (q QuickRace) GetEntryList() EntryList {
-	return q.EntryList
-}
-
-func (q QuickRace) IsLooping() bool {
-	return false
-}
-
-func (q QuickRace) IsPractice() bool {
-	return false
-}
-
-func (q QuickRace) IsChampionship() bool {
-	return false
-}
-
-func (q QuickRace) IsRaceWeekend() bool {
-	return false
-}
-
-func (q QuickRace) IsTimeAttack() bool {
-	return q.RaceConfig.TimeAttack
-}
-
-func (q QuickRace) EventName() string {
-	return trackSummary(q.RaceConfig.Track, q.RaceConfig.TrackLayout)
-}
-
-func (q QuickRace) OverrideServerPassword() bool {
-	return q.OverridePassword
-}
-
-func (q QuickRace) ReplacementServerPassword() string {
-	return q.ReplacementPassword
-}
-
-func (q QuickRace) EventDescription() string {
-	return ""
-}
-
-func (q QuickRace) GetURL() string {
-	return ""
-}
-
-func (q QuickRace) GetForceStopTime() time.Duration {
-	return 0
-}
-
-func (q QuickRace) GetForceStopWithDrivers() bool {
-	return false
+	AddFlashQuick(w, r, "Quick race successfully started!")
+	http.Redirect(w, r, "/", http.StatusFound)
 }