--- conflicted
+++ resolved
@@ -23,11 +23,8 @@
 * Corrected the sizing and positioning of the Live Map when the page is resized.
 * Added an explanation as to why the UDP ports specified in Server Options do not match the ones in the server_cfg.ini. 
 * Fixes a bug where the EntryList was limited to 18 entrants in Custom Races.
-<<<<<<< HEAD
 * AutoFill entrants are now alphabetically sorted.
-=======
 * Laps which have Cuts > 0 are now excluded from "Best Lap" in Live Timings
->>>>>>> a9ae837d
 
 v1.3.1
 ------
