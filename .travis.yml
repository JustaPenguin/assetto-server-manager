language: go
go:
  - 1.13

services:
  - docker

addons:
  apt:
    packages:
      - dos2unix

before_install:
  - nvm install 12
  - nvm use 12

install:
  - node -v
  - git --version
  - go version

script:
<<<<<<< HEAD
  - go generate ./...
=======
  - make generate
>>>>>>> 6bb9cc4d
  - go vet ./...
  # run a go build before doing deployment to ensure that the package is importable
  - go build

  - VERSION=${TRAVIS_TAG} make deploy

deploy:
  - provider: releases
    api_key: $OAUTH_TOKEN
    file:
      - cmd/server-manager/server-manager_$TRAVIS_TAG.zip
    skip_cleanup: true
    on:
      tags: true

  - provider: script
    script: docker login -u $DOCKER_USERNAME -p $DOCKER_PASSWORD && VERSION=${TRAVIS_TAG} make docker
    skip_cleanup: true<|MERGE_RESOLUTION|>--- conflicted
+++ resolved
@@ -20,11 +20,7 @@
   - go version
 
 script:
-<<<<<<< HEAD
-  - go generate ./...
-=======
   - make generate
->>>>>>> 6bb9cc4d
   - go vet ./...
   # run a go build before doing deployment to ensure that the package is importable
   - go build
