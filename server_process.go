package servermanager

import (
	"bytes"
	"context"
	"errors"
	"fmt"
	"io"
	"io/ioutil"
	"net"
	"os"
	"os/exec"
	"path/filepath"
	"sort"
	"strconv"
	"strings"
	"sync"
	"time"

	"github.com/JustaPenguin/assetto-server-manager/pkg/udp"

	"github.com/sirupsen/logrus"
)

const MaxLogSizeBytes = 1e6

type ServerProcess interface {
<<<<<<< HEAD
	Start(event RaceEvent, udpPluginAddress string, udpPluginLocalPort int, forwardingAddress string, forwardListenPort int) error
	Stop() error
	Restart() error
	IsRunning() bool
	Event() RaceEvent
	UDPCallback(message udp.Message)
=======
	Logs() string
	Start(event RaceEvent, cfg ServerConfig, forwardingAddress string, forwardListenPort int) error
	Stop() error
	Restart() error
	IsRunning() bool
	EventType() ServerEventType
	SetUDPCallback(callbackFunc udp.CallbackFunc)
>>>>>>> 181590c6
	SendUDPMessage(message udp.Message) error
	NotifyDone(chan struct{})
	Logs() string
}

// AssettoServerProcess manages the Assetto Corsa Server process.
type AssettoServerProcess struct {
	store                 Store
	contentManagerWrapper *ContentManagerWrapper

	start                 chan RaceEvent
	startMutex            sync.Mutex
	started, stopped, run chan error
	notifyDoneChs         []chan struct{}

	ctx context.Context
	cfn context.CancelFunc

	logBuffer *logBuffer

	raceEvent      RaceEvent
	cmd            *exec.Cmd
	mutex          sync.Mutex
	extraProcesses []*exec.Cmd

	logFile, errorLogFile io.WriteCloser

	// udp
	callbackFunc       udp.CallbackFunc
	udpServerConn      *udp.AssettoServerUDP
	udpPluginAddress   string
	udpPluginLocalPort int
	forwardingAddress  string
	forwardListenPort  int
}

<<<<<<< HEAD
func NewAssettoServerProcess(callbackFunc udp.CallbackFunc, store Store, contentManagerWrapper *ContentManagerWrapper) *AssettoServerProcess {
	sp := &AssettoServerProcess{
		start:                 make(chan RaceEvent),
		started:               make(chan error),
		stopped:               make(chan error),
		run:                   make(chan error),
		logBuffer:             newLogBuffer(MaxLogSizeBytes),
		callbackFunc:          callbackFunc,
		store:                 store,
		contentManagerWrapper: contentManagerWrapper,
	}

	go sp.loop()

	return sp
}

func (sp *AssettoServerProcess) UDPCallback(message udp.Message) {
	panicCapture(func() {
		sp.callbackFunc(message)
	})
}

func (sp *AssettoServerProcess) Start(event RaceEvent, udpPluginAddress string, udpPluginLocalPort int, forwardingAddress string, forwardListenPort int) error {
	sp.startMutex.Lock()
	defer sp.startMutex.Unlock()

	sp.mutex.Lock()
	sp.udpPluginAddress = udpPluginAddress
	sp.udpPluginLocalPort = udpPluginLocalPort
	sp.forwardingAddress = forwardingAddress
	sp.forwardListenPort = forwardListenPort
	sp.mutex.Unlock()

	if sp.IsRunning() {
		if err := sp.Stop(); err != nil {
			return err
=======
// serverProcessHandler modifies the server process.
// @TODO this needs to know _which_ server process to modify
func (ms *MultiServer) serverProcessHandler(w http.ResponseWriter, r *http.Request) {
	var err error
	var txt string
	eventType := ms.process.EventType()

	switch chi.URLParam(r, "action") {
	case "stop":
		if eventType == EventTypeChampionship {
			err = ms.championshipManager.StopActiveEvent()
		} else {
			err = ms.process.Stop()
		}
		txt = "stopped"
	case "restart":
		if eventType == EventTypeChampionship {
			err = ms.championshipManager.RestartActiveEvent()
		} else {
			err = ms.process.Restart()
>>>>>>> 181590c6
		}
	}

	sp.start <- event

	return <-sp.started
}

var ErrPluginConfigurationRequiresUDPPortSetup = errors.New("servermanager: kissmyrank and stracker configuration requires UDP plugin configuration in Server Options")

func (sp *AssettoServerProcess) IsRunning() bool {
	sp.mutex.Lock()
	defer sp.mutex.Unlock()

	return sp.raceEvent != nil
}

var ErrServerProcessTimeout = errors.New("servermanager: server process did not stop even after manual kill. please check your server configuration")

func (sp *AssettoServerProcess) Stop() error {
	if !sp.IsRunning() {
		return nil
	}

	timeout := time.After(time.Second * 10)
	errCh := make(chan error)

	go func() {
		select {
		case err := <-sp.stopped:
			errCh <- err
			return
		case <-timeout:
			errCh <- ErrServerProcessTimeout
			return
		}
	}()

	if err := kill(sp.cmd.Process); err != nil {
		logrus.WithError(err).Error("Could not forcibly kill command")
	}

	sp.cfn()

<<<<<<< HEAD
	return <-errCh
=======
	raceEvent RaceEvent
	serverConfig      ServerConfig
	forwardingAddress string
	forwardListenPort int
	udpServerConn     *udp.AssettoServerUDP
	udpStatusMutex    sync.Mutex
	udpCallback udp.CallbackFunc
>>>>>>> 181590c6
}

func (sp *AssettoServerProcess) Restart() error {
	sp.mutex.Lock()
	raceEvent := sp.raceEvent
	udpPluginAddress := sp.udpPluginAddress
	udpLocalPluginPort := sp.udpPluginLocalPort
	forwardingAddress := sp.forwardingAddress
	forwardListenPort := sp.forwardListenPort
	sp.mutex.Unlock()

	return sp.Start(raceEvent, udpPluginAddress, udpLocalPluginPort, forwardingAddress, forwardListenPort)
}

func (sp *AssettoServerProcess) loop() {
	for {
		select {
		case err := <-sp.run:
			if err != nil {
				logrus.WithError(err).Warn("acServer process ended with error. If everything seems fine, you can safely ignore this error.")
			}

			select {
			case sp.stopped <- sp.onStop():
			default:
			}
		case raceEvent := <-sp.start:
			sp.started <- sp.startRaceEvent(raceEvent)
		}
	}
}

func (sp *AssettoServerProcess) startRaceEvent(raceEvent RaceEvent) error {
	sp.mutex.Lock()
	defer sp.mutex.Unlock()

	logrus.Infof("Starting Server Process with event: %s", describeRaceEvent(raceEvent))
	var executablePath string

	if filepath.IsAbs(config.Steam.ExecutablePath) {
		executablePath = config.Steam.ExecutablePath
	} else {
		executablePath = filepath.Join(ServerInstallPath, config.Steam.ExecutablePath)
	}

	serverOptions, err := sp.store.LoadServerOptions()

<<<<<<< HEAD
	if err != nil {
		return err
=======
// Start the assetto server. If it's already running, an ErrServerAlreadyRunning is returned.
func (as *AssettoServerProcess) Start(event RaceEvent, cfg ServerConfig, forwardingAddress string, forwardListenPort int) error {
	if as.IsRunning() {
		return ErrServerAlreadyRunning
>>>>>>> 181590c6
	}

	sp.ctx, sp.cfn = context.WithCancel(context.Background())
	sp.cmd = buildCommand(sp.ctx, executablePath)
	sp.cmd.Dir = ServerInstallPath

	var logOutput io.Writer
	var errorOutput io.Writer

	if serverOptions.LogACServerOutputToFile {
		logDirectory := filepath.Join(ServerInstallPath, "logs", "session")
		errorDirectory := filepath.Join(ServerInstallPath, "logs", "error")

		if err := os.MkdirAll(logDirectory, 0755); err != nil {
			return err
		}

		if err := os.MkdirAll(errorDirectory, 0755); err != nil {
			return err
		}

		if err := sp.deleteOldLogFiles(serverOptions.NumberOfACServerLogsToKeep); err != nil {
			return err
		}

		timestamp := time.Now().Format("2006-02-01_15-04-05")

		sp.logFile, err = os.Create(filepath.Join(logDirectory, "output_"+timestamp+".log"))

		if err != nil {
			return err
		}

		sp.errorLogFile, err = os.Create(filepath.Join(errorDirectory, "error_"+timestamp+".log"))

		if err != nil {
			return err
		}

<<<<<<< HEAD
		logOutput = io.MultiWriter(sp.logBuffer, sp.logFile)
		errorOutput = io.MultiWriter(sp.logBuffer, sp.errorLogFile)
	} else {
		logOutput = sp.logBuffer
		errorOutput = sp.logBuffer
	}
=======
	as.raceEvent = event
	as.serverConfig = cfg
	as.forwardingAddress = forwardingAddress
	as.forwardListenPort = forwardListenPort
>>>>>>> 181590c6

	sp.cmd.Stdout = logOutput
	sp.cmd.Stderr = errorOutput

	if err := sp.startUDPListener(); err != nil {
		return err
	}

	wd, err := os.Getwd()

	if err != nil {
		return err
	}

	sp.raceEvent = raceEvent

	go func() {
		sp.run <- sp.cmd.Run()
	}()

	if serverOptions.EnableContentManagerWrapper == 1 && serverOptions.ContentManagerWrapperPort > 0 {
		go panicCapture(func() {
			err := sp.contentManagerWrapper.Start(serverOptions.ContentManagerWrapperPort, sp.raceEvent)

			if err != nil {
				logrus.WithError(err).Error("Could not start Content Manager wrapper server")
			}
		})
	}

	strackerOptions, err := sp.store.LoadStrackerOptions()
	strackerEnabled := err == nil && strackerOptions.EnableStracker && IsStrackerInstalled()

	// if stracker is enabled we need to let it set the interval
	udp.PosIntervalModifierEnabled = !strackerEnabled

	kissMyRankOptions, err := sp.store.LoadKissMyRankOptions()
	kissMyRankEnabled := err == nil && kissMyRankOptions.EnableKissMyRank && IsKissMyRankInstalled()

	realPenaltyOptions, err := sp.store.LoadRealPenaltyOptions()
	realPenaltyEnabled := err == nil && realPenaltyOptions.RealPenaltyAppConfig.General.EnableRealPenalty && IsRealPenaltyInstalled()

	udpPluginPortsSetup := sp.forwardListenPort >= 0 && sp.forwardingAddress != "" || strings.Contains(sp.forwardingAddress, ":")

	if (strackerEnabled || kissMyRankEnabled) && !udpPluginPortsSetup {
		logrus.WithError(ErrPluginConfigurationRequiresUDPPortSetup).Error("Please check your server configuration")
	}

	if strackerEnabled && strackerOptions != nil && udpPluginPortsSetup {
		strackerOptions.InstanceConfiguration.ACServerConfigIni = filepath.Join(ServerInstallPath, "cfg", serverConfigIniPath)
		strackerOptions.InstanceConfiguration.ACServerWorkingDir = ServerInstallPath
		strackerOptions.ACPlugin.SendPort = sp.forwardListenPort
		strackerOptions.ACPlugin.ReceivePort = formValueAsInt(strings.Split(sp.forwardingAddress, ":")[1])

		if kissMyRankEnabled || realPenaltyEnabled {
			// kissmyrank and real penalty use stracker's forwarding to chain the plugins. make sure that it is set up.
			if strackerOptions.ACPlugin.ProxyPluginLocalPort <= 0 {
				strackerOptions.ACPlugin.ProxyPluginLocalPort, err = FreeUDPPort()

				if err != nil {
					return err
				}
			}

			for strackerOptions.ACPlugin.ProxyPluginPort <= 0 || strackerOptions.ACPlugin.ProxyPluginPort == strackerOptions.ACPlugin.ProxyPluginLocalPort {
				strackerOptions.ACPlugin.ProxyPluginPort, err = FreeUDPPort()

				if err != nil {
					return err
				}
			}
		}

		if err := strackerOptions.Write(); err != nil {
			return err
		}

		err = sp.startPlugin(wd, &CommandPlugin{
			Executable: StrackerExecutablePath(),
			Arguments: []string{
				"--stracker_ini",
				filepath.Join(StrackerFolderPath(), strackerConfigIniFilename),
			},
		})

		if err != nil {
			return err
		}

		logrus.Infof("Started sTracker. Listening for pTracker connections on port %d", strackerOptions.InstanceConfiguration.ListeningPort)
	}

	if realPenaltyEnabled && realPenaltyOptions != nil && udpPluginPortsSetup {
		if err := fixRealPenaltyExecutablePermissions(); err != nil {
			return err
		}

		var (
			port     int
			response string
		)

		if !strackerEnabled {
			// connect to the forwarding address
			port, err = strconv.Atoi(strings.Split(sp.forwardingAddress, ":")[1])

			if err != nil {
				return err
			}

			response = fmt.Sprintf("127.0.0.1:%d", sp.forwardListenPort)
		} else {
			logrus.Infof("sTracker and Real Penalty both enabled. Using plugin forwarding method: [Server Manager] <-> [sTracker] <-> [Real Penalty]")

			// connect to stracker's proxy port
			port = strackerOptions.ACPlugin.ProxyPluginPort
			response = fmt.Sprintf("127.0.0.1:%d", strackerOptions.ACPlugin.ProxyPluginLocalPort)
		}

		if kissMyRankEnabled {
			// proxy from real penalty to kmr
			freeUDPPort, err := FreeUDPPort()

			if err != nil {
				return err
			}

			realPenaltyOptions.RealPenaltyAppConfig.PluginsRelay.UDPPort = strconv.Itoa(freeUDPPort)

			pluginPort, err := FreeUDPPort()

			if err != nil {
				return err
			}

			realPenaltyOptions.RealPenaltyAppConfig.PluginsRelay.OtherUDPPlugin = fmt.Sprintf("127.0.0.1:%d", pluginPort)
		}

		realPenaltyOptions.RealPenaltyAppConfig.General.UDPPort = port
		realPenaltyOptions.RealPenaltyAppConfig.General.UDPResponse = response
		realPenaltyOptions.RealPenaltyAppConfig.General.ACServerPath = ServerInstallPath
		realPenaltyOptions.RealPenaltyAppConfig.General.ACCFGFile = filepath.Join(ServerInstallPath, "cfg", "server_cfg.ini")
		realPenaltyOptions.RealPenaltyAppConfig.General.ACTracksFolder = filepath.Join(ServerInstallPath, "content", "tracks")
		realPenaltyOptions.RealPenaltyAppConfig.General.ACWeatherFolder = filepath.Join(ServerInstallPath, "content", "weather")
		realPenaltyOptions.RealPenaltyAppConfig.General.AppFile = filepath.Join(RealPenaltyFolderPath(), "files", "app")
		realPenaltyOptions.RealPenaltyAppConfig.General.ImagesFile = filepath.Join(RealPenaltyFolderPath(), "files", "images")
		realPenaltyOptions.RealPenaltyAppConfig.General.SoundsFile = filepath.Join(RealPenaltyFolderPath(), "files", "sounds")
		realPenaltyOptions.RealPenaltyAppConfig.General.TracksFolder = filepath.Join(RealPenaltyFolderPath(), "tracks")

		if err := realPenaltyOptions.Write(); err != nil {
			return err
		}

		err = sp.startPlugin(wd, &CommandPlugin{
			Executable: RealPenaltyExecutablePath(),
			Arguments: []string{
				"--print_on",
			},
		})

		if err != nil {
			return err
		}

		logrus.Infof("Started Real Penalty")
	}

	if kissMyRankEnabled && kissMyRankOptions != nil && udpPluginPortsSetup {
		if err := fixKissMyRankExecutablePermissions(); err != nil {
			return err
		}

		kissMyRankOptions.ACServerIP = "127.0.0.1"
		kissMyRankOptions.ACServerHTTPPort = serverOptions.HTTPPort
		kissMyRankOptions.UpdateInterval = config.LiveMap.IntervalMs
		kissMyRankOptions.ACServerResultsBasePath = ServerInstallPath

		raceConfig := sp.raceEvent.GetRaceConfig()
		entryList := sp.raceEvent.GetEntryList()

		kissMyRankOptions.MaxPlayers = raceConfig.MaxClients

		if len(entryList) > kissMyRankOptions.MaxPlayers {
			kissMyRankOptions.MaxPlayers = len(entryList)
		}

		if realPenaltyEnabled && realPenaltyOptions != nil {
			// realPenalty is enabled, use its relay port
			logrus.Infof("Real Penalty and KissMyRank both enabled. Using plugin forwarding method: [Previous Plugin/Server Manager] <-> [Real Penalty] <-> [KissMyRank]")

			kissMyRankOptions.ACServerPluginLocalPort = formValueAsInt(realPenaltyOptions.RealPenaltyAppConfig.PluginsRelay.UDPPort)
			kissMyRankOptions.ACServerPluginAddressPort = formValueAsInt(strings.Split(realPenaltyOptions.RealPenaltyAppConfig.PluginsRelay.OtherUDPPlugin, ":")[1])
		} else if strackerEnabled {
			// stracker is enabled, use its forwarding port
			logrus.Infof("sTracker and KissMyRank both enabled. Using plugin forwarding method: [Server Manager] <-> [sTracker] <-> [KissMyRank]")
			kissMyRankOptions.ACServerPluginLocalPort = strackerOptions.ACPlugin.ProxyPluginLocalPort
			kissMyRankOptions.ACServerPluginAddressPort = strackerOptions.ACPlugin.ProxyPluginPort
		} else {
			// stracker and real penalty are disabled, use our forwarding port
			kissMyRankOptions.ACServerPluginLocalPort = sp.forwardListenPort
			kissMyRankOptions.ACServerPluginAddressPort = formValueAsInt(strings.Split(sp.forwardingAddress, ":")[1])
		}

		if err := kissMyRankOptions.Write(); err != nil {
			return err
		}

		err = sp.startPlugin(wd, &CommandPlugin{
			Executable: KissMyRankExecutablePath(),
		})

		if err != nil {
			return err
		}

		logrus.Infof("Started KissMyRank")
	}

	for _, plugin := range config.Server.Plugins {
		err = sp.startPlugin(wd, plugin)

		if err != nil {
			logrus.WithError(err).Errorf("Could not run extra command: %s", plugin.String())
		}
	}

	if len(config.Server.RunOnStart) > 0 {
		logrus.Warnf("Use of run_on_start in config.yml is deprecated. Please use 'plugins' instead")

		for _, command := range config.Server.RunOnStart {
			err = sp.startChildProcess(wd, command)

			if err != nil {
				logrus.WithError(err).Errorf("Could not run extra command: %s", command)
			}
		}
	}

	return nil
}

func (sp *AssettoServerProcess) deleteOldLogFiles(numFilesToKeep int) error {
	if numFilesToKeep <= 0 {
		return nil
	}

	tidyFunc := func(directory string) error {
		logFiles, err := ioutil.ReadDir(directory)

		if err != nil {
			return err
		}

		if len(logFiles) >= numFilesToKeep {
			sort.Slice(logFiles, func(i, j int) bool {
				return logFiles[i].ModTime().After(logFiles[j].ModTime())
			})

			for _, f := range logFiles[numFilesToKeep-1:] {
				if err := os.Remove(filepath.Join(directory, f.Name())); err != nil {
					return err
				}
			}

			logrus.Debugf("Successfully cleared %d log files from %s", len(logFiles[numFilesToKeep-1:]), directory)
		}

		return nil
	}

	logDirectory := filepath.Join(ServerInstallPath, "logs", "session")
	errorDirectory := filepath.Join(ServerInstallPath, "logs", "error")

	if err := tidyFunc(logDirectory); err != nil {
		return err
	}

	if err := tidyFunc(errorDirectory); err != nil {
		return err
	}

	return nil
}

func (sp *AssettoServerProcess) onStop() error {
	sp.mutex.Lock()
	defer sp.mutex.Unlock()
	logrus.Debugf("Server stopped. Stopping UDP listener and child processes.")

	sp.raceEvent = nil

	if err := sp.stopUDPListener(); err != nil {
		return err
	}

<<<<<<< HEAD
	sp.stopChildProcesses()
=======
	as.udpServerConn, err = udp.NewServerClient(host, int(port), as.serverConfig.GlobalServerConfig.FreeUDPPluginLocalPort, true, as.forwardingAddress, as.forwardListenPort, as.udpCallback)
>>>>>>> 181590c6

	for _, doneCh := range sp.notifyDoneChs {
		select {
		case doneCh <- struct{}{}:
		default:
		}
	}

	if sp.logFile != nil {
		if err := sp.logFile.Close(); err != nil {
			return err
		}

		sp.logFile = nil
	}

	if sp.errorLogFile != nil {
		if err := sp.errorLogFile.Close(); err != nil {
			return err
		}

		sp.errorLogFile = nil
	}

	return nil
}

<<<<<<< HEAD
func (sp *AssettoServerProcess) Logs() string {
	return sp.logBuffer.String()
}

func (sp *AssettoServerProcess) Event() RaceEvent {
	sp.mutex.Lock()
	defer sp.mutex.Unlock()

	if sp.raceEvent == nil {
		return QuickRace{}
	}

	return sp.raceEvent
=======
func (as *AssettoServerProcess) SetUDPCallback(fn udp.CallbackFunc) {
	as.udpCallback = fn
>>>>>>> 181590c6
}

var ErrNoOpenUDPConnection = errors.New("servermanager: no open UDP connection found")

func (sp *AssettoServerProcess) SendUDPMessage(message udp.Message) error {
	sp.mutex.Lock()
	defer sp.mutex.Unlock()

	if sp.udpServerConn == nil {
		return ErrNoOpenUDPConnection
	}

	return sp.udpServerConn.SendMessage(message)
}

func (sp *AssettoServerProcess) NotifyDone(ch chan struct{}) {
	sp.mutex.Lock()
	defer sp.mutex.Unlock()

	sp.notifyDoneChs = append(sp.notifyDoneChs, ch)
}

func (sp *AssettoServerProcess) startPlugin(wd string, plugin *CommandPlugin) error {
	commandFullPath, err := filepath.Abs(plugin.Executable)

	if err != nil {
		return err
	}

	ctx := context.Background()

	cmd := buildCommand(ctx, commandFullPath, plugin.Arguments...)

	pluginDir, err := filepath.Abs(filepath.Dir(commandFullPath))

	if err != nil {
		logrus.WithError(err).Warnf("Could not determine plugin directory. Setting working dir to: %s", wd)
		pluginDir = wd
	}

<<<<<<< HEAD
	cmd.Stdout = pluginsOutput
	cmd.Stderr = pluginsOutput
=======
	return as.Start(as.raceEvent, as.serverConfig, as.forwardingAddress, as.forwardListenPort)
}
>>>>>>> 181590c6

	cmd.Dir = pluginDir

	err = cmd.Start()

<<<<<<< HEAD
	if err != nil {
		return err
=======
func (as *AssettoServerProcess) EventType() ServerEventType {
	if as.raceEvent != nil && as.raceEvent.IsChampionship() {
		return EventTypeChampionship
	} else {
		return EventTypeRace
>>>>>>> 181590c6
	}

	sp.extraProcesses = append(sp.extraProcesses, cmd)

	return nil
}

// Deprecated: use startPlugin instead
func (sp *AssettoServerProcess) startChildProcess(wd string, command string) error {
	// BUG(cj): splitting commands on spaces breaks child processes that have a space in their path name
	parts := strings.Split(command, " ")

	if len(parts) == 0 {
		return nil
	}

	commandFullPath, err := filepath.Abs(parts[0])

	if err != nil {
		return err
	}

	var cmd *exec.Cmd
	ctx := context.Background()

	if len(parts) > 1 {
		cmd = buildCommand(ctx, commandFullPath, parts[1:]...)
	} else {
		cmd = buildCommand(ctx, commandFullPath)
	}

	pluginDir, err := filepath.Abs(filepath.Dir(commandFullPath))

	if err != nil {
		logrus.WithError(err).Warnf("Could not determine plugin directory. Setting working dir to: %s", wd)
		pluginDir = wd
	}

	cmd.Stdout = pluginsOutput
	cmd.Stderr = pluginsOutput

	cmd.Dir = pluginDir

	err = cmd.Start()

	if err != nil {
		return err
	}

	sp.extraProcesses = append(sp.extraProcesses, cmd)

	return nil
}

func (sp *AssettoServerProcess) stopChildProcesses() {
	// are there any messages in the UDP channel?
	logrus.Info("Waiting for all UDP messages to be forwarded before stopping child processes")

	ticker := time.NewTicker(time.Second * 5)

waitForUDP:
	for {
		select {
		case <-ticker.C:
			ticker.Stop()

			break waitForUDP
		default:
			if udp.CurrentQueueSize == 0 {
				ticker.Stop()

				break waitForUDP
			}
		}
	}

	sp.contentManagerWrapper.Stop()

	for _, command := range sp.extraProcesses {
		err := kill(command.Process)

		if err != nil {
			logrus.WithError(err).Errorf("Can't kill process: %d", command.Process.Pid)
			continue
		}

		_ = command.Process.Release()
	}

	sp.extraProcesses = make([]*exec.Cmd, 0)
}

func (sp *AssettoServerProcess) startUDPListener() error {
	var err error

	host, portStr, err := net.SplitHostPort(sp.udpPluginAddress)

	if err != nil {
		return err
	}

	port, err := strconv.ParseInt(portStr, 10, 0)

	if err != nil {
		return err
	}

	sp.udpServerConn, err = udp.NewServerClient(host, int(port), sp.udpPluginLocalPort, true, sp.forwardingAddress, sp.forwardListenPort, sp.UDPCallback)

	if err != nil {
		return err
	}

	return nil
}

func (sp *AssettoServerProcess) stopUDPListener() error {
	return sp.udpServerConn.Close()
}

func newLogBuffer(maxSize int) *logBuffer {
	return &logBuffer{
		size: maxSize,
		buf:  new(bytes.Buffer),
	}
}

type logBuffer struct {
	buf *bytes.Buffer

	size int

	mutex sync.Mutex
}

func (lb *logBuffer) Write(p []byte) (n int, err error) {
	lb.mutex.Lock()
	defer lb.mutex.Unlock()

	b := lb.buf.Bytes()

	if len(b) > lb.size {
		lb.buf = bytes.NewBuffer(b[len(b)-lb.size:])
	}

	return lb.buf.Write(p)
}

func (lb *logBuffer) String() string {
	lb.mutex.Lock()
	defer lb.mutex.Unlock()

	return strings.Replace(lb.buf.String(), "\n\n", "\n", -1)
}

func FreeUDPPort() (int, error) {
	addr, err := net.ResolveUDPAddr("udp", "localhost:0")

	if err != nil {
		return 0, err
	}

	l, err := net.ListenUDP("udp", addr)

	if err != nil {
		return 0, err
	}

	defer l.Close()

	return l.LocalAddr().(*net.UDPAddr).Port, nil
}<|MERGE_RESOLUTION|>--- conflicted
+++ resolved
@@ -4,35 +4,33 @@
 	"bytes"
 	"context"
 	"errors"
-	"fmt"
-	"io"
-	"io/ioutil"
 	"net"
+	"net/http"
 	"os"
 	"os/exec"
 	"path/filepath"
-	"sort"
 	"strconv"
 	"strings"
 	"sync"
 	"time"
 
-	"github.com/JustaPenguin/assetto-server-manager/pkg/udp"
-
+	"github.com/cj123/assetto-server-manager/pkg/udp"
+
+	"github.com/go-chi/chi"
+	"github.com/mitchellh/go-ps"
 	"github.com/sirupsen/logrus"
 )
 
 const MaxLogSizeBytes = 1e6
 
+type ServerEventType string
+
+const (
+	EventTypeRace         ServerEventType = "RACE"
+	EventTypeChampionship ServerEventType = "CHAMPIONSHIP"
+)
+
 type ServerProcess interface {
-<<<<<<< HEAD
-	Start(event RaceEvent, udpPluginAddress string, udpPluginLocalPort int, forwardingAddress string, forwardListenPort int) error
-	Stop() error
-	Restart() error
-	IsRunning() bool
-	Event() RaceEvent
-	UDPCallback(message udp.Message)
-=======
 	Logs() string
 	Start(event RaceEvent, cfg ServerConfig, forwardingAddress string, forwardListenPort int) error
 	Stop() error
@@ -40,82 +38,11 @@
 	IsRunning() bool
 	EventType() ServerEventType
 	SetUDPCallback(callbackFunc udp.CallbackFunc)
->>>>>>> 181590c6
 	SendUDPMessage(message udp.Message) error
-	NotifyDone(chan struct{})
-	Logs() string
-}
-
-// AssettoServerProcess manages the Assetto Corsa Server process.
-type AssettoServerProcess struct {
-	store                 Store
-	contentManagerWrapper *ContentManagerWrapper
-
-	start                 chan RaceEvent
-	startMutex            sync.Mutex
-	started, stopped, run chan error
-	notifyDoneChs         []chan struct{}
-
-	ctx context.Context
-	cfn context.CancelFunc
-
-	logBuffer *logBuffer
-
-	raceEvent      RaceEvent
-	cmd            *exec.Cmd
-	mutex          sync.Mutex
-	extraProcesses []*exec.Cmd
-
-	logFile, errorLogFile io.WriteCloser
-
-	// udp
-	callbackFunc       udp.CallbackFunc
-	udpServerConn      *udp.AssettoServerUDP
-	udpPluginAddress   string
-	udpPluginLocalPort int
-	forwardingAddress  string
-	forwardListenPort  int
-}
-
-<<<<<<< HEAD
-func NewAssettoServerProcess(callbackFunc udp.CallbackFunc, store Store, contentManagerWrapper *ContentManagerWrapper) *AssettoServerProcess {
-	sp := &AssettoServerProcess{
-		start:                 make(chan RaceEvent),
-		started:               make(chan error),
-		stopped:               make(chan error),
-		run:                   make(chan error),
-		logBuffer:             newLogBuffer(MaxLogSizeBytes),
-		callbackFunc:          callbackFunc,
-		store:                 store,
-		contentManagerWrapper: contentManagerWrapper,
-	}
-
-	go sp.loop()
-
-	return sp
-}
-
-func (sp *AssettoServerProcess) UDPCallback(message udp.Message) {
-	panicCapture(func() {
-		sp.callbackFunc(message)
-	})
-}
-
-func (sp *AssettoServerProcess) Start(event RaceEvent, udpPluginAddress string, udpPluginLocalPort int, forwardingAddress string, forwardListenPort int) error {
-	sp.startMutex.Lock()
-	defer sp.startMutex.Unlock()
-
-	sp.mutex.Lock()
-	sp.udpPluginAddress = udpPluginAddress
-	sp.udpPluginLocalPort = udpPluginLocalPort
-	sp.forwardingAddress = forwardingAddress
-	sp.forwardListenPort = forwardListenPort
-	sp.mutex.Unlock()
-
-	if sp.IsRunning() {
-		if err := sp.Stop(); err != nil {
-			return err
-=======
+
+	Done() <-chan struct{}
+}
+
 // serverProcessHandler modifies the server process.
 // @TODO this needs to know _which_ server process to modify
 func (ms *MultiServer) serverProcessHandler(w http.ResponseWriter, r *http.Request) {
@@ -136,54 +63,42 @@
 			err = ms.championshipManager.RestartActiveEvent()
 		} else {
 			err = ms.process.Restart()
->>>>>>> 181590c6
-		}
-	}
-
-	sp.start <- event
-
-	return <-sp.started
-}
-
-var ErrPluginConfigurationRequiresUDPPortSetup = errors.New("servermanager: kissmyrank and stracker configuration requires UDP plugin configuration in Server Options")
-
-func (sp *AssettoServerProcess) IsRunning() bool {
-	sp.mutex.Lock()
-	defer sp.mutex.Unlock()
-
-	return sp.raceEvent != nil
-}
-
-var ErrServerProcessTimeout = errors.New("servermanager: server process did not stop even after manual kill. please check your server configuration")
-
-func (sp *AssettoServerProcess) Stop() error {
-	if !sp.IsRunning() {
-		return nil
-	}
-
-	timeout := time.After(time.Second * 10)
-	errCh := make(chan error)
-
-	go func() {
-		select {
-		case err := <-sp.stopped:
-			errCh <- err
-			return
-		case <-timeout:
-			errCh <- ErrServerProcessTimeout
-			return
-		}
-	}()
-
-	if err := kill(sp.cmd.Process); err != nil {
-		logrus.WithError(err).Error("Could not forcibly kill command")
-	}
-
-	sp.cfn()
-
-<<<<<<< HEAD
-	return <-errCh
-=======
+		}
+		txt = "restarted"
+	}
+
+	noun := "Server"
+
+	if eventType == EventTypeChampionship {
+		noun = "Championship"
+	}
+
+	if err != nil {
+		logrus.Errorf("could not change "+noun+" status, err: %s", err)
+		AddErrFlashQuick(w, r, "Unable to change "+noun+" status")
+	} else {
+		AddFlashQuick(w, r, noun+" successfully "+txt)
+	}
+
+	http.Redirect(w, r, r.Referer(), http.StatusFound)
+}
+
+var ErrServerAlreadyRunning = errors.New("servermanager: assetto corsa server is already running")
+
+// AssettoServerProcess manages the assetto corsa server process.
+type AssettoServerProcess struct {
+	cmd *exec.Cmd
+
+	out   *logBuffer
+	mutex sync.Mutex
+
+	ctx context.Context
+	cfn context.CancelFunc
+
+	doneCh chan struct{}
+
+	extraProcesses []*exec.Cmd
+
 	raceEvent RaceEvent
 	serverConfig      ServerConfig
 	forwardingAddress string
@@ -191,44 +106,57 @@
 	udpServerConn     *udp.AssettoServerUDP
 	udpStatusMutex    sync.Mutex
 	udpCallback udp.CallbackFunc
->>>>>>> 181590c6
-}
-
-func (sp *AssettoServerProcess) Restart() error {
-	sp.mutex.Lock()
-	raceEvent := sp.raceEvent
-	udpPluginAddress := sp.udpPluginAddress
-	udpLocalPluginPort := sp.udpPluginLocalPort
-	forwardingAddress := sp.forwardingAddress
-	forwardListenPort := sp.forwardListenPort
-	sp.mutex.Unlock()
-
-	return sp.Start(raceEvent, udpPluginAddress, udpLocalPluginPort, forwardingAddress, forwardListenPort)
-}
-
-func (sp *AssettoServerProcess) loop() {
-	for {
-		select {
-		case err := <-sp.run:
-			if err != nil {
-				logrus.WithError(err).Warn("acServer process ended with error. If everything seems fine, you can safely ignore this error.")
-			}
-
-			select {
-			case sp.stopped <- sp.onStop():
-			default:
-			}
-		case raceEvent := <-sp.start:
-			sp.started <- sp.startRaceEvent(raceEvent)
-		}
-	}
-}
-
-func (sp *AssettoServerProcess) startRaceEvent(raceEvent RaceEvent) error {
-	sp.mutex.Lock()
-	defer sp.mutex.Unlock()
-
-	logrus.Infof("Starting Server Process with event: %s", describeRaceEvent(raceEvent))
+}
+
+func NewAssettoServerProcess() *AssettoServerProcess {
+	ctx, cfn := context.WithCancel(context.Background())
+
+	return &AssettoServerProcess{
+		ctx:    ctx,
+		cfn:    cfn,
+		doneCh: make(chan struct{}),
+	}
+}
+
+func (as *AssettoServerProcess) Done() <-chan struct{} {
+	return as.doneCh
+}
+
+// Logs outputs the server logs
+func (as *AssettoServerProcess) Logs() string {
+	if as.out == nil {
+		return ""
+	}
+
+	return as.out.String()
+}
+
+// Start the assetto server. If it's already running, an ErrServerAlreadyRunning is returned.
+func (as *AssettoServerProcess) Start(event RaceEvent, cfg ServerConfig, forwardingAddress string, forwardListenPort int) error {
+	if as.IsRunning() {
+		return ErrServerAlreadyRunning
+	}
+
+	as.mutex.Lock()
+	defer as.mutex.Unlock()
+
+	logrus.Debugf("Starting assetto server process")
+
+	as.raceEvent = event
+	as.serverConfig = cfg
+	as.forwardingAddress = forwardingAddress
+	as.forwardListenPort = forwardListenPort
+
+	if err := as.startUDPListener(); err != nil {
+		return err
+	}
+
+	wd, err := os.Getwd()
+
+	if err != nil {
+		return err
+	}
+
 	var executablePath string
 
 	if filepath.IsAbs(config.Steam.ExecutablePath) {
@@ -237,594 +165,232 @@
 		executablePath = filepath.Join(ServerInstallPath, config.Steam.ExecutablePath)
 	}
 
-	serverOptions, err := sp.store.LoadServerOptions()
-
-<<<<<<< HEAD
-	if err != nil {
-		return err
-=======
-// Start the assetto server. If it's already running, an ErrServerAlreadyRunning is returned.
-func (as *AssettoServerProcess) Start(event RaceEvent, cfg ServerConfig, forwardingAddress string, forwardListenPort int) error {
+	as.cmd = buildCommand(as.ctx, executablePath)
+	as.cmd.Dir = ServerInstallPath
+
+	if as.out == nil {
+		as.out = newLogBuffer(MaxLogSizeBytes)
+	}
+
+	as.cmd.Stdout = as.out
+	as.cmd.Stderr = as.out
+
+	err = as.cmd.Start()
+
+	if err != nil {
+		as.cmd = nil
+		return err
+	}
+
+	for _, command := range config.Server.RunOnStart {
+		parts := strings.Split(command, " ")
+
+		var cmd *exec.Cmd
+
+		if len(parts) > 1 {
+			cmd = buildCommand(as.ctx, parts[0], parts[1:]...)
+		} else {
+			cmd = buildCommand(as.ctx, parts[0])
+		}
+
+		cmd.Stdout = pluginsOutput
+		cmd.Stderr = pluginsOutput
+		cmd.Dir = wd
+
+		err := cmd.Start()
+
+		if err != nil {
+			logrus.Errorf("Could not run extra command: %s, err: %s", command, err)
+			continue
+		}
+
+		as.extraProcesses = append(as.extraProcesses, cmd)
+	}
+
+	go func() {
+		_ = as.cmd.Wait()
+		as.stopChildProcesses()
+		as.closeUDPConnection()
+	}()
+
+	return nil
+}
+
+func (as *AssettoServerProcess) closeUDPConnection() {
+	as.udpStatusMutex.Lock()
+	defer as.udpStatusMutex.Unlock()
+
+	if as.udpServerConn == nil {
+		return
+	}
+
+	logrus.Debugf("Closing UDP connection")
+
+	err := as.udpServerConn.Close()
+
+	if err != nil {
+		logrus.WithError(err).Errorf("Couldn't close UDP connection")
+	}
+
+	as.udpServerConn = nil
+}
+
+func (as *AssettoServerProcess) startUDPListener() error {
+	as.udpStatusMutex.Lock()
+	defer as.udpStatusMutex.Unlock()
+
+	if as.udpServerConn != nil {
+		return nil
+	}
+
+	var err error
+
+	host, portStr, err := net.SplitHostPort(as.serverConfig.GlobalServerConfig.FreeUDPPluginAddress)
+
+	if err != nil {
+		return err
+	}
+
+	port, err := strconv.ParseInt(portStr, 10, 0)
+
+	if err != nil {
+		return err
+	}
+
+	as.udpServerConn, err = udp.NewServerClient(host, int(port), as.serverConfig.GlobalServerConfig.FreeUDPPluginLocalPort, true, as.forwardingAddress, as.forwardListenPort, as.udpCallback)
+
+	if err != nil {
+		return err
+	}
+
+	return nil
+}
+
+func (as *AssettoServerProcess) SetUDPCallback(fn udp.CallbackFunc) {
+	as.udpCallback = fn
+}
+
+var ErrNoOpenUDPConnection = errors.New("servermanager: no open UDP connection found")
+
+func (as *AssettoServerProcess) SendUDPMessage(message udp.Message) error {
+	if as.udpServerConn == nil {
+		return ErrNoOpenUDPConnection
+	}
+
+	return as.udpServerConn.SendMessage(message)
+}
+
+func (as *AssettoServerProcess) stopChildProcesses() {
+	for _, command := range as.extraProcesses {
+		err := kill(command.Process)
+
+		if err != nil {
+			logrus.Errorf("Can't kill process: %d, err: %s", command.Process.Pid, err)
+			continue
+		}
+
+		_ = command.Process.Release()
+	}
+
+	as.extraProcesses = make([]*exec.Cmd, 0)
+}
+
+// Restart the assetto server.
+func (as *AssettoServerProcess) Restart() error {
 	if as.IsRunning() {
-		return ErrServerAlreadyRunning
->>>>>>> 181590c6
-	}
-
-	sp.ctx, sp.cfn = context.WithCancel(context.Background())
-	sp.cmd = buildCommand(sp.ctx, executablePath)
-	sp.cmd.Dir = ServerInstallPath
-
-	var logOutput io.Writer
-	var errorOutput io.Writer
-
-	if serverOptions.LogACServerOutputToFile {
-		logDirectory := filepath.Join(ServerInstallPath, "logs", "session")
-		errorDirectory := filepath.Join(ServerInstallPath, "logs", "error")
-
-		if err := os.MkdirAll(logDirectory, 0755); err != nil {
-			return err
-		}
-
-		if err := os.MkdirAll(errorDirectory, 0755); err != nil {
-			return err
-		}
-
-		if err := sp.deleteOldLogFiles(serverOptions.NumberOfACServerLogsToKeep); err != nil {
-			return err
-		}
-
-		timestamp := time.Now().Format("2006-02-01_15-04-05")
-
-		sp.logFile, err = os.Create(filepath.Join(logDirectory, "output_"+timestamp+".log"))
+		err := as.Stop()
 
 		if err != nil {
 			return err
 		}
-
-		sp.errorLogFile, err = os.Create(filepath.Join(errorDirectory, "error_"+timestamp+".log"))
-
-		if err != nil {
-			return err
-		}
-
-<<<<<<< HEAD
-		logOutput = io.MultiWriter(sp.logBuffer, sp.logFile)
-		errorOutput = io.MultiWriter(sp.logBuffer, sp.errorLogFile)
-	} else {
-		logOutput = sp.logBuffer
-		errorOutput = sp.logBuffer
-	}
-=======
-	as.raceEvent = event
-	as.serverConfig = cfg
-	as.forwardingAddress = forwardingAddress
-	as.forwardListenPort = forwardListenPort
->>>>>>> 181590c6
-
-	sp.cmd.Stdout = logOutput
-	sp.cmd.Stderr = errorOutput
-
-	if err := sp.startUDPListener(); err != nil {
-		return err
-	}
-
-	wd, err := os.Getwd()
-
-	if err != nil {
-		return err
-	}
-
-	sp.raceEvent = raceEvent
-
-	go func() {
-		sp.run <- sp.cmd.Run()
-	}()
-
-	if serverOptions.EnableContentManagerWrapper == 1 && serverOptions.ContentManagerWrapperPort > 0 {
-		go panicCapture(func() {
-			err := sp.contentManagerWrapper.Start(serverOptions.ContentManagerWrapperPort, sp.raceEvent)
-
-			if err != nil {
-				logrus.WithError(err).Error("Could not start Content Manager wrapper server")
-			}
-		})
-	}
-
-	strackerOptions, err := sp.store.LoadStrackerOptions()
-	strackerEnabled := err == nil && strackerOptions.EnableStracker && IsStrackerInstalled()
-
-	// if stracker is enabled we need to let it set the interval
-	udp.PosIntervalModifierEnabled = !strackerEnabled
-
-	kissMyRankOptions, err := sp.store.LoadKissMyRankOptions()
-	kissMyRankEnabled := err == nil && kissMyRankOptions.EnableKissMyRank && IsKissMyRankInstalled()
-
-	realPenaltyOptions, err := sp.store.LoadRealPenaltyOptions()
-	realPenaltyEnabled := err == nil && realPenaltyOptions.RealPenaltyAppConfig.General.EnableRealPenalty && IsRealPenaltyInstalled()
-
-	udpPluginPortsSetup := sp.forwardListenPort >= 0 && sp.forwardingAddress != "" || strings.Contains(sp.forwardingAddress, ":")
-
-	if (strackerEnabled || kissMyRankEnabled) && !udpPluginPortsSetup {
-		logrus.WithError(ErrPluginConfigurationRequiresUDPPortSetup).Error("Please check your server configuration")
-	}
-
-	if strackerEnabled && strackerOptions != nil && udpPluginPortsSetup {
-		strackerOptions.InstanceConfiguration.ACServerConfigIni = filepath.Join(ServerInstallPath, "cfg", serverConfigIniPath)
-		strackerOptions.InstanceConfiguration.ACServerWorkingDir = ServerInstallPath
-		strackerOptions.ACPlugin.SendPort = sp.forwardListenPort
-		strackerOptions.ACPlugin.ReceivePort = formValueAsInt(strings.Split(sp.forwardingAddress, ":")[1])
-
-		if kissMyRankEnabled || realPenaltyEnabled {
-			// kissmyrank and real penalty use stracker's forwarding to chain the plugins. make sure that it is set up.
-			if strackerOptions.ACPlugin.ProxyPluginLocalPort <= 0 {
-				strackerOptions.ACPlugin.ProxyPluginLocalPort, err = FreeUDPPort()
-
-				if err != nil {
-					return err
-				}
-			}
-
-			for strackerOptions.ACPlugin.ProxyPluginPort <= 0 || strackerOptions.ACPlugin.ProxyPluginPort == strackerOptions.ACPlugin.ProxyPluginLocalPort {
-				strackerOptions.ACPlugin.ProxyPluginPort, err = FreeUDPPort()
-
-				if err != nil {
-					return err
-				}
-			}
-		}
-
-		if err := strackerOptions.Write(); err != nil {
-			return err
-		}
-
-		err = sp.startPlugin(wd, &CommandPlugin{
-			Executable: StrackerExecutablePath(),
-			Arguments: []string{
-				"--stracker_ini",
-				filepath.Join(StrackerFolderPath(), strackerConfigIniFilename),
-			},
-		})
-
-		if err != nil {
-			return err
-		}
-
-		logrus.Infof("Started sTracker. Listening for pTracker connections on port %d", strackerOptions.InstanceConfiguration.ListeningPort)
-	}
-
-	if realPenaltyEnabled && realPenaltyOptions != nil && udpPluginPortsSetup {
-		if err := fixRealPenaltyExecutablePermissions(); err != nil {
-			return err
-		}
-
-		var (
-			port     int
-			response string
-		)
-
-		if !strackerEnabled {
-			// connect to the forwarding address
-			port, err = strconv.Atoi(strings.Split(sp.forwardingAddress, ":")[1])
-
-			if err != nil {
-				return err
-			}
-
-			response = fmt.Sprintf("127.0.0.1:%d", sp.forwardListenPort)
-		} else {
-			logrus.Infof("sTracker and Real Penalty both enabled. Using plugin forwarding method: [Server Manager] <-> [sTracker] <-> [Real Penalty]")
-
-			// connect to stracker's proxy port
-			port = strackerOptions.ACPlugin.ProxyPluginPort
-			response = fmt.Sprintf("127.0.0.1:%d", strackerOptions.ACPlugin.ProxyPluginLocalPort)
-		}
-
-		if kissMyRankEnabled {
-			// proxy from real penalty to kmr
-			freeUDPPort, err := FreeUDPPort()
-
-			if err != nil {
-				return err
-			}
-
-			realPenaltyOptions.RealPenaltyAppConfig.PluginsRelay.UDPPort = strconv.Itoa(freeUDPPort)
-
-			pluginPort, err := FreeUDPPort()
-
-			if err != nil {
-				return err
-			}
-
-			realPenaltyOptions.RealPenaltyAppConfig.PluginsRelay.OtherUDPPlugin = fmt.Sprintf("127.0.0.1:%d", pluginPort)
-		}
-
-		realPenaltyOptions.RealPenaltyAppConfig.General.UDPPort = port
-		realPenaltyOptions.RealPenaltyAppConfig.General.UDPResponse = response
-		realPenaltyOptions.RealPenaltyAppConfig.General.ACServerPath = ServerInstallPath
-		realPenaltyOptions.RealPenaltyAppConfig.General.ACCFGFile = filepath.Join(ServerInstallPath, "cfg", "server_cfg.ini")
-		realPenaltyOptions.RealPenaltyAppConfig.General.ACTracksFolder = filepath.Join(ServerInstallPath, "content", "tracks")
-		realPenaltyOptions.RealPenaltyAppConfig.General.ACWeatherFolder = filepath.Join(ServerInstallPath, "content", "weather")
-		realPenaltyOptions.RealPenaltyAppConfig.General.AppFile = filepath.Join(RealPenaltyFolderPath(), "files", "app")
-		realPenaltyOptions.RealPenaltyAppConfig.General.ImagesFile = filepath.Join(RealPenaltyFolderPath(), "files", "images")
-		realPenaltyOptions.RealPenaltyAppConfig.General.SoundsFile = filepath.Join(RealPenaltyFolderPath(), "files", "sounds")
-		realPenaltyOptions.RealPenaltyAppConfig.General.TracksFolder = filepath.Join(RealPenaltyFolderPath(), "tracks")
-
-		if err := realPenaltyOptions.Write(); err != nil {
-			return err
-		}
-
-		err = sp.startPlugin(wd, &CommandPlugin{
-			Executable: RealPenaltyExecutablePath(),
-			Arguments: []string{
-				"--print_on",
-			},
-		})
-
-		if err != nil {
-			return err
-		}
-
-		logrus.Infof("Started Real Penalty")
-	}
-
-	if kissMyRankEnabled && kissMyRankOptions != nil && udpPluginPortsSetup {
-		if err := fixKissMyRankExecutablePermissions(); err != nil {
-			return err
-		}
-
-		kissMyRankOptions.ACServerIP = "127.0.0.1"
-		kissMyRankOptions.ACServerHTTPPort = serverOptions.HTTPPort
-		kissMyRankOptions.UpdateInterval = config.LiveMap.IntervalMs
-		kissMyRankOptions.ACServerResultsBasePath = ServerInstallPath
-
-		raceConfig := sp.raceEvent.GetRaceConfig()
-		entryList := sp.raceEvent.GetEntryList()
-
-		kissMyRankOptions.MaxPlayers = raceConfig.MaxClients
-
-		if len(entryList) > kissMyRankOptions.MaxPlayers {
-			kissMyRankOptions.MaxPlayers = len(entryList)
-		}
-
-		if realPenaltyEnabled && realPenaltyOptions != nil {
-			// realPenalty is enabled, use its relay port
-			logrus.Infof("Real Penalty and KissMyRank both enabled. Using plugin forwarding method: [Previous Plugin/Server Manager] <-> [Real Penalty] <-> [KissMyRank]")
-
-			kissMyRankOptions.ACServerPluginLocalPort = formValueAsInt(realPenaltyOptions.RealPenaltyAppConfig.PluginsRelay.UDPPort)
-			kissMyRankOptions.ACServerPluginAddressPort = formValueAsInt(strings.Split(realPenaltyOptions.RealPenaltyAppConfig.PluginsRelay.OtherUDPPlugin, ":")[1])
-		} else if strackerEnabled {
-			// stracker is enabled, use its forwarding port
-			logrus.Infof("sTracker and KissMyRank both enabled. Using plugin forwarding method: [Server Manager] <-> [sTracker] <-> [KissMyRank]")
-			kissMyRankOptions.ACServerPluginLocalPort = strackerOptions.ACPlugin.ProxyPluginLocalPort
-			kissMyRankOptions.ACServerPluginAddressPort = strackerOptions.ACPlugin.ProxyPluginPort
-		} else {
-			// stracker and real penalty are disabled, use our forwarding port
-			kissMyRankOptions.ACServerPluginLocalPort = sp.forwardListenPort
-			kissMyRankOptions.ACServerPluginAddressPort = formValueAsInt(strings.Split(sp.forwardingAddress, ":")[1])
-		}
-
-		if err := kissMyRankOptions.Write(); err != nil {
-			return err
-		}
-
-		err = sp.startPlugin(wd, &CommandPlugin{
-			Executable: KissMyRankExecutablePath(),
-		})
-
-		if err != nil {
-			return err
-		}
-
-		logrus.Infof("Started KissMyRank")
-	}
-
-	for _, plugin := range config.Server.Plugins {
-		err = sp.startPlugin(wd, plugin)
-
-		if err != nil {
-			logrus.WithError(err).Errorf("Could not run extra command: %s", plugin.String())
-		}
-	}
-
-	if len(config.Server.RunOnStart) > 0 {
-		logrus.Warnf("Use of run_on_start in config.yml is deprecated. Please use 'plugins' instead")
-
-		for _, command := range config.Server.RunOnStart {
-			err = sp.startChildProcess(wd, command)
-
-			if err != nil {
-				logrus.WithError(err).Errorf("Could not run extra command: %s", command)
-			}
-		}
-	}
-
-	return nil
-}
-
-func (sp *AssettoServerProcess) deleteOldLogFiles(numFilesToKeep int) error {
-	if numFilesToKeep <= 0 {
-		return nil
-	}
-
-	tidyFunc := func(directory string) error {
-		logFiles, err := ioutil.ReadDir(directory)
-
-		if err != nil {
-			return err
-		}
-
-		if len(logFiles) >= numFilesToKeep {
-			sort.Slice(logFiles, func(i, j int) bool {
-				return logFiles[i].ModTime().After(logFiles[j].ModTime())
-			})
-
-			for _, f := range logFiles[numFilesToKeep-1:] {
-				if err := os.Remove(filepath.Join(directory, f.Name())); err != nil {
-					return err
-				}
-			}
-
-			logrus.Debugf("Successfully cleared %d log files from %s", len(logFiles[numFilesToKeep-1:]), directory)
-		}
-
-		return nil
-	}
-
-	logDirectory := filepath.Join(ServerInstallPath, "logs", "session")
-	errorDirectory := filepath.Join(ServerInstallPath, "logs", "error")
-
-	if err := tidyFunc(logDirectory); err != nil {
-		return err
-	}
-
-	if err := tidyFunc(errorDirectory); err != nil {
-		return err
-	}
-
-	return nil
-}
-
-func (sp *AssettoServerProcess) onStop() error {
-	sp.mutex.Lock()
-	defer sp.mutex.Unlock()
-	logrus.Debugf("Server stopped. Stopping UDP listener and child processes.")
-
-	sp.raceEvent = nil
-
-	if err := sp.stopUDPListener(); err != nil {
-		return err
-	}
-
-<<<<<<< HEAD
-	sp.stopChildProcesses()
-=======
-	as.udpServerConn, err = udp.NewServerClient(host, int(port), as.serverConfig.GlobalServerConfig.FreeUDPPluginLocalPort, true, as.forwardingAddress, as.forwardListenPort, as.udpCallback)
->>>>>>> 181590c6
-
-	for _, doneCh := range sp.notifyDoneChs {
-		select {
-		case doneCh <- struct{}{}:
-		default:
-		}
-	}
-
-	if sp.logFile != nil {
-		if err := sp.logFile.Close(); err != nil {
-			return err
-		}
-
-		sp.logFile = nil
-	}
-
-	if sp.errorLogFile != nil {
-		if err := sp.errorLogFile.Close(); err != nil {
-			return err
-		}
-
-		sp.errorLogFile = nil
-	}
-
-	return nil
-}
-
-<<<<<<< HEAD
-func (sp *AssettoServerProcess) Logs() string {
-	return sp.logBuffer.String()
-}
-
-func (sp *AssettoServerProcess) Event() RaceEvent {
-	sp.mutex.Lock()
-	defer sp.mutex.Unlock()
-
-	if sp.raceEvent == nil {
-		return QuickRace{}
-	}
-
-	return sp.raceEvent
-=======
-func (as *AssettoServerProcess) SetUDPCallback(fn udp.CallbackFunc) {
-	as.udpCallback = fn
->>>>>>> 181590c6
-}
-
-var ErrNoOpenUDPConnection = errors.New("servermanager: no open UDP connection found")
-
-func (sp *AssettoServerProcess) SendUDPMessage(message udp.Message) error {
-	sp.mutex.Lock()
-	defer sp.mutex.Unlock()
-
-	if sp.udpServerConn == nil {
-		return ErrNoOpenUDPConnection
-	}
-
-	return sp.udpServerConn.SendMessage(message)
-}
-
-func (sp *AssettoServerProcess) NotifyDone(ch chan struct{}) {
-	sp.mutex.Lock()
-	defer sp.mutex.Unlock()
-
-	sp.notifyDoneChs = append(sp.notifyDoneChs, ch)
-}
-
-func (sp *AssettoServerProcess) startPlugin(wd string, plugin *CommandPlugin) error {
-	commandFullPath, err := filepath.Abs(plugin.Executable)
-
-	if err != nil {
-		return err
-	}
-
-	ctx := context.Background()
-
-	cmd := buildCommand(ctx, commandFullPath, plugin.Arguments...)
-
-	pluginDir, err := filepath.Abs(filepath.Dir(commandFullPath))
-
-	if err != nil {
-		logrus.WithError(err).Warnf("Could not determine plugin directory. Setting working dir to: %s", wd)
-		pluginDir = wd
-	}
-
-<<<<<<< HEAD
-	cmd.Stdout = pluginsOutput
-	cmd.Stderr = pluginsOutput
-=======
+	}
+
 	return as.Start(as.raceEvent, as.serverConfig, as.forwardingAddress, as.forwardListenPort)
 }
->>>>>>> 181590c6
-
-	cmd.Dir = pluginDir
-
-	err = cmd.Start()
-
-<<<<<<< HEAD
-	if err != nil {
-		return err
-=======
+
+// IsRunning of the server. returns true if running
+func (as *AssettoServerProcess) IsRunning() bool {
+	as.mutex.Lock()
+	defer as.mutex.Unlock()
+
+	return as.cmd != nil && as.cmd.Process != nil
+}
+
 func (as *AssettoServerProcess) EventType() ServerEventType {
 	if as.raceEvent != nil && as.raceEvent.IsChampionship() {
 		return EventTypeChampionship
 	} else {
 		return EventTypeRace
->>>>>>> 181590c6
-	}
-
-	sp.extraProcesses = append(sp.extraProcesses, cmd)
+	}
+}
+
+// Stop the assetto server.
+func (as *AssettoServerProcess) Stop() error {
+	if !as.IsRunning() {
+		return nil
+	}
+
+	as.mutex.Lock()
+	defer as.mutex.Unlock()
+
+	err := kill(as.cmd.Process)
+
+	if err != nil && !strings.Contains(err.Error(), "process already finished") {
+		logrus.WithError(err).Errorf("Stopping server reported an error (continuing anyway...)")
+	}
+
+	as.stopChildProcesses()
+
+	loopNum := 0
+
+	for {
+		if loopNum > 50 {
+			break
+		}
+
+		proc, err := ps.FindProcess(as.cmd.Process.Pid)
+
+		if err != nil {
+			logrus.WithError(err).Warnf("Could not find process: %d", as.cmd.Process.Pid)
+		}
+
+		if proc == nil {
+			break
+		}
+
+		logrus.Debugf("Waiting for Assetto Corsa Server process to finish...")
+		time.Sleep(time.Millisecond * 500)
+		loopNum++
+	}
+
+	as.cmd = nil
+	go func() {
+		as.doneCh <- struct{}{}
+	}()
+
+	if liveInfo.endSessionFunc != nil {
+		liveInfo.endSessionFunc()
+	}
 
 	return nil
 }
 
-// Deprecated: use startPlugin instead
-func (sp *AssettoServerProcess) startChildProcess(wd string, command string) error {
-	// BUG(cj): splitting commands on spaces breaks child processes that have a space in their path name
-	parts := strings.Split(command, " ")
-
-	if len(parts) == 0 {
-		return nil
-	}
-
-	commandFullPath, err := filepath.Abs(parts[0])
-
-	if err != nil {
-		return err
-	}
-
-	var cmd *exec.Cmd
-	ctx := context.Background()
-
-	if len(parts) > 1 {
-		cmd = buildCommand(ctx, commandFullPath, parts[1:]...)
-	} else {
-		cmd = buildCommand(ctx, commandFullPath)
-	}
-
-	pluginDir, err := filepath.Abs(filepath.Dir(commandFullPath))
-
-	if err != nil {
-		logrus.WithError(err).Warnf("Could not determine plugin directory. Setting working dir to: %s", wd)
-		pluginDir = wd
-	}
-
-	cmd.Stdout = pluginsOutput
-	cmd.Stderr = pluginsOutput
-
-	cmd.Dir = pluginDir
-
-	err = cmd.Start()
-
-	if err != nil {
-		return err
-	}
-
-	sp.extraProcesses = append(sp.extraProcesses, cmd)
-
-	return nil
-}
-
-func (sp *AssettoServerProcess) stopChildProcesses() {
-	// are there any messages in the UDP channel?
-	logrus.Info("Waiting for all UDP messages to be forwarded before stopping child processes")
-
-	ticker := time.NewTicker(time.Second * 5)
-
-waitForUDP:
-	for {
-		select {
-		case <-ticker.C:
-			ticker.Stop()
-
-			break waitForUDP
-		default:
-			if udp.CurrentQueueSize == 0 {
-				ticker.Stop()
-
-				break waitForUDP
-			}
-		}
-	}
-
-	sp.contentManagerWrapper.Stop()
-
-	for _, command := range sp.extraProcesses {
-		err := kill(command.Process)
-
-		if err != nil {
-			logrus.WithError(err).Errorf("Can't kill process: %d", command.Process.Pid)
-			continue
-		}
-
-		_ = command.Process.Release()
-	}
-
-	sp.extraProcesses = make([]*exec.Cmd, 0)
-}
-
-func (sp *AssettoServerProcess) startUDPListener() error {
-	var err error
-
-	host, portStr, err := net.SplitHostPort(sp.udpPluginAddress)
-
-	if err != nil {
-		return err
-	}
-
-	port, err := strconv.ParseInt(portStr, 10, 0)
-
-	if err != nil {
-		return err
-	}
-
-	sp.udpServerConn, err = udp.NewServerClient(host, int(port), sp.udpPluginLocalPort, true, sp.forwardingAddress, sp.forwardListenPort, sp.UDPCallback)
-
-	if err != nil {
-		return err
-	}
-
-	return nil
-}
-
-func (sp *AssettoServerProcess) stopUDPListener() error {
-	return sp.udpServerConn.Close()
+func FreeUDPPort() (int, error) {
+	addr, err := net.ResolveUDPAddr("udp", "localhost:0")
+
+	if err != nil {
+		return 0, err
+	}
+
+	l, err := net.ListenUDP("udp", addr)
+
+	if err != nil {
+		return 0, err
+	}
+
+	defer l.Close()
+
+	return l.LocalAddr().(*net.UDPAddr).Port, nil
 }
 
 func newLogBuffer(maxSize int) *logBuffer {
@@ -838,14 +404,9 @@
 	buf *bytes.Buffer
 
 	size int
-
-	mutex sync.Mutex
 }
 
 func (lb *logBuffer) Write(p []byte) (n int, err error) {
-	lb.mutex.Lock()
-	defer lb.mutex.Unlock()
-
 	b := lb.buf.Bytes()
 
 	if len(b) > lb.size {
@@ -856,26 +417,5 @@
 }
 
 func (lb *logBuffer) String() string {
-	lb.mutex.Lock()
-	defer lb.mutex.Unlock()
-
-	return strings.Replace(lb.buf.String(), "\n\n", "\n", -1)
-}
-
-func FreeUDPPort() (int, error) {
-	addr, err := net.ResolveUDPAddr("udp", "localhost:0")
-
-	if err != nil {
-		return 0, err
-	}
-
-	l, err := net.ListenUDP("udp", addr)
-
-	if err != nil {
-		return 0, err
-	}
-
-	defer l.Close()
-
-	return l.LocalAddr().(*net.UDPAddr).Port, nil
+	return lb.buf.String()
 }