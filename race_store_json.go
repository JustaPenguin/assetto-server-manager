package servermanager

import (
	"encoding/json"
	"io/ioutil"
	"os"
	"path/filepath"
	"strings"
	"sync"
	"time"
)

const (
	customRacesDir    = "custom_races"
	championshipsDir  = "championships"
	accountsDir       = "accounts"
	entrantsFile      = "entrants.json"
	serverOptionsFile = "server_options.json"
	frameLinksFile    = "frame_links.json"
	serverVersionFile = "version.json"
)

func NewJSONRaceStore(dir string) RaceStore {
	return &JSONRaceStore{
		base: dir,
	}
}

type JSONRaceStore struct {
	base string

	mutex sync.RWMutex
}

func (rs *JSONRaceStore) listFiles(dir string) ([]string, error) {
	dir = filepath.Join(rs.base, dir)

	files, err := ioutil.ReadDir(dir)

	if err != nil && !os.IsNotExist(err) {
		return nil, err
	}

	var list []string

	for _, file := range files {
		if file.IsDir() {
			continue
		}

		list = append(list, strings.TrimSuffix(file.Name(), ".json"))
	}

	return list, nil
}

func (rs *JSONRaceStore) encodeFile(filename string, data interface{}) error {
	rs.mutex.Lock()
	defer rs.mutex.Unlock()

	filename = filepath.Join(rs.base, filename)

	dir := filepath.Dir(filename)

	if _, err := os.Stat(dir); os.IsNotExist(err) {
		err := os.MkdirAll(dir, 0755)

		if err != nil {
			return err
		}
	} else if err != nil {
		return err
	}

	f, err := os.Create(filename)

	if err != nil {
		return err
	}

	defer f.Close()

	enc := json.NewEncoder(f)
	enc.SetIndent("", "  ")

	return enc.Encode(data)
}

func (rs *JSONRaceStore) decodeFile(filename string, out interface{}) error {
	rs.mutex.RLock()
	defer rs.mutex.RUnlock()

	filename = filepath.Join(rs.base, filename)

	f, err := os.Open(filename)

	if err != nil {
		return err
	}

	defer f.Close()

	enc := json.NewDecoder(f)

	return enc.Decode(out)
}

func (rs *JSONRaceStore) UpsertCustomRace(race *CustomRace) error {
	return rs.encodeFile(filepath.Join(customRacesDir, race.UUID.String()+".json"), race)
}

func (rs *JSONRaceStore) FindCustomRaceByID(uuid string) (*CustomRace, error) {
	var customRace *CustomRace

	err := rs.decodeFile(filepath.Join(customRacesDir, uuid+".json"), &customRace)

	if err != nil {
		return nil, err
	}

	return customRace, nil
}

func (rs *JSONRaceStore) ListCustomRaces() ([]*CustomRace, error) {
	files, err := rs.listFiles(customRacesDir)

	if err != nil {
		return nil, err
	}

	var customRaces []*CustomRace

	for _, file := range files {
		race, err := rs.FindCustomRaceByID(file)

		if err != nil || !race.Deleted.IsZero() {
			continue
		}

		customRaces = append(customRaces, race)
	}

	return customRaces, nil
}

func (rs *JSONRaceStore) DeleteCustomRace(race *CustomRace) error {
	race.Deleted = time.Now()

	return rs.UpsertCustomRace(race)
}

func (rs *JSONRaceStore) UpsertEntrant(entrant Entrant) error {
	entrants, err := rs.ListEntrants()

	if err != nil {
		return err
	}

	entrants = append(entrants, &entrant)

	return rs.encodeFile(entrantsFile, entrants)
}

func (rs *JSONRaceStore) ListEntrants() ([]*Entrant, error) {
	var entrants []*Entrant

	err := rs.decodeFile(entrantsFile, &entrants)

	if err != nil && !os.IsNotExist(err) {
		return nil, err
	}

	return entrants, nil
}

func (rs *JSONRaceStore) UpsertServerOptions(so *GlobalServerConfig) error {
	return rs.encodeFile(serverOptionsFile, so)
}

func (rs *JSONRaceStore) LoadServerOptions() (*GlobalServerConfig, error) {
	var out *GlobalServerConfig

	err := rs.decodeFile(serverOptionsFile, &out)

	if os.IsNotExist(err) {
		return &ConfigIniDefault.GlobalServerConfig, rs.UpsertServerOptions(&ConfigIniDefault.GlobalServerConfig)
	} else if err != nil {
		return nil, err
	}

	return out, err
}

func (rs *JSONRaceStore) UpsertChampionship(c *Championship) error {
	return rs.encodeFile(filepath.Join(championshipsDir, c.ID.String()+".json"), c)
}

func (rs *JSONRaceStore) ListChampionships() ([]*Championship, error) {
	files, err := rs.listFiles(championshipsDir)

	if err != nil {
		return nil, err
	}

	var championships []*Championship

	for _, file := range files {
		c, err := rs.LoadChampionship(file)

		if err != nil || !c.Deleted.IsZero() {
			continue
		}

		championships = append(championships, c)
	}

	return championships, nil
}

func (rs *JSONRaceStore) LoadChampionship(id string) (*Championship, error) {
	var championship *Championship

	err := rs.decodeFile(filepath.Join(championshipsDir, id+".json"), &championship)

	if err != nil {
		return nil, err
	}

	return championship, nil
}

func (rs *JSONRaceStore) DeleteChampionship(id string) error {
	c, err := rs.LoadChampionship(id)

	if err != nil {
		return err
	}

	c.Deleted = time.Now()

	return rs.UpsertChampionship(c)
}

func (rs *JSONRaceStore) UpsertLiveFrames(frameLinks []string) error {
	return rs.encodeFile(frameLinksFile, frameLinks)
}

func (rs *JSONRaceStore) ListPrevFrames() ([]string, error) {
	var links []string

	err := rs.decodeFile(frameLinksFile, &links)

	if os.IsNotExist(err) {
		return links, nil
	} else if err != nil {
		return nil, err
	}

	return links, nil
}

<<<<<<< HEAD
func (rs *JSONRaceStore) ListAccounts() ([]*Account, error) {
	files, err := rs.listFiles(accountsDir)

	if err != nil {
		return nil, err
	}

	var accounts []*Account

	for _, file := range files {
		a, err := rs.FindAccountByName(file)

		if err != nil || !a.Deleted.IsZero() {
			continue
		}

		accounts = append(accounts, a)
	}

	return accounts, nil
}

func (rs *JSONRaceStore) UpsertAccount(a *Account) error {
	return rs.encodeFile(filepath.Join(accountsDir, a.Name+".json"), a)
}

func (rs *JSONRaceStore) FindAccountByName(name string) (*Account, error) {
	var account *Account

	err := rs.decodeFile(filepath.Join(accountsDir, name+".json"), &account)

	if err != nil {
		return nil, err
	}

	return account, nil
}

func (rs *JSONRaceStore) FindAccountByID(id string) (*Account, error) {
	accounts, err := rs.ListAccounts()

	if err != nil {
		return nil, err
	}

	for _, a := range accounts {
		if a.ID.String() == id {
			return a, nil
		}
	}

	return nil, ErrAccountNotFound
=======
func (rs *JSONRaceStore) SetVersion(version int) error {
	return rs.encodeFile(serverVersionFile, version)
}

func (rs *JSONRaceStore) GetVersion() (int, error) {
	var version int

	err := rs.decodeFile(serverVersionFile, &version)

	if os.IsNotExist(err) {
		return version, nil
	} else if err != nil {
		return 0, err
	}

	return version, nil
>>>>>>> 5aa474cf
}<|MERGE_RESOLUTION|>--- conflicted
+++ resolved
@@ -259,7 +259,6 @@
 	return links, nil
 }
 
-<<<<<<< HEAD
 func (rs *JSONRaceStore) ListAccounts() ([]*Account, error) {
 	files, err := rs.listFiles(accountsDir)
 
@@ -312,7 +311,8 @@
 	}
 
 	return nil, ErrAccountNotFound
-=======
+}
+
 func (rs *JSONRaceStore) SetVersion(version int) error {
 	return rs.encodeFile(serverVersionFile, version)
 }
@@ -329,5 +329,4 @@
 	}
 
 	return version, nil
->>>>>>> 5aa474cf
 }