--- conflicted
+++ resolved
@@ -5,14 +5,9 @@
 	"os"
 	"path/filepath"
 	"sort"
-<<<<<<< HEAD
-	"strconv"
-	"strings"
-=======
 	"time"
->>>>>>> bc39caf9
-
-	defaultcontent "github.com/JustaPenguin/assetto-server-manager/fixtures/default-content"
+
+	"github.com/cj123/assetto-server-manager/fixtures/race-weekend-examples"
 
 	"github.com/google/uuid"
 	"github.com/sirupsen/logrus"
@@ -74,24 +69,7 @@
 		addThemeChoiceToAccounts,
 		addRaceWeekendExamples,
 		addServerNameTemplate,
-<<<<<<< HEAD
-		addAvailableCarsToChampionshipClass,
-		addTyresForP13c,
-		changeNotificationTimer,
-		addContentExamples,
-		addServerIDToScheduledEvents,
-		addLoopServerToCustomRace,
-		amendChampionshipClassIDIncorrectValues,
-		enableLoggingWith5LogsKept,
-		convertAccountGroupToServerIDGroupMap,
-		func(Store) error { return nil }, // intentionally left blank.
-		convertContentManagerDescriptionToNewTemplate,
-		addHasSeenIntroPopupToAccounts,
-		forceLoggingWith5LogsKeptForHosted,
-		showEventDetailsPopupOn,
-=======
 		createFirstServer,
->>>>>>> bc39caf9
 	}
 )
 
@@ -124,31 +102,12 @@
 }
 
 func addAdminAccount(rs Store) error {
-	if err := initServerID(rs); err != nil {
-		return err
-	}
-
-	accounts, err := rs.ListAccounts()
-
-	if err != nil {
-		return err
-	}
-
-	for _, account := range accounts {
-		// in a multi-server scenario, don't reset the admin account password to 'servermanager'
-		if account.Name == adminUserName {
-			return nil
-		}
-	}
-
 	logrus.Infof("Running migration: Add Admin Account")
 
 	account := NewAccount()
 	account.Name = adminUserName
 	account.DefaultPassword = "servermanager"
-	// DeprecatedGroup must be assigned to here, since a following migration will just re-set-up Groups.
-	account.DeprecatedGroup = GroupAdmin
-	account.Groups[serverID] = GroupAdmin
+	account.Group = GroupAdmin
 
 	return rs.UpsertAccount(account)
 }
@@ -466,7 +425,7 @@
 
 	var raceWeekend *RaceWeekend
 
-	err := json.Unmarshal(defaultcontent.RaceWeekendF12004spa, &raceWeekend)
+	err := json.Unmarshal(raceweekendexamples.F12004spa, &raceWeekend)
 
 	if err != nil {
 		return err
@@ -489,516 +448,14 @@
 	return s.UpsertServerOptions(opts)
 }
 
-<<<<<<< HEAD
-func changeNotificationTimer(s Store) error {
-	logrus.Infof("Running migration: Change Notification Timer")
-
-	opts, err := s.LoadServerOptions()
-
-	if err != nil {
-		return err
-	}
-
-	opts.NotificationReminderTimers = strconv.Itoa(opts.NotificationReminderTimer)
-
-	if opts.NotificationReminderTimers == "0" {
-		opts.NotificationReminderTimers = ""
-	}
-
-	return s.UpsertServerOptions(opts)
-}
-
-func addAvailableCarsToChampionshipClass(s Store) error {
-	logrus.Infof("Running migration: Add Available Cars to Championship Class")
-
-	championships, err := s.ListChampionships()
-
-	if err != nil {
-		return err
-	}
-
-	sort.Slice(championships, func(i, j int) bool {
-		return championships[i].Updated.Before(championships[j].Updated)
-	})
-
-	for _, champ := range championships {
-		for _, class := range champ.Classes {
-			cars := make(map[string]bool)
-
-			for _, e := range class.Entrants {
-				cars[e.Model] = true
-			}
-
-			for car := range cars {
-				class.AvailableCars = append(class.AvailableCars, car)
-			}
-		}
-
-		err := s.UpsertChampionship(champ)
-
-		if err != nil {
-			return err
-		}
-	}
-
-	return nil
-}
-
-const IERP13c = "ier_p13c"
-
-var IERP13cTyres = []string{"S1", "S2", "S3", "S4", "S5", "S6", "S7", "S8"}
-
-func addTyresForP13c(s Store) error {
-	logrus.Debugf("Running migration: add tyres for IER P13c")
-
-	tyres := make(map[string]string)
-
-	for _, tyre := range IERP13cTyres {
-		tyres[tyre] = tyre
-	}
-
-	return addTyresToModTyres(IERP13c, tyres)
-}
-
-func addContentExamples(s Store) error {
-	logrus.Infof("Running migration: Add Content examples")
-
-	championships, err := s.ListChampionships()
-
-	if err != nil {
-		return err
-	}
-
-	if len(championships) == 0 {
-		var mx5Championship *Championship
-
-		if err := json.Unmarshal(defaultcontent.ChampionshipMX5CrashCourse, &mx5Championship); err != nil {
-			return err
-		}
-
-		if err := s.UpsertChampionship(mx5Championship); err != nil {
-			return err
-		}
-
-		var multiclassChampionship *Championship
-
-		if err := json.Unmarshal(defaultcontent.ChampionshipMulticlassEndurance, &multiclassChampionship); err != nil {
-			return err
-		}
-
-		if err := s.UpsertChampionship(multiclassChampionship); err != nil {
-			return err
-		}
-	}
-
-	customRaces, err := s.ListCustomRaces()
-
-	if err != nil {
-		return err
-	}
-
-	if len(customRaces) == 0 {
-		var f2004RaceSpa *CustomRace
-
-		if err := json.Unmarshal(defaultcontent.CustomRaceF2004Spa, &f2004RaceSpa); err != nil {
-			return err
-		}
-
-		if err := s.UpsertCustomRace(f2004RaceSpa); err != nil {
-			return err
-		}
-
-		var bmw235iRace *CustomRace
-
-		if err := json.Unmarshal(defaultcontent.CustomRaceBMWZandvoort, &bmw235iRace); err != nil {
-			return err
-		}
-
-		if err := s.UpsertCustomRace(bmw235iRace); err != nil {
-			return err
-		}
-	}
-
-	return nil
-}
-
-func addServerIDToScheduledEvents(s Store) error {
-	logrus.Infof("Running migration: Add Server ID to Scheduled Events")
-
-	if err := initServerID(s); err != nil {
-		return err
-	}
-
-	customRaces, err := s.ListCustomRaces()
-
-	if err != nil {
-		return err
-	}
-
-	sort.Slice(customRaces, func(i, j int) bool {
-		return customRaces[i].Updated.Before(customRaces[j].Updated)
-	})
-
-	for _, customRace := range customRaces {
-		if customRace.Scheduled.IsZero() {
-			continue
-		}
-
-		customRace.ScheduledServerID = serverID
-
-		err := s.UpsertCustomRace(customRace)
-
-		if err != nil {
-			return err
-		}
-	}
-
-	championships, err := s.ListChampionships()
-
-	if err != nil {
-		return err
-	}
-
-	sort.Slice(championships, func(i, j int) bool {
-		return championships[i].Updated.Before(championships[j].Updated)
-	})
-
-	for _, championship := range championships {
-		for _, event := range championship.Events {
-			if event.Scheduled.IsZero() {
-				continue
-			}
-
-			event.ScheduledServerID = serverID
-		}
-
-		err := s.UpsertChampionship(championship)
-
-		if err != nil {
-			return err
-		}
-	}
-
-	raceWeekends, err := s.ListRaceWeekends()
-
-	if err != nil {
-		return err
-	}
-
-	sort.Slice(raceWeekends, func(i, j int) bool {
-		return raceWeekends[i].Updated.Before(raceWeekends[j].Updated)
-	})
-
-	for _, raceWeekend := range raceWeekends {
-		for _, session := range raceWeekend.Sessions {
-			if session.ScheduledTime.IsZero() {
-				continue
-			}
-
-			session.ScheduledServerID = serverID
-		}
-
-		err := s.UpsertRaceWeekend(raceWeekend)
-
-		if err != nil {
-			return err
-		}
-	}
-
-	return nil
-}
-
-func addLoopServerToCustomRace(s Store) error {
-	logrus.Infof("Running migration: Add Loop Per Server to Custom Race")
-
-	if err := initServerID(s); err != nil {
-		return err
-	}
-
-	customRaces, err := s.ListCustomRaces()
-
-	if err != nil {
-		return err
-	}
-
-	for _, customRace := range customRaces {
-		if customRace.Loop {
-			customRace.LoopServer = make(map[ServerID]bool)
-
-			customRace.LoopServer[serverID] = true
-
-			err := s.UpsertCustomRace(customRace)
-
-			if err != nil {
-				return err
-			}
-		}
-	}
-
-	return nil
-}
-
-func amendChampionshipClassIDIncorrectValues(s Store) error {
-	logrus.Infof("Running migration: Correcting Multiclass Championship incorrect ClassIDs (if any)")
-
-	championships, err := s.ListChampionships()
-
-	if err != nil {
-		return err
-	}
-
-	for _, championship := range championships {
-		if !championship.IsMultiClass() {
-			continue
-		}
-
-		foundClasses := make(map[uuid.UUID]bool)
-
-		for _, class := range championship.Classes {
-			if _, ok := foundClasses[class.ID]; ok {
-				logrus.Infof("Duplicated class id: %s in Championship: %s", class.ID, championship.ID)
-
-				class.ID = uuid.New()
-
-				for _, event := range championship.Events {
-					if event.IsRaceWeekend() {
-						rw, err := s.LoadRaceWeekend(event.RaceWeekendID.String())
-
-						if err != nil {
-							continue
-						}
-
-						for _, session := range rw.Sessions {
-
-							if session.SessionType() == SessionTypeRace {
-								session.Points[class.ID] = &class.Points
-							} else {
-								var points []int
-
-								for range class.Points.Places {
-									points = append(points, 0)
-								}
-
-								session.Points[class.ID] = &ChampionshipPoints{
-									Places:               points,
-									BestLap:              0,
-									PolePosition:         0,
-									CollisionWithDriver:  0,
-									CollisionWithEnv:     0,
-									CutTrack:             0,
-									SecondRaceMultiplier: 0,
-								}
-							}
-
-							if !session.Completed() {
-								continue
-							}
-
-							for _, car := range session.Results.Cars {
-								class, err := championship.FindClassForCarModel(car.Model)
-
-								if err != nil {
-									continue
-								}
-
-								car.Driver.ClassID = class.ID
-							}
-
-							for _, result := range session.Results.Result {
-								class, err := championship.FindClassForCarModel(result.CarModel)
-
-								if err != nil {
-									continue
-								}
-
-								result.ClassID = class.ID
-							}
-
-							for _, lap := range session.Results.Laps {
-								class, err := championship.FindClassForCarModel(lap.CarModel)
-
-								if err != nil {
-									continue
-								}
-
-								lap.ClassID = class.ID
-							}
-						}
-
-						if err := s.UpsertRaceWeekend(rw); err != nil {
-							return err
-						}
-					} else {
-						for _, session := range event.Sessions {
-							if !session.Completed() {
-								continue
-							}
-
-							for _, car := range session.Results.Cars {
-								class, err := championship.FindClassForCarModel(car.Model)
-
-								if err != nil {
-									continue
-								}
-
-								car.Driver.ClassID = class.ID
-							}
-
-							for _, result := range session.Results.Result {
-								class, err := championship.FindClassForCarModel(result.CarModel)
-
-								if err != nil {
-									continue
-								}
-
-								result.ClassID = class.ID
-							}
-
-							for _, lap := range session.Results.Laps {
-								class, err := championship.FindClassForCarModel(lap.CarModel)
-
-								if err != nil {
-									continue
-								}
-
-								lap.ClassID = class.ID
-							}
-						}
-					}
-				}
-			}
-
-			foundClasses[class.ID] = true
-		}
-
-		if err := s.UpsertChampionship(championship); err != nil {
-			return err
-		}
-	}
-
-	return nil
-}
-
-func enableLoggingWith5LogsKept(s Store) error {
-	logrus.Infof("Running migration: Enable AC Server Logging")
-
-=======
 func createFirstServer(s Store) error {
 	logrus.Infof("Running migration: Create First Server (Multi-server)")
->>>>>>> bc39caf9
 	opts, err := s.LoadServerOptions()
 
 	if err != nil {
 		return err
 	}
 
-<<<<<<< HEAD
-	opts.LogACServerOutputToFile = true
-	opts.NumberOfACServerLogsToKeep = 5
-
-	return s.UpsertServerOptions(opts)
-}
-
-func convertAccountGroupToServerIDGroupMap(s Store) error {
-	logrus.Infof("Running migration: Convert Account Group to Server ID Group Map")
-
-	if err := initServerID(s); err != nil {
-		return err
-	}
-
-	accounts, err := s.ListAccounts()
-
-	if err != nil {
-		return err
-	}
-
-	for _, account := range accounts {
-		if account.Groups != nil {
-			if _, ok := account.Groups[serverID]; ok {
-				continue
-			}
-		}
-
-		if account.DeprecatedGroup == "" {
-			continue
-		}
-
-		account.Groups = make(map[ServerID]Group)
-		account.Groups[serverID] = account.DeprecatedGroup
-
-		if err := s.UpsertAccount(account); err != nil {
-			return err
-		}
-	}
-
-	return nil
-}
-
-func convertContentManagerDescriptionToNewTemplate(s Store) error {
-	logrus.Infof("Running migration: Convert Content Manager Description to New Template")
-
-	serverOpts, err := s.LoadServerOptions()
-
-	if err != nil {
-		return err
-	}
-
-	if !strings.Contains(serverOpts.ContentManagerWelcomeMessage, "{{") {
-		// assume that no placeholders have been added.
-		serverOpts.ContentManagerWelcomeMessage += defaultContentManagerDescription
-	}
-
-	return s.UpsertServerOptions(serverOpts)
-}
-
-func addHasSeenIntroPopupToAccounts(s Store) error {
-	logrus.Infof("Running migration: Add Has Seen Intro Popup to Accounts")
-
-	account, err := s.FindAccountByName(defaultHostedAdminAccountName)
-
-	if err == ErrAccountNotFound {
-		return nil
-	} else if err != nil {
-		return err
-	}
-
-	account.HasSeenIntroPopup = true
-
-	return s.UpsertAccount(account)
-}
-
-func forceLoggingWith5LogsKeptForHosted(s Store) error {
-	if !IsHosted {
-		return nil
-	}
-
-	logrus.Infof("Running migration: Force AC Server Logging On Hosted Instances")
-
-	opts, err := s.LoadServerOptions()
-
-	if err != nil {
-		return err
-	}
-
-	opts.LogACServerOutputToFile = true
-	opts.NumberOfACServerLogsToKeep = 5
-
-	return s.UpsertServerOptions(opts)
-}
-
-func showEventDetailsPopupOn(s Store) error {
-	logrus.Infof("Running migration: Enable Event Details Popup")
-
-	opts, err := s.LoadServerOptions()
-
-	if err != nil {
-		return err
-	}
-
-	opts.ShowEventDetailsPopup = true
-
-	return s.UpsertServerOptions(opts)
-=======
 	server := &Server{
 		ID: uuid.New(),
 		Created: time.Now(),
@@ -1006,5 +463,4 @@
 	}
 
 	return s.UpsertServer(server)
->>>>>>> bc39caf9
 }