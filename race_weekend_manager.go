--- conflicted
+++ resolved
@@ -428,14 +428,8 @@
 
 		session.StartedTime = time.Now()
 
-<<<<<<< HEAD
 	if err := rwm.UpsertRaceWeekend(raceWeekend); err != nil {
 		return err
-=======
-		if err := rwm.store.UpsertRaceWeekend(raceWeekend); err != nil {
-			return err
-		}
->>>>>>> 45542a8b
 	}
 
 	raceWeekendEntryList, err := session.GetRaceWeekendEntryList(raceWeekend, nil, "")
