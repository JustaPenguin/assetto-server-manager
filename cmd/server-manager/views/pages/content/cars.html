--- conflicted
+++ resolved
@@ -1,7 +1,6 @@
 {{ define "title" }}Cars{{ end }}
 
 {{ define "content" }}
-<<<<<<< HEAD
     <h1 class="text-center">Cars &amp; Setups</h1>
 
     <ul class="nav nav-tabs" id="myTab" role="tablist">
@@ -16,35 +15,6 @@
             </a>
         </li>
     </ul>
-=======
-    <h1 class="text-center">Cars</h1>
-
-    {{ if WriteAccess }}
-        <div class="card mb-3">
-            <div class="card-header"><strong>Upload a New Car</strong></div>
-            <div class="card-body">
-                <p class="card-text">You can upload multiple cars at once by placing them in a folder named "cars" and uploading
-                    the whole folder. The upload process will only take the files that the server requires, and so should
-                    not take too long.</p>
-
-                <p class="card-text">First choose the correct car folder (or containing folder) using the Choose a Folder
-                    button below then use the Upload Cars button to upload your cars if the preview information appears
-                    correctly.</p>
-
-                <p class="card-text mb-0">The drag and drop input accepts a single car folder, multiple car folders
-                    or a cars folder containing multiple cars!</p>
-
-                <form class="d-inline">
-                    <div class="mt-3 mb-3">
-                        <div class="btn-file btn btn-secondary d-inline-block align-top">
-                            Choose a Folder
-                            <input id="input-folder-car" name="input-folder-car[]" type="file"
-                                   multiple webkitdirectory value="Choose Folder" onchange="handleCarFiles(this.files)"/>
-                        </div>
-
-                        <div id="drop-zone" ondrop="handleCarDropFiles(event);" ondragover="dragOverHandler(event);" ondragleave="dragOutHandler(event);"
-                             class="ml-2 mr-2 drop-zone d-inline-block">Or Drag & Drop Folder(s) Here</div>
->>>>>>> f5921d85
 
     <div class="tab-content mt-4" id="myTabContent">
         <div class="tab-pane fade {{ if not .ShowSetups }}show active{{ end }}" id="cars" role="tabpanel" aria-labelledby="cars-tab">
@@ -57,9 +27,12 @@
                             the whole folder. The upload process will only take the files that the server requires, and so should
                             not take too long.</p>
 
-                        <p class="card-text mb-0">First choose the correct car folder (or containing folder) using the Choose a Folder
+                        <p class="card-text">First choose the correct car folder (or containing folder) using the Choose a Folder
                             button below then use the Upload Cars button to upload your cars if the preview information appears
                             correctly.</p>
+
+                        <p class="card-text mb-0">The drag and drop input accepts a single car folder, multiple car folders
+                            or a cars folder containing multiple cars!</p>
 
                         <form class="d-inline">
                             <div class="mt-3 mb-3">
@@ -70,7 +43,7 @@
                                 </div>
 
                                 <div id="drop-zone" ondrop="handleCarDropFiles(event);" ondragover="dragOverHandler(event);" ondragleave="dragOutHandler(event);"
-                                     class="ml-2 mr-2 drop-zone d-inline-block">Or Drag & Drop a Folder Here</div>
+                                     class="ml-2 mr-2 drop-zone d-inline-block">Or Drag & Drop Folder(s) Here</div>
 
                                 <div id="upload-button"></div>
                             </div>
