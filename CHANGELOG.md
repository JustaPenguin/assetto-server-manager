--- conflicted
+++ resolved
@@ -3,15 +3,15 @@
 
 Added:
 
-<<<<<<< HEAD
 * Driver Swaps! This premium feature adds the ability to do driver swaps, without needing any game plugins to work!
   - Driver Swaps work in Championships and Race Weekends
+  - Configuration of Driver Swaps is done per-race in the Entry List section of the race form
+  - You can configure how long a driver swap should take, and disqualification and post-race penalties if people set off too early!
+  - You can also set a minimum number of driver swaps that each car must make.
   - Driver Swap result files show which lap was completed by which driver (using the AutoFill Entrant list where possible to put names in)
-  - Configuration of Driver Swaps is done per-race in the Entry List section of the race form. 
-    You can configure how long a driver swap should take, and disqualification and post-race penalties if people set off too early!
-=======
+  - Driver Swaps require compatible tracks. A compatible track has the timing line before or after all of the pitboxes. 
+    You can follow this guide (written by @mike855 - thanks!) to convert a track to be compatible.
 * Compatibility with KissMyRank v1.6f
->>>>>>> cdfdd777
 
 Fixes:
 
