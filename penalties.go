package servermanager

import (
	"fmt"
	"net/http"
	"sort"
	"strconv"
	"strings"
	"time"

	"github.com/go-chi/chi"
	"github.com/sirupsen/logrus"
)

type PenaltiesHandler struct {
	*BaseHandler

	penaltiesManager *PenaltiesManager
}

func NewPenaltiesHandler(baseHandler *BaseHandler, penaltiesManager *PenaltiesManager) *PenaltiesHandler {
	return &PenaltiesHandler{
		BaseHandler:      baseHandler,
		penaltiesManager: penaltiesManager,
	}
}

func (ph *PenaltiesHandler) managePenalty(w http.ResponseWriter, r *http.Request) {
	jsonFileName := chi.URLParam(r, "sessionFile")
	guid := chi.URLParam(r, "driverGUID")
	carModel := r.URL.Query().Get("model")

	err := r.ParseForm()

	if err != nil {
		AddErrorFlash(w, r, "Could not parse penalty form")
		http.Redirect(w, r, r.Referer(), http.StatusFound)
		return
	}

	add := r.FormValue("action") == "add"

	penalty := 0.0

	if add {
		penaltyString := r.FormValue("time-penalty")

		if penaltyString == "" {
			penalty = 0
		} else {
			pen, err := strconv.ParseFloat(penaltyString, 64)

			if err != nil {
				logrus.WithError(err).Errorf("could not parse penalty time")
				AddErrorFlash(w, r, "Could not parse penalty time")
				http.Redirect(w, r, r.Referer(), http.StatusFound)
				return
			}

			penalty = pen
		}
	}

	err = ph.penaltiesManager.applyPenalty(jsonFileName, guid, carModel, penalty, add)

	if err != nil {
		AddErrorFlash(w, r, "Could not add/remove penalty")
		http.Redirect(w, r, r.Referer(), http.StatusFound)
		return
	}

	if !add {
		AddFlash(w, r, "Penalty Removed!")
	} else {
		AddFlash(w, r, "Penalty Added!")
	}

	http.Redirect(w, r, r.Referer(), http.StatusFound)
}

type PenaltiesManager struct {
	store Store
}

func NewPenaltiesManager(store Store) *PenaltiesManager {
	return &PenaltiesManager{
		store: store,
	}
}

func (pm *PenaltiesManager) applyPenalty(jsonFileName, guid, carModel string, penalty float64, add bool) error {
	var results *SessionResults

	var fullFileName string

	if !strings.HasSuffix(jsonFileName, ".json") {
		fullFileName = jsonFileName + ".json"
	} else {
		fullFileName = jsonFileName

		jsonFileName = strings.TrimSuffix(jsonFileName, ".json")
	}

	results, err := LoadResult(fullFileName)

	if err != nil {
		logrus.WithError(err).Errorf("could not load session result file")
		return err
	}

	for _, result := range results.Result {
		if result.DriverGUID == guid && result.CarModel == carModel {
			if !add {
				result.HasPenalty = false
				result.Disqualified = false
				result.PenaltyTime = 0
				result.LapPenalty = 0

				logrus.Infof("All penalties cleared from Driver: %s", guid)
			} else {
				if penalty == 0 {
					result.Disqualified = true
					result.HasPenalty = false
					result.LapPenalty = 0

					logrus.Infof("Driver: %s disqualified", guid)
				} else {
					result.HasPenalty = true
					result.Disqualified = false

					timeParsed, err := time.ParseDuration(fmt.Sprintf("%.1fs", penalty))

					if err != nil {
						logrus.WithError(err).Errorf("could not parse penalty time")
						return err
					}

					result.PenaltyTime = timeParsed

					// If penalty time is greater than a lap then add a lap penalty and change penalty time by one lap
					lastLapTime := results.GetLastLapTime(result.DriverGUID, result.CarModel)

					if result.PenaltyTime > lastLapTime {
						result.LapPenalty = int(result.PenaltyTime / lastLapTime)
					}

					logrus.Infof("%s penalty applied to driver: %s", timeParsed.String(), guid)
				}
			}

			break
		}
	}

	switch results.Type {
	case SessionTypePractice, SessionTypeQualifying:
		sort.Slice(results.Result, func(i, j int) bool {
			if (!results.Result[i].Disqualified && !results.Result[j].Disqualified) || (results.Result[i].Disqualified && results.Result[j].Disqualified) {

				if results.Result[i].BestLap == 0 {
					return false
				}

				if results.Result[j].BestLap == 0 {
					return true
				}

				// if both drivers are/aren't disqualified
				return results.GetTime(results.Result[i].BestLap, results.Result[i].DriverGUID, results.Result[i].CarModel, true) <
					results.GetTime(results.Result[j].BestLap, results.Result[j].DriverGUID, results.Result[j].CarModel, true)

			}

			// driver i is closer to the front than j if they are not disqualified and j is
			return results.Result[j].Disqualified
		})
	case SessionTypeRace:
		// sort results.Result, if disqualified go to back, if time penalty sort by laps completed then lap time
		sort.Slice(results.Result, func(i, j int) bool {
			if !results.Result[i].Disqualified && !results.Result[j].Disqualified {

				// if both drivers aren't disqualified
				if results.GetNumLaps(results.Result[i].DriverGUID, results.Result[i].CarModel) == results.GetNumLaps(results.Result[j].DriverGUID, results.Result[j].CarModel) {
					// if their number of laps are equal, compare lap times

					return results.GetTime(results.Result[i].TotalTime, results.Result[i].DriverGUID, results.Result[i].CarModel, true) <
						results.GetTime(results.Result[j].TotalTime, results.Result[j].DriverGUID, results.Result[j].CarModel, true)
				}

				return results.GetNumLaps(results.Result[i].DriverGUID, results.Result[i].CarModel) >= results.GetNumLaps(results.Result[j].DriverGUID, results.Result[j].CarModel)

			} else if results.Result[i].Disqualified && results.Result[j].Disqualified {

				// if both drivers ARE disqualified, compare their lap times / num laps
				if results.GetNumLaps(results.Result[i].DriverGUID, results.Result[i].CarModel) == results.GetNumLaps(results.Result[j].DriverGUID, results.Result[j].CarModel) {
					// if their number of laps are equal, compare lap times
					return results.GetTime(results.Result[i].TotalTime, results.Result[i].DriverGUID, results.Result[i].CarModel, true) <
						results.GetTime(results.Result[j].TotalTime, results.Result[j].DriverGUID, results.Result[j].CarModel, true)
				}

				return results.GetNumLaps(results.Result[i].DriverGUID, results.Result[i].CarModel) >= results.GetNumLaps(results.Result[j].DriverGUID, results.Result[j].CarModel)

			} else {
				// driver i is closer to the front than j if they are not disqualified and j is
				return results.Result[j].Disqualified
			}
		})
	}

	err = saveResults(fullFileName, results)

	if err != nil {
		logrus.WithError(err).Errorf("could not encode to session result file")
		return err
	}

	if results.ChampionshipID != "" {
		championship, err := pm.store.LoadChampionship(results.ChampionshipID)

		if err != nil {
			logrus.WithError(err).Errorf("Couldn't load championship with ID: %s", results.ChampionshipID)
			return err
		}

	champEvents:
		for i, event := range championship.Events {
<<<<<<< HEAD
			if event.IsRaceWeekend() {
				raceWeekend, err := pm.store.LoadRaceWeekend(event.RaceWeekendID.String())
=======
			for key, session := range event.Sessions {
				if !session.Completed() {
					continue
				}

				if session.Results.SessionFile == jsonFileName {
					championship.Events[i].Sessions[key].Results = results
>>>>>>> 2eba62c9

				if err != nil {
					return err
				}

				for key, session := range raceWeekend.Sessions {
					if session.Results.SessionFile == jsonFileName {
						raceWeekend.Sessions[key].Results = results

						break champEvents
					}
				}
			} else {
				for key, session := range event.Sessions {
					if session.Results.SessionFile == jsonFileName {
						championship.Events[i].Sessions[key].Results = results

						break champEvents
					}
				}
			}
		}

		err = pm.store.UpsertChampionship(championship)

		if err != nil {
			logrus.WithError(err).Errorf("Couldn't save championship with ID: %s", results.ChampionshipID)
			return err
		}
	}

	if results.RaceWeekendID != "" {
		raceWeekend, err := pm.store.LoadRaceWeekend(results.RaceWeekendID)

		if err != nil {
			logrus.WithError(err).Errorf("Couldn't load race weekend with id: %s", results.RaceWeekendID)
			return err
		}

		for _, session := range raceWeekend.Sessions {
			if !session.Completed() {
				continue
			}

			if session.Results.SessionFile == jsonFileName {
				session.Results = results
				break
			}
		}

		err = pm.store.UpsertRaceWeekend(raceWeekend)

		if err != nil {
			logrus.WithError(err).Errorf("Could not update race weekend: %s", raceWeekend.ID.String())
			return err
		}
	}

	return nil
}<|MERGE_RESOLUTION|>--- conflicted
+++ resolved
@@ -224,24 +224,18 @@
 
 	champEvents:
 		for i, event := range championship.Events {
-<<<<<<< HEAD
 			if event.IsRaceWeekend() {
 				raceWeekend, err := pm.store.LoadRaceWeekend(event.RaceWeekendID.String())
-=======
-			for key, session := range event.Sessions {
-				if !session.Completed() {
-					continue
-				}
-
-				if session.Results.SessionFile == jsonFileName {
-					championship.Events[i].Sessions[key].Results = results
->>>>>>> 2eba62c9
 
 				if err != nil {
 					return err
 				}
 
 				for key, session := range raceWeekend.Sessions {
+					if !session.Completed() {
+						continue
+					}
+
 					if session.Results.SessionFile == jsonFileName {
 						raceWeekend.Sessions[key].Results = results
 
@@ -250,6 +244,10 @@
 				}
 			} else {
 				for key, session := range event.Sessions {
+					if !session.Completed() {
+						continue
+					}
+
 					if session.Results.SessionFile == jsonFileName {
 						championship.Events[i].Sessions[key].Results = results
 
