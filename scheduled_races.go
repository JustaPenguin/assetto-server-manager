package servermanager

import (
	"encoding/json"
	"fmt"
	"io"
	"net/http"
	"net/url"
	"time"

	"github.com/cj123/caldav-go/icalendar"
	"github.com/cj123/caldav-go/icalendar/components"
	"github.com/cj123/caldav-go/icalendar/values"
	"github.com/google/uuid"
	"github.com/sirupsen/logrus"
	"github.com/teambition/rrule-go"
)

<<<<<<< HEAD
=======
type RaceScheduler struct {
	customRaceStartTimers        map[string]*time.Timer
	championshipEventStartTimers map[string]*time.Timer

	championshipManager *ChampionshipManager
}

func NewRaceScheduler(championshipManager *ChampionshipManager) *RaceScheduler {
	return &RaceScheduler{
		championshipManager: championshipManager,

		customRaceStartTimers:        make(map[string]*time.Timer),
		championshipEventStartTimers: make(map[string]*time.Timer),
	}
}

func (rs *RaceScheduler) InitialiseScheduledCustomRaces() error {
	races, err := rs.championshipManager.raceStore.ListCustomRaces()

	if err != nil {
		return err
	}

	for _, race := range races {
		race := race

		if race.Scheduled.After(time.Now()) {
			// add a scheduled event on date
			duration := time.Until(race.Scheduled)

			rs.customRaceStartTimers[race.UUID.String()] = time.AfterFunc(duration, func() {
				err := rs.championshipManager.StartCustomRace(race.UUID.String(), false)

				if err != nil {
					logrus.Errorf("couldn't start scheduled race, err: %s", err)
				}
			})

			err := rs.championshipManager.raceStore.UpsertCustomRace(race)

			if err != nil {
				return err
			}
		} else {
			emptyTime := time.Time{}
			if race.Scheduled != emptyTime {
				logrus.Infof("Looks like the server was offline whilst a scheduled event was meant to start!"+
					" Start time: %s. The schedule has been cleared. Start the event manually if you wish to run it.", race.Scheduled.String())

				race.Scheduled = emptyTime

				err := rs.championshipManager.raceStore.UpsertCustomRace(race)

				if err != nil {
					return err
				}
			}

		}
	}

	return nil
}

func (rs *RaceScheduler) ScheduleEvent(championshipID string, eventID string, date time.Time, action string) error {
	championship, event, err := rs.championshipManager.GetChampionshipAndEvent(championshipID, eventID)

	if err != nil {
		return err
	}

	event.Scheduled = date

	// if there is an existing schedule timer for this event stop it
	// @TODO this should be a function
	if timer := rs.championshipEventStartTimers[event.ID.String()]; timer != nil {
		timer.Stop()
	}

	if action == "add" {
		// add a scheduled event on date
		duration := time.Until(date)

		// @TODO this should also be a function
		rs.championshipEventStartTimers[event.ID.String()] = time.AfterFunc(duration, func() {
			err := rs.championshipManager.StartEvent(championship.ID.String(), event.ID.String())

			if err != nil {
				logrus.Errorf("couldn't start scheduled race, err: %s", err)
			}
		})
	}

	return rs.championshipManager.UpsertChampionship(championship)
}

func (rs *RaceScheduler) ScheduleRace(uuid string, date time.Time, action string) error {
	race, err := rs.championshipManager.raceStore.FindCustomRaceByID(uuid)

	if err != nil {
		return err
	}

	race.Scheduled = date

	// if there is an existing schedule timer for this event stop it
	if timer := rs.customRaceStartTimers[race.UUID.String()]; timer != nil {
		timer.Stop()
	}

	if action == "add" {
		// add a scheduled event on date
		duration := time.Until(date)

		race.Scheduled = date
		rs.customRaceStartTimers[race.UUID.String()] = time.AfterFunc(duration, func() {
			err := rs.championshipManager.StartCustomRace(race.UUID.String(), false)

			if err != nil {
				logrus.Errorf("couldn't start scheduled race, err: %s", err)
			}
		})
	}

	return rs.championshipManager.raceStore.UpsertCustomRace(race)
}

func (rs *RaceScheduler) InitialiseScheduledChampionshipEvents() error {
	championships, err := rs.championshipManager.ListChampionships()

	if err != nil {
		return err
	}

	for _, championship := range championships {
		championship := championship

		for _, event := range championship.Events {
			event := event

			if event.Scheduled.After(time.Now()) {
				// add a scheduled event on date
				duration := time.Until(event.Scheduled)

				rs.championshipEventStartTimers[event.ID.String()] = time.AfterFunc(duration, func() {
					err := rs.championshipManager.StartEvent(championship.ID.String(), event.ID.String())

					if err != nil {
						logrus.Errorf("couldn't start scheduled race, err: %s", err)
					}
				})

				return rs.championshipManager.UpsertChampionship(championship)
			} else {
				emptyTime := time.Time{}
				if event.Scheduled != emptyTime {
					logrus.Infof("Looks like the server was offline whilst a scheduled event was meant to start!"+
						" Start time: %s. The schedule has been cleared. Start the event manually if you wish to run it.", event.Scheduled.String())

					event.Scheduled = emptyTime

					return rs.championshipManager.UpsertChampionship(championship)
				}
			}
		}
	}

	return nil
}

>>>>>>> 181590c6
type ScheduledEvent interface {
	GetID() uuid.UUID
	GetRaceSetup() CurrentRaceConfig
	GetScheduledTime() time.Time
	GetSummary() string
	GetURL() string
	HasSignUpForm() bool
	ReadOnlyEntryList() EntryList
	HasRecurrenceRule() bool
	GetRecurrenceRule() (*rrule.RRule, error)
	SetRecurrenceRule(input string) error
	ClearRecurrenceRule()
}

func BuildICalEvent(event ScheduledEvent) *components.Event {
	icalEvent := components.NewEvent(event.GetID().String(), event.GetScheduledTime().UTC())

	raceSetup := event.GetRaceSetup()

	trackInfo := trackInfo(raceSetup.Track, raceSetup.TrackLayout)

	if trackInfo == nil {
		icalEvent.Summary = "Race at " + prettifyName(raceSetup.Track, false)

		if raceSetup.TrackLayout != "" {
			icalEvent.Summary += fmt.Sprintf(" (%s)", prettifyName(raceSetup.TrackLayout, true))
		}
	} else {
		icalEvent.Summary = fmt.Sprintf("Race at %s, %s, %s", trackInfo.Name, trackInfo.City, trackInfo.Country)
		icalEvent.Location = values.NewLocation(fmt.Sprintf("%s, %s", trackInfo.City, trackInfo.Country))
	}

	icalEvent.Summary += " " + event.GetSummary()

	if config.HTTP.BaseURL != "" {
		u, err := url.Parse(config.HTTP.BaseURL + event.GetURL())

		if err == nil {
			icalEvent.Url = values.NewUrl(*u)
		}
	}

	var totalDuration time.Duration
	var description string

	for _, session := range raceSetup.Sessions.AsSlice() {
		if session.Time > 0 {
			sessionDuration := time.Minute * time.Duration(session.Time)

			totalDuration += sessionDuration
			description += fmt.Sprintf("%s: %s\n", session.Name, sessionDuration.String())
		} else if session.Laps > 0 {
			description += fmt.Sprintf("%s: %d laps\n", session.Name, session.Laps)
			totalDuration += time.Minute * 30 // just add a 30 min buffer so it shows in the calendar
		}
	}

	entryList := event.ReadOnlyEntryList()

	description += fmt.Sprintf("\n%d entrants in: %s", len(entryList), carList(entryList))

	icalEvent.Description = description
	icalEvent.Duration = values.NewDuration(totalDuration)

	return icalEvent
}

<<<<<<< HEAD
type ScheduledRacesHandler struct {
	*BaseHandler

	scheduledRacesManager *ScheduledRacesManager
}

func NewScheduledRacesHandler(baseHandler *BaseHandler, scheduledRacesManager *ScheduledRacesManager) *ScheduledRacesHandler {
	return &ScheduledRacesHandler{
		BaseHandler:           baseHandler,
		scheduledRacesManager: scheduledRacesManager,
	}
}

func (rs *ScheduledRacesHandler) calendar(w http.ResponseWriter, r *http.Request) {
	rs.viewRenderer.MustLoadTemplate(w, r, "calendar.html", &BaseTemplateVars{WideContainer: true})
}

func (rs *ScheduledRacesHandler) calendarJSON(w http.ResponseWriter, r *http.Request) {
	err := rs.generateJSON(w, r)

	if err != nil {
		logrus.WithError(err).Errorf("could not find scheduled events")
		return
	}
}

func (rs *ScheduledRacesHandler) allScheduledRacesICalHandler(w http.ResponseWriter, r *http.Request) {
	w.Header().Add("Content-Type", "text/calendar; charset=utf-8")
	w.Header().Add("Content-Disposition", "inline; filename=championship.ics")

	err := rs.scheduledRacesManager.buildScheduledRaces(w)

	if err != nil {
		logrus.WithError(err).Error("could not build scheduled races feed")
		http.Error(w, http.StatusText(http.StatusInternalServerError), http.StatusInternalServerError)
		return
	}
}

func (rs *ScheduledRacesHandler) generateJSON(w io.Writer, r *http.Request) error {
	start, err := time.Parse(time.RFC3339, r.URL.Query().Get("start"))

	if err != nil {
		return err
	}

	end, err := time.Parse(time.RFC3339, r.URL.Query().Get("end"))

	if err != nil {
		return err
	}

	calendarObjects, err := rs.scheduledRacesManager.buildCalendar(start, end)
=======
func buildScheduledRaces(w io.Writer) error {
	var scheduled []ScheduledEvent
>>>>>>> 181590c6

	for _, server := range servers {
		_, _, _, customRaces, err := server.raceManager.ListCustomRaces()

<<<<<<< HEAD
	return json.NewEncoder(w).Encode(calendarObjects)
}

type ScheduledRacesManager struct {
	store Store
}

func NewScheduledRacesManager(store Store) *ScheduledRacesManager {
	return &ScheduledRacesManager{
		store: store,
	}
}

func (srm *ScheduledRacesManager) getScheduledRaces() ([]ScheduledEvent, error) {
	customRaces, err := srm.store.ListCustomRaces()

	if err != nil {
		return nil, err
	}

	var scheduled []ScheduledEvent

	for _, race := range customRaces {
		for _, scheduledEvent := range race.ScheduledEvents {

			if scheduledEvent.Scheduled.IsZero() || scheduledEvent.ScheduledServerID != serverID {
				continue
			}

			race.ScheduledServerID = scheduledEvent.ScheduledServerID
			race.Scheduled = scheduledEvent.Scheduled
			race.ScheduledInitial = scheduledEvent.Scheduled
			race.Recurrence = scheduledEvent.Recurrence

			break
		}

		if race.Scheduled.IsZero() || race.ScheduledServerID != serverID {
			continue
		}

		scheduled = append(scheduled, race)
	}

	championships, err := srm.store.ListChampionships()

	if err != nil {
		return nil, err
	}

	for _, championship := range championships {
		for _, event := range championship.Events {
			if event.Scheduled.IsZero() || event.ScheduledServerID != serverID {
				continue
			}
=======
		if err != nil {
			return err
		}

		for _, race := range customRaces {
			scheduled = append(scheduled, race)
		}

		championships, err := server.championshipManager.ListChampionships()

		if err != nil {
			return err
		}

		for _, championship := range championships {
			for _, event := range championship.Events {
				if event.Scheduled.IsZero() {
					continue
				}
>>>>>>> 181590c6

				event.championship = championship
				scheduled = append(scheduled, event)
			}
		}
	}

	raceWeekends, err := srm.store.ListRaceWeekends()

	if err != nil {
		return nil, err
	}

	for _, raceWeekend := range raceWeekends {
		if raceWeekend.HasLinkedChampionship() {
			raceWeekend.Championship, err = srm.store.LoadChampionship(raceWeekend.ChampionshipID.String())

			if err != nil {
				logrus.WithError(err).Warnf("Could not load linked Championship for Race Weekend")
				continue
			}
		}

		for _, session := range raceWeekend.Sessions {
			if session.ScheduledTime.IsZero() || session.ScheduledServerID != serverID {
				continue
			}

			session.raceWeekend = raceWeekend
			scheduled = append(scheduled, session)
		}
	}

	return scheduled, nil
}

func (srm *ScheduledRacesManager) buildScheduledRaces(w io.Writer) error {
	scheduled, err := srm.getScheduledRaces()

	if err != nil {
		return err
	}

	cal := components.NewCalendar()

	for _, event := range scheduled {
		icalEvent := BuildICalEvent(event)

		cal.Events = append(cal.Events, icalEvent)
	}

	str, err := icalendar.Marshal(cal)

	if err != nil {
		return err
	}

	_, err = fmt.Fprint(w, str)

	return err
}

type CalendarObject struct {
	ID               string    `json:"id"`
	GroupID          string    `json:"groupId"`
	AllDay           bool      `json:"allDay"`
	Start            time.Time `json:"start"`
	End              time.Time `json:"end"`
	Title            string    `json:"title"`
	Description      string    `json:"description"`
	URL              string    `json:"url"`
	SignUpURL        string    `json:"signUpURL"`
	ClassNames       []string  `json:"classNames"`
	Editable         bool      `json:"editable"`
	StartEditable    bool      `json:"startEditable"`
	DurationEditable bool      `json:"durationEditable"`
	ResourceEditable bool      `json:"resourceEditable"`
	Rendering        string    `json:"rendering"`
	Overlap          bool      `json:"overlap"`

	Constraint      string `json:"constraint"`
	BackgroundColor string `json:"backgroundColor"`
	BorderColor     string `json:"borderColor"`
	TextColor       string `json:"textColor"`
}

func (srm *ScheduledRacesManager) buildCalendar(start time.Time, end time.Time) ([]CalendarObject, error) {
	scheduled, err := srm.getScheduledRaces()

	if err != nil {
		return nil, err
	}

	var calendarObjects []CalendarObject

	if len(scheduled) == 0 {
		calendarObjects = append(calendarObjects, CalendarObject{
			ID:               "no-events",
			GroupID:          "no-events",
			AllDay:           false,
			Start:            time.Now(),
			End:              time.Now().Add(time.Hour * 3),
			Title:            "Looks like there are no scheduled events!",
			URL:              "",
			ClassNames:       nil,
			Editable:         false,
			StartEditable:    false,
			DurationEditable: false,
			ResourceEditable: false,
			Rendering:        "",
			Overlap:          true,
			Constraint:       "",
			BackgroundColor:  "#c480ff",
			BorderColor:      "#c480ff",
			TextColor:        "#303030",
		})
	}

	var recurring []ScheduledEvent

	for _, scheduledEvent := range scheduled {
		if scheduledEvent.HasRecurrenceRule() {
			customRace, ok := scheduledEvent.(*CustomRace)

			if !ok {
				continue
			}

			rule, err := customRace.GetRecurrenceRule()

			if err != nil {
				return nil, err
			}

			for _, startTime := range rule.Between(start, end, true) {
				newEvent := *customRace
				newEvent.Scheduled = startTime
				newEvent.UUID = uuid.New()

				if customRace.GetScheduledTime() == newEvent.GetScheduledTime() {
					continue
				}

				recurring = append(recurring, &newEvent)
			}
		}
	}

	scheduled = append(scheduled, recurring...)

	return BuildCalObject(scheduled, calendarObjects)
}

func BuildCalObject(scheduled []ScheduledEvent, calendarObjects []CalendarObject) ([]CalendarObject, error) {
	for _, scheduledEvent := range scheduled {

		var prevSessionTime time.Duration
		start := scheduledEvent.GetScheduledTime()
		end := scheduledEvent.GetScheduledTime()

		var sessionTypes []SessionType

		if _, ok := scheduledEvent.GetRaceSetup().Sessions[SessionTypeBooking]; ok {
			sessionTypes = append(sessionTypes, SessionTypeBooking)
		}

		if _, ok := scheduledEvent.GetRaceSetup().Sessions[SessionTypePractice]; ok {
			sessionTypes = append(sessionTypes, SessionTypePractice)
		}

		if _, ok := scheduledEvent.GetRaceSetup().Sessions[SessionTypeQualifying]; ok {
			sessionTypes = append(sessionTypes, SessionTypeQualifying)
		}

		if _, ok := scheduledEvent.GetRaceSetup().Sessions[SessionTypeRace]; ok {
			sessionTypes = append(sessionTypes, SessionTypeRace)
		}

		sessionTypes = append(sessionTypes, "Default")

		for x, session := range scheduledEvent.GetRaceSetup().Sessions.AsSlice() {
			// calculate session start/end
			start = start.Add(prevSessionTime)

			if session.Time > 0 {
				prevSessionTime = time.Minute * time.Duration(session.Time)
			} else {
				// approximate, probably fine
				prevSessionTime = 3 * time.Minute * time.Duration(session.Laps)
			}

			end = end.Add(prevSessionTime)

			var signUpURL string
			pageURL := scheduledEvent.GetURL()

			// get correct URL
			if scheduledEvent.HasSignUpForm() {
				signUpURL = pageURL + "/sign-up"
			}

			// select colours
			var backgroundColor, borderColor, textColor string

			var classNames []string
			classNames = append(classNames, "calendar-card")

			switch sessionTypes[x] {
			case SessionTypeBooking:
				borderColor = "#c480ff"
			case SessionTypePractice:
				borderColor = "#5dc972"
			case SessionTypeQualifying:
				borderColor = "#ffd080"
			case SessionTypeRace:
				borderColor = "#ff8080"
			case "Default":
				borderColor = "#5dc972"
			}

			if scheduledEvent.GetURL() != "" {
				classNames = append(classNames, "calendar-link")

				switch sessionTypes[x] {
				case SessionTypeBooking:
					backgroundColor = "#c480ff"
				case SessionTypePractice:
					backgroundColor = "#5dc972"
				case SessionTypeQualifying:
					backgroundColor = "#ffd080"
				case SessionTypeRace:
					backgroundColor = "#ff8080"
				case "Default":
					backgroundColor = "#5dc972"
				}
			} else {
				backgroundColor = "white"
			}

			textColor = "#303030"

			calendarObjects = append(calendarObjects, CalendarObject{
				ID:               scheduledEvent.GetID().String() + session.Name,
				GroupID:          scheduledEvent.GetID().String(),
				AllDay:           false,
				Start:            start,
				End:              end,
				Title:            GenerateSummary(scheduledEvent.GetRaceSetup(), session.Name) + " " + scheduledEvent.GetSummary(),
				Description:      carList(scheduledEvent.GetRaceSetup().Cars) + ": " + scheduledEvent.ReadOnlyEntryList().Entrants(),
				URL:              pageURL,
				SignUpURL:        signUpURL,
				ClassNames:       classNames,
				Editable:         false,
				StartEditable:    false,
				DurationEditable: false,
				ResourceEditable: false,
				Rendering:        "",
				Overlap:          true,
				Constraint:       "",
				BackgroundColor:  backgroundColor,
				BorderColor:      borderColor,
				TextColor:        textColor,
			})
		}
	}

	return calendarObjects, nil
}

func GenerateSummary(raceSetup CurrentRaceConfig, eventType string) string {
	var summary string

	trackInfo := trackInfo(raceSetup.Track, raceSetup.TrackLayout)

	if trackInfo == nil {
		summary = eventType + " at " + prettifyName(raceSetup.Track, false)

		if raceSetup.TrackLayout != "" {
			summary += fmt.Sprintf(" (%s)", prettifyName(raceSetup.TrackLayout, true))
		}
	} else {
		summary = fmt.Sprintf(eventType+" at %s", trackInfo.Name)
	}

	return summary
}

type ScheduledEventBase struct {
	Scheduled         time.Time
	ScheduledInitial  time.Time
	Recurrence        string
	ScheduledServerID ServerID
}

func (seb *ScheduledEventBase) SetRecurrenceRule(input string) error {
	rule, err := rrule.StrToRRule(input)
	if err != nil {
		return err
	}

	rule.DTStart(seb.ScheduledInitial)

	seb.Recurrence = rule.String()

	return nil
}

func (seb *ScheduledEventBase) GetRecurrenceRule() (*rrule.RRule, error) {
	rule, err := rrule.StrToRRule(seb.Recurrence)

	if err != nil {
		return nil, err
	}

	// dtstart is not saved in the string and must be reinitiated
	rule.DTStart(seb.ScheduledInitial)

	return rule, nil
}

func (seb *ScheduledEventBase) HasRecurrenceRule() bool {
	return seb.Recurrence != ""
}

func (seb *ScheduledEventBase) ClearRecurrenceRule() {
	seb.Recurrence = ""
}

func (seb *ScheduledEventBase) GetScheduledTime() time.Time {
	return seb.Scheduled
}<|MERGE_RESOLUTION|>--- conflicted
+++ resolved
@@ -1,23 +1,19 @@
 package servermanager
 
 import (
-	"encoding/json"
 	"fmt"
 	"io"
 	"net/http"
 	"net/url"
 	"time"
 
-	"github.com/cj123/caldav-go/icalendar"
-	"github.com/cj123/caldav-go/icalendar/components"
-	"github.com/cj123/caldav-go/icalendar/values"
 	"github.com/google/uuid"
+	"github.com/heindl/caldav-go/icalendar"
+	"github.com/heindl/caldav-go/icalendar/components"
+	"github.com/heindl/caldav-go/icalendar/values"
 	"github.com/sirupsen/logrus"
-	"github.com/teambition/rrule-go"
 )
 
-<<<<<<< HEAD
-=======
 type RaceScheduler struct {
 	customRaceStartTimers        map[string]*time.Timer
 	championshipEventStartTimers map[string]*time.Timer
@@ -188,19 +184,13 @@
 	return nil
 }
 
->>>>>>> 181590c6
 type ScheduledEvent interface {
 	GetID() uuid.UUID
 	GetRaceSetup() CurrentRaceConfig
 	GetScheduledTime() time.Time
 	GetSummary() string
 	GetURL() string
-	HasSignUpForm() bool
-	ReadOnlyEntryList() EntryList
-	HasRecurrenceRule() bool
-	GetRecurrenceRule() (*rrule.RRule, error)
-	SetRecurrenceRule(input string) error
-	ClearRecurrenceRule()
+	GetEntryList() EntryList
 }
 
 func BuildICalEvent(event ScheduledEvent) *components.Event {
@@ -246,7 +236,7 @@
 		}
 	}
 
-	entryList := event.ReadOnlyEntryList()
+	entryList := event.GetEntryList()
 
 	description += fmt.Sprintf("\n%d entrants in: %s", len(entryList), carList(entryList))
 
@@ -256,125 +246,12 @@
 	return icalEvent
 }
 
-<<<<<<< HEAD
-type ScheduledRacesHandler struct {
-	*BaseHandler
-
-	scheduledRacesManager *ScheduledRacesManager
-}
-
-func NewScheduledRacesHandler(baseHandler *BaseHandler, scheduledRacesManager *ScheduledRacesManager) *ScheduledRacesHandler {
-	return &ScheduledRacesHandler{
-		BaseHandler:           baseHandler,
-		scheduledRacesManager: scheduledRacesManager,
-	}
-}
-
-func (rs *ScheduledRacesHandler) calendar(w http.ResponseWriter, r *http.Request) {
-	rs.viewRenderer.MustLoadTemplate(w, r, "calendar.html", &BaseTemplateVars{WideContainer: true})
-}
-
-func (rs *ScheduledRacesHandler) calendarJSON(w http.ResponseWriter, r *http.Request) {
-	err := rs.generateJSON(w, r)
-
-	if err != nil {
-		logrus.WithError(err).Errorf("could not find scheduled events")
-		return
-	}
-}
-
-func (rs *ScheduledRacesHandler) allScheduledRacesICalHandler(w http.ResponseWriter, r *http.Request) {
-	w.Header().Add("Content-Type", "text/calendar; charset=utf-8")
-	w.Header().Add("Content-Disposition", "inline; filename=championship.ics")
-
-	err := rs.scheduledRacesManager.buildScheduledRaces(w)
-
-	if err != nil {
-		logrus.WithError(err).Error("could not build scheduled races feed")
-		http.Error(w, http.StatusText(http.StatusInternalServerError), http.StatusInternalServerError)
-		return
-	}
-}
-
-func (rs *ScheduledRacesHandler) generateJSON(w io.Writer, r *http.Request) error {
-	start, err := time.Parse(time.RFC3339, r.URL.Query().Get("start"))
-
-	if err != nil {
-		return err
-	}
-
-	end, err := time.Parse(time.RFC3339, r.URL.Query().Get("end"))
-
-	if err != nil {
-		return err
-	}
-
-	calendarObjects, err := rs.scheduledRacesManager.buildCalendar(start, end)
-=======
 func buildScheduledRaces(w io.Writer) error {
 	var scheduled []ScheduledEvent
->>>>>>> 181590c6
 
 	for _, server := range servers {
 		_, _, _, customRaces, err := server.raceManager.ListCustomRaces()
 
-<<<<<<< HEAD
-	return json.NewEncoder(w).Encode(calendarObjects)
-}
-
-type ScheduledRacesManager struct {
-	store Store
-}
-
-func NewScheduledRacesManager(store Store) *ScheduledRacesManager {
-	return &ScheduledRacesManager{
-		store: store,
-	}
-}
-
-func (srm *ScheduledRacesManager) getScheduledRaces() ([]ScheduledEvent, error) {
-	customRaces, err := srm.store.ListCustomRaces()
-
-	if err != nil {
-		return nil, err
-	}
-
-	var scheduled []ScheduledEvent
-
-	for _, race := range customRaces {
-		for _, scheduledEvent := range race.ScheduledEvents {
-
-			if scheduledEvent.Scheduled.IsZero() || scheduledEvent.ScheduledServerID != serverID {
-				continue
-			}
-
-			race.ScheduledServerID = scheduledEvent.ScheduledServerID
-			race.Scheduled = scheduledEvent.Scheduled
-			race.ScheduledInitial = scheduledEvent.Scheduled
-			race.Recurrence = scheduledEvent.Recurrence
-
-			break
-		}
-
-		if race.Scheduled.IsZero() || race.ScheduledServerID != serverID {
-			continue
-		}
-
-		scheduled = append(scheduled, race)
-	}
-
-	championships, err := srm.store.ListChampionships()
-
-	if err != nil {
-		return nil, err
-	}
-
-	for _, championship := range championships {
-		for _, event := range championship.Events {
-			if event.Scheduled.IsZero() || event.ScheduledServerID != serverID {
-				continue
-			}
-=======
 		if err != nil {
 			return err
 		}
@@ -394,7 +271,6 @@
 				if event.Scheduled.IsZero() {
 					continue
 				}
->>>>>>> 181590c6
 
 				event.championship = championship
 				scheduled = append(scheduled, event)
@@ -402,42 +278,6 @@
 		}
 	}
 
-	raceWeekends, err := srm.store.ListRaceWeekends()
-
-	if err != nil {
-		return nil, err
-	}
-
-	for _, raceWeekend := range raceWeekends {
-		if raceWeekend.HasLinkedChampionship() {
-			raceWeekend.Championship, err = srm.store.LoadChampionship(raceWeekend.ChampionshipID.String())
-
-			if err != nil {
-				logrus.WithError(err).Warnf("Could not load linked Championship for Race Weekend")
-				continue
-			}
-		}
-
-		for _, session := range raceWeekend.Sessions {
-			if session.ScheduledTime.IsZero() || session.ScheduledServerID != serverID {
-				continue
-			}
-
-			session.raceWeekend = raceWeekend
-			scheduled = append(scheduled, session)
-		}
-	}
-
-	return scheduled, nil
-}
-
-func (srm *ScheduledRacesManager) buildScheduledRaces(w io.Writer) error {
-	scheduled, err := srm.getScheduledRaces()
-
-	if err != nil {
-		return err
-	}
-
 	cal := components.NewCalendar()
 
 	for _, event := range scheduled {
@@ -457,272 +297,15 @@
 	return err
 }
 
-type CalendarObject struct {
-	ID               string    `json:"id"`
-	GroupID          string    `json:"groupId"`
-	AllDay           bool      `json:"allDay"`
-	Start            time.Time `json:"start"`
-	End              time.Time `json:"end"`
-	Title            string    `json:"title"`
-	Description      string    `json:"description"`
-	URL              string    `json:"url"`
-	SignUpURL        string    `json:"signUpURL"`
-	ClassNames       []string  `json:"classNames"`
-	Editable         bool      `json:"editable"`
-	StartEditable    bool      `json:"startEditable"`
-	DurationEditable bool      `json:"durationEditable"`
-	ResourceEditable bool      `json:"resourceEditable"`
-	Rendering        string    `json:"rendering"`
-	Overlap          bool      `json:"overlap"`
-
-	Constraint      string `json:"constraint"`
-	BackgroundColor string `json:"backgroundColor"`
-	BorderColor     string `json:"borderColor"`
-	TextColor       string `json:"textColor"`
-}
-
-func (srm *ScheduledRacesManager) buildCalendar(start time.Time, end time.Time) ([]CalendarObject, error) {
-	scheduled, err := srm.getScheduledRaces()
-
-	if err != nil {
-		return nil, err
-	}
-
-	var calendarObjects []CalendarObject
-
-	if len(scheduled) == 0 {
-		calendarObjects = append(calendarObjects, CalendarObject{
-			ID:               "no-events",
-			GroupID:          "no-events",
-			AllDay:           false,
-			Start:            time.Now(),
-			End:              time.Now().Add(time.Hour * 3),
-			Title:            "Looks like there are no scheduled events!",
-			URL:              "",
-			ClassNames:       nil,
-			Editable:         false,
-			StartEditable:    false,
-			DurationEditable: false,
-			ResourceEditable: false,
-			Rendering:        "",
-			Overlap:          true,
-			Constraint:       "",
-			BackgroundColor:  "#c480ff",
-			BorderColor:      "#c480ff",
-			TextColor:        "#303030",
-		})
-	}
-
-	var recurring []ScheduledEvent
-
-	for _, scheduledEvent := range scheduled {
-		if scheduledEvent.HasRecurrenceRule() {
-			customRace, ok := scheduledEvent.(*CustomRace)
-
-			if !ok {
-				continue
-			}
-
-			rule, err := customRace.GetRecurrenceRule()
-
-			if err != nil {
-				return nil, err
-			}
-
-			for _, startTime := range rule.Between(start, end, true) {
-				newEvent := *customRace
-				newEvent.Scheduled = startTime
-				newEvent.UUID = uuid.New()
-
-				if customRace.GetScheduledTime() == newEvent.GetScheduledTime() {
-					continue
-				}
-
-				recurring = append(recurring, &newEvent)
-			}
-		}
-	}
-
-	scheduled = append(scheduled, recurring...)
-
-	return BuildCalObject(scheduled, calendarObjects)
-}
-
-func BuildCalObject(scheduled []ScheduledEvent, calendarObjects []CalendarObject) ([]CalendarObject, error) {
-	for _, scheduledEvent := range scheduled {
-
-		var prevSessionTime time.Duration
-		start := scheduledEvent.GetScheduledTime()
-		end := scheduledEvent.GetScheduledTime()
-
-		var sessionTypes []SessionType
-
-		if _, ok := scheduledEvent.GetRaceSetup().Sessions[SessionTypeBooking]; ok {
-			sessionTypes = append(sessionTypes, SessionTypeBooking)
-		}
-
-		if _, ok := scheduledEvent.GetRaceSetup().Sessions[SessionTypePractice]; ok {
-			sessionTypes = append(sessionTypes, SessionTypePractice)
-		}
-
-		if _, ok := scheduledEvent.GetRaceSetup().Sessions[SessionTypeQualifying]; ok {
-			sessionTypes = append(sessionTypes, SessionTypeQualifying)
-		}
-
-		if _, ok := scheduledEvent.GetRaceSetup().Sessions[SessionTypeRace]; ok {
-			sessionTypes = append(sessionTypes, SessionTypeRace)
-		}
-
-		sessionTypes = append(sessionTypes, "Default")
-
-		for x, session := range scheduledEvent.GetRaceSetup().Sessions.AsSlice() {
-			// calculate session start/end
-			start = start.Add(prevSessionTime)
-
-			if session.Time > 0 {
-				prevSessionTime = time.Minute * time.Duration(session.Time)
-			} else {
-				// approximate, probably fine
-				prevSessionTime = 3 * time.Minute * time.Duration(session.Laps)
-			}
-
-			end = end.Add(prevSessionTime)
-
-			var signUpURL string
-			pageURL := scheduledEvent.GetURL()
-
-			// get correct URL
-			if scheduledEvent.HasSignUpForm() {
-				signUpURL = pageURL + "/sign-up"
-			}
-
-			// select colours
-			var backgroundColor, borderColor, textColor string
-
-			var classNames []string
-			classNames = append(classNames, "calendar-card")
-
-			switch sessionTypes[x] {
-			case SessionTypeBooking:
-				borderColor = "#c480ff"
-			case SessionTypePractice:
-				borderColor = "#5dc972"
-			case SessionTypeQualifying:
-				borderColor = "#ffd080"
-			case SessionTypeRace:
-				borderColor = "#ff8080"
-			case "Default":
-				borderColor = "#5dc972"
-			}
-
-			if scheduledEvent.GetURL() != "" {
-				classNames = append(classNames, "calendar-link")
-
-				switch sessionTypes[x] {
-				case SessionTypeBooking:
-					backgroundColor = "#c480ff"
-				case SessionTypePractice:
-					backgroundColor = "#5dc972"
-				case SessionTypeQualifying:
-					backgroundColor = "#ffd080"
-				case SessionTypeRace:
-					backgroundColor = "#ff8080"
-				case "Default":
-					backgroundColor = "#5dc972"
-				}
-			} else {
-				backgroundColor = "white"
-			}
-
-			textColor = "#303030"
-
-			calendarObjects = append(calendarObjects, CalendarObject{
-				ID:               scheduledEvent.GetID().String() + session.Name,
-				GroupID:          scheduledEvent.GetID().String(),
-				AllDay:           false,
-				Start:            start,
-				End:              end,
-				Title:            GenerateSummary(scheduledEvent.GetRaceSetup(), session.Name) + " " + scheduledEvent.GetSummary(),
-				Description:      carList(scheduledEvent.GetRaceSetup().Cars) + ": " + scheduledEvent.ReadOnlyEntryList().Entrants(),
-				URL:              pageURL,
-				SignUpURL:        signUpURL,
-				ClassNames:       classNames,
-				Editable:         false,
-				StartEditable:    false,
-				DurationEditable: false,
-				ResourceEditable: false,
-				Rendering:        "",
-				Overlap:          true,
-				Constraint:       "",
-				BackgroundColor:  backgroundColor,
-				BorderColor:      borderColor,
-				TextColor:        textColor,
-			})
-		}
-	}
-
-	return calendarObjects, nil
-}
-
-func GenerateSummary(raceSetup CurrentRaceConfig, eventType string) string {
-	var summary string
-
-	trackInfo := trackInfo(raceSetup.Track, raceSetup.TrackLayout)
-
-	if trackInfo == nil {
-		summary = eventType + " at " + prettifyName(raceSetup.Track, false)
-
-		if raceSetup.TrackLayout != "" {
-			summary += fmt.Sprintf(" (%s)", prettifyName(raceSetup.TrackLayout, true))
-		}
-	} else {
-		summary = fmt.Sprintf(eventType+" at %s", trackInfo.Name)
-	}
-
-	return summary
-}
-
-type ScheduledEventBase struct {
-	Scheduled         time.Time
-	ScheduledInitial  time.Time
-	Recurrence        string
-	ScheduledServerID ServerID
-}
-
-func (seb *ScheduledEventBase) SetRecurrenceRule(input string) error {
-	rule, err := rrule.StrToRRule(input)
-	if err != nil {
-		return err
-	}
-
-	rule.DTStart(seb.ScheduledInitial)
-
-	seb.Recurrence = rule.String()
-
-	return nil
-}
-
-func (seb *ScheduledEventBase) GetRecurrenceRule() (*rrule.RRule, error) {
-	rule, err := rrule.StrToRRule(seb.Recurrence)
-
-	if err != nil {
-		return nil, err
-	}
-
-	// dtstart is not saved in the string and must be reinitiated
-	rule.DTStart(seb.ScheduledInitial)
-
-	return rule, nil
-}
-
-func (seb *ScheduledEventBase) HasRecurrenceRule() bool {
-	return seb.Recurrence != ""
-}
-
-func (seb *ScheduledEventBase) ClearRecurrenceRule() {
-	seb.Recurrence = ""
-}
-
-func (seb *ScheduledEventBase) GetScheduledTime() time.Time {
-	return seb.Scheduled
+func allScheduledRacesICalHandler(w http.ResponseWriter, r *http.Request) {
+	w.Header().Add("Content-Type", "text/calendar; charset=utf-8")
+	w.Header().Add("Content-Disposition", "inline; filename=championship.ics")
+
+	err := buildScheduledRaces(w)
+
+	if err != nil {
+		logrus.WithError(err).Error("could not build scheduled races feed")
+		http.Error(w, http.StatusText(http.StatusInternalServerError), http.StatusInternalServerError)
+		return
+	}
 }