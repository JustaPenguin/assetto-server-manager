package servermanager

import (
	"net/http"

	"github.com/JustaPenguin/assetto-server-manager/pkg/udp"
)

type Resolver struct {
	store           Store
	templateLoader  TemplateLoader
	reloadTemplates bool

	raceManager           *RaceManager
	carManager            *CarManager
	trackManager          *TrackManager
	championshipManager   *ChampionshipManager
	accountManager        *AccountManager
	discordManager        *DiscordManager
	notificationManager   *NotificationManager
	scheduledRacesManager *ScheduledRacesManager
	scheduler *Scheduler // @TODO combine with above
	raceWeekendManager    *RaceWeekendManager

	viewRenderer          *Renderer
	serverProcess         ServerProcess
	raceControl           *RaceControl
	raceControlHub        *RaceControlHub
	contentManagerWrapper *ContentManagerWrapper
	acsrClient            *ACSRClient

	// handlers
	baseHandler                 *BaseHandler
	quickRaceHandler            *QuickRaceHandler
	customRaceHandler           *CustomRaceHandler
	championshipsHandler        *ChampionshipsHandler
	accountHandler              *AccountHandler
	auditLogHandler             *AuditLogHandler
	carsHandler                 *CarsHandler
	tracksHandler               *TracksHandler
	weatherHandler              *WeatherHandler
	penaltiesHandler            *PenaltiesHandler
	penaltiesManager            *PenaltiesManager
	resultsHandler              *ResultsHandler
	scheduledRacesHandler       *ScheduledRacesHandler
	contentUploadHandler        *ContentUploadHandler
	raceControlHandler          *RaceControlHandler
	serverAdministrationHandler *ServerAdministrationHandler
	raceWeekendHandler          *RaceWeekendHandler
	strackerHandler             *StrackerHandler
<<<<<<< HEAD
	healthCheck                 *HealthCheck
	kissMyRankHandler           *KissMyRankHandler
	realPenaltyHandler          *RealPenaltyHandler
=======
>>>>>>> e755bdcf
}

func NewResolver(templateLoader TemplateLoader, reloadTemplates bool, store Store) (*Resolver, error) {
	r := &Resolver{
		templateLoader:  templateLoader,
		reloadTemplates: reloadTemplates,
		store:           store,
	}

	if err := r.initViewRenderer(); err != nil {
		return nil, err
	}

	if err := r.initACSRClient(); err != nil {
		return nil, err
	}

	return r, nil
}

func (r *Resolver) UDPCallback(message udp.Message) {
	if !config.Server.PerformanceMode {
		r.ResolveRaceControl().UDPCallback(message)
	}

	if message.Event() != udp.EventCarUpdate {
		r.resolveChampionshipManager().ChampionshipEventCallback(message)
		r.resolveRaceWeekendManager().UDPCallback(message)
		r.resolveRaceManager().LoopCallback(message)
		r.resolveContentManagerWrapper().UDPCallback(message)
	}
}

func (r *Resolver) initViewRenderer() error {
	if r.viewRenderer != nil {
		return nil
	}

	viewRenderer, err := NewRenderer(r.templateLoader, r.store, r.resolveServerProcess(), r.reloadTemplates)

	if err != nil {
		return err
	}

	r.viewRenderer = viewRenderer

	return nil
}

func (r *Resolver) initACSRClient() error {
	serverOptions, err := r.store.LoadServerOptions()

	if err != nil {
		return err
	}

	r.acsrClient = NewACSRClient(serverOptions.ACSRAccountID, serverOptions.ACSRAPIKey, serverOptions.EnableACSR)

	return nil
}

func (r *Resolver) ResolveStore() Store {
	return r.store
}

func (r *Resolver) resolveServerProcess() ServerProcess {
	if r.serverProcess != nil {
		return r.serverProcess
	}

	r.serverProcess = NewAssettoServerProcess(r.UDPCallback, r.ResolveStore(), r.resolveContentManagerWrapper())

	return r.serverProcess
}

func (r *Resolver) resolveContentManagerWrapper() *ContentManagerWrapper {
	if r.contentManagerWrapper != nil {
		return r.contentManagerWrapper
	}

	r.contentManagerWrapper = NewContentManagerWrapper(
		r.ResolveStore(),
		r.resolveCarManager(),
		r.resolveTrackManager(),
	)

	return r.contentManagerWrapper
}

func (r *Resolver) resolveRaceManager() *RaceManager {
	if r.raceManager != nil {
		return r.raceManager
	}

	r.raceManager = NewRaceManager(
		r.store,
		r.resolveServerProcess(),
		r.resolveCarManager(),
		r.resolveTrackManager(),
		r.resolveNotificationManager(),
		r.ResolveRaceControl(),
	)

	return r.raceManager
}

func (r *Resolver) resolveBaseHandler() *BaseHandler {
	if r.baseHandler != nil {
		return r.baseHandler
	}

	r.baseHandler = NewBaseHandler(r.viewRenderer)

	return r.baseHandler
}

func (r *Resolver) resolveCustomRaceHandler() *CustomRaceHandler {
	if r.customRaceHandler != nil {
		return r.customRaceHandler
	}

	r.customRaceHandler = NewCustomRaceHandler(
		r.resolveBaseHandler(),
		r.resolveRaceManager(),
		r.ResolveStore(),
		r.resolveChampionshipManager(),
		r.resolveRaceWeekendManager(),
	)

	return r.customRaceHandler
}

func (r *Resolver) resolveAccountManager() *AccountManager {
	if r.accountManager != nil {
		return r.accountManager
	}

	r.accountManager = NewAccountManager(r.store)

	return r.accountManager
}

func (r *Resolver) resolveAccountHandler() *AccountHandler {
	if r.accountHandler != nil {
		return r.accountHandler
	}

	r.accountHandler = NewAccountHandler(r.resolveBaseHandler(), r.store, r.resolveAccountManager())

	return r.accountHandler
}

func (r *Resolver) resolveQuickRaceHandler() *QuickRaceHandler {
	if r.quickRaceHandler != nil {
		return r.quickRaceHandler
	}

	r.quickRaceHandler = NewQuickRaceHandler(r.resolveBaseHandler(), r.resolveRaceManager())

	return r.quickRaceHandler
}

func (r *Resolver) resolveAuditLogHandler() *AuditLogHandler {
	if r.auditLogHandler != nil {
		return r.auditLogHandler
	}

	r.auditLogHandler = NewAuditLogHandler(r.resolveBaseHandler(), r.store)

	return r.auditLogHandler
}

func (r *Resolver) resolveCarManager() *CarManager {
	if r.carManager != nil {
		return r.carManager
	}

	r.carManager = NewCarManager(
		r.resolveTrackManager(),
		config.Server.ScanContentFolderForChanges,
		config.Server.UseCarNameCache,
	)

	return r.carManager
}

func (r *Resolver) resolveCarsHandler() *CarsHandler {
	if r.carsHandler != nil {
		return r.carsHandler
	}

	r.carsHandler = NewCarsHandler(r.resolveBaseHandler(), r.resolveCarManager())

	return r.carsHandler
}

func (r *Resolver) resolveChampionshipManager() *ChampionshipManager {
	if r.championshipManager != nil {
		return r.championshipManager
	}

	r.championshipManager = NewChampionshipManager(
		r.resolveRaceManager(),
		r.acsrClient,
	)

	return r.championshipManager
}

func (r *Resolver) resolveChampionshipsHandler() *ChampionshipsHandler {
	if r.championshipsHandler != nil {
		return r.championshipsHandler
	}

	r.championshipsHandler = NewChampionshipsHandler(r.resolveBaseHandler(), r.resolveChampionshipManager(), r.resolveScheduler())

	return r.championshipsHandler
}

func (r *Resolver) resolveTrackManager() *TrackManager {
	if r.trackManager != nil {
		return r.trackManager
	}

	r.trackManager = NewTrackManager()

	return r.trackManager
}

func (r *Resolver) resolveTracksHandler() *TracksHandler {
	if r.tracksHandler != nil {
		return r.tracksHandler
	}

	r.tracksHandler = NewTracksHandler(r.resolveBaseHandler(), r.resolveTrackManager())

	return r.tracksHandler
}

func (r *Resolver) resolveWeatherHandler() *WeatherHandler {
	if r.weatherHandler != nil {
		return r.weatherHandler
	}

	r.weatherHandler = NewWeatherHandler(r.resolveBaseHandler())

	return r.weatherHandler
}

func (r *Resolver) resolvePenaltiesHandler() *PenaltiesHandler {
	if r.penaltiesHandler != nil {
		return r.penaltiesHandler
	}

	r.penaltiesHandler = NewPenaltiesHandler(r.resolveBaseHandler(), r.resolvePenaltiesManager())

	return r.penaltiesHandler
}

func (r *Resolver) resolvePenaltiesManager() *PenaltiesManager {
	if r.penaltiesHandler != nil {
		return r.penaltiesManager
	}

	r.penaltiesManager = NewPenaltiesManager(r.ResolveStore())

	return r.penaltiesManager
}

func (r *Resolver) resolveResultsHandler() *ResultsHandler {
	if r.resultsHandler != nil {
		return r.resultsHandler
	}

	r.resultsHandler = NewResultsHandler(r.resolveBaseHandler(), r.ResolveStore())

	return r.resultsHandler
}

func (r *Resolver) resolveScheduledRacesManager() *ScheduledRacesManager {
	if r.scheduledRacesManager != nil {
		return r.scheduledRacesManager
	}

	r.scheduledRacesManager = NewScheduledRacesManager(r.ResolveStore())

	return r.scheduledRacesManager
}

func (r *Resolver) resolveScheduledRacesHandler() *ScheduledRacesHandler {
	if r.scheduledRacesHandler != nil {
		return r.scheduledRacesHandler
	}

	r.scheduledRacesHandler = NewScheduledRacesHandler(r.resolveBaseHandler(), r.resolveScheduledRacesManager())

	return r.scheduledRacesHandler
}

func (r *Resolver) resolveServerAdministrationHandler() *ServerAdministrationHandler {
	if r.serverAdministrationHandler != nil {
		return r.serverAdministrationHandler
	}

	r.serverAdministrationHandler = NewServerAdministrationHandler(
		r.resolveBaseHandler(),
		r.ResolveStore(),
		r.resolveRaceManager(),
		r.resolveChampionshipManager(),
		r.resolveRaceWeekendManager(),
		r.resolveServerProcess(),
		r.acsrClient,
	)

	return r.serverAdministrationHandler
}

func (r *Resolver) resolveContentUploadHandler() *ContentUploadHandler {
	if r.contentUploadHandler != nil {
		return r.contentUploadHandler
	}

	r.contentUploadHandler = NewContentUploadHandler(r.resolveBaseHandler(), r.resolveCarManager())

	return r.contentUploadHandler
}

func (r *Resolver) resolveRaceControlHub() *RaceControlHub {
	if r.raceControlHub != nil {
		return r.raceControlHub
	}

	r.raceControlHub = newRaceControlHub()
	go panicCapture(r.raceControlHub.run)

	return r.raceControlHub
}

func (r *Resolver) ResolveRaceControl() *RaceControl {
	if r.raceControl != nil {
		return r.raceControl
	}

	r.raceControl = NewRaceControl(
		r.resolveRaceControlHub(),
		filesystemTrackData{},
		r.resolveServerProcess(),
		r.ResolveStore(),
		r.resolvePenaltiesManager(),
	)

	return r.raceControl
}

func (r *Resolver) resolveRaceControlHandler() *RaceControlHandler {
	if config.Server.PerformanceMode {
		return nil
	}

	if r.raceControlHandler != nil {
		return r.raceControlHandler
	}

	r.raceControlHandler = NewRaceControlHandler(
		r.resolveBaseHandler(),
		r.ResolveStore(),
		r.resolveRaceManager(),
		r.ResolveRaceControl(),
		r.resolveRaceControlHub(),
		r.resolveServerProcess(),
	)

	return r.raceControlHandler
}

func (r *Resolver) resolveRaceWeekendManager() *RaceWeekendManager {
	if r.raceWeekendManager != nil {
		return r.raceWeekendManager
	}

	r.raceWeekendManager = NewRaceWeekendManager(
		r.resolveRaceManager(),
		r.resolveChampionshipManager(),
		r.ResolveStore(),
		r.resolveServerProcess(),
		r.resolveNotificationManager(),
		r.acsrClient,
	)

	return r.raceWeekendManager
}

func (r *Resolver) resolveRaceWeekendHandler() *RaceWeekendHandler {
	if r.raceWeekendHandler != nil {
		return r.raceWeekendHandler
	}

	r.raceWeekendHandler = NewRaceWeekendHandler(r.resolveBaseHandler(), r.resolveRaceWeekendManager())

	return r.raceWeekendHandler
}

func (r *Resolver) resolveScheduler() *Scheduler {
	if r.scheduler != nil {
		return r.scheduler
	}

	r.scheduler = NewScheduler(r.ResolveStore(), r.resolveRaceManager(), r.resolveChampionshipManager(), r.resolveRaceWeekendManager(), r.resolveNotificationManager())

	return r.scheduler
}

func (r *Resolver) resolveDiscordManager() *DiscordManager {
	if r.discordManager != nil {
		return r.discordManager
	}

	// if manager errors, it will log the error and return discordManager flagged as disabled, so no need to handle err
	r.discordManager, _ = NewDiscordManager(r.store, r.resolveScheduledRacesManager())

	return r.discordManager
}

func (r *Resolver) resolveNotificationManager() *NotificationManager {
	if r.notificationManager != nil {
		return r.notificationManager
	}

	r.notificationManager = NewNotificationManager(r.resolveDiscordManager(), r.resolveCarManager(), r.store)

	return r.notificationManager
}

func (r *Resolver) resolveStrackerHandler() *StrackerHandler {
	if r.strackerHandler != nil {
		return r.strackerHandler
	}

	r.strackerHandler = NewStrackerHandler(r.resolveBaseHandler(), r.ResolveStore())

	return r.strackerHandler
}

<<<<<<< HEAD
func (r *Resolver) resolveHealthCheck() *HealthCheck {
	if r.healthCheck != nil {
		return r.healthCheck
	}

	r.healthCheck = NewHealthCheck(r.ResolveRaceControl(), r.ResolveStore(), r.resolveServerProcess())

	return r.healthCheck
}

func (r *Resolver) resolveKissMyRankHandler() *KissMyRankHandler {
	if r.kissMyRankHandler != nil {
		return r.kissMyRankHandler
	}

	r.kissMyRankHandler = NewKissMyRankHandler(
		r.resolveBaseHandler(),
		r.ResolveStore(),
	)

	return r.kissMyRankHandler
}

func (r *Resolver) resolveRealPenaltyHandler() *RealPenaltyHandler {
	if r.realPenaltyHandler != nil {
		return r.realPenaltyHandler
	}

	r.realPenaltyHandler = NewRealPenaltyHandler(
		r.resolveBaseHandler(),
		r.ResolveStore(),
	)

	return r.realPenaltyHandler
}

=======
>>>>>>> e755bdcf
func (r *Resolver) ResolveRouter(fs http.FileSystem) http.Handler {
	return Router(
		fs,
		r.resolveQuickRaceHandler(),
		r.resolveCustomRaceHandler(),
		r.resolveChampionshipsHandler(),
		r.resolveAccountHandler(),
		r.resolveAuditLogHandler(),
		r.resolveCarsHandler(),
		r.resolveTracksHandler(),
		r.resolveWeatherHandler(),
		r.resolvePenaltiesHandler(),
		r.resolveResultsHandler(),
		r.resolveContentUploadHandler(),
		r.resolveServerAdministrationHandler(),
		r.resolveRaceControlHandler(),
		r.resolveScheduledRacesHandler(),
		r.resolveRaceWeekendHandler(),
		r.resolveStrackerHandler(),
<<<<<<< HEAD
		r.resolveHealthCheck(),
		r.resolveKissMyRankHandler(),
		r.resolveRealPenaltyHandler(),
=======
>>>>>>> e755bdcf
	)
}

type BaseHandler struct {
	viewRenderer *Renderer
}

func NewBaseHandler(viewRenderer *Renderer) *BaseHandler {
	return &BaseHandler{
		viewRenderer: viewRenderer,
	}
}<|MERGE_RESOLUTION|>--- conflicted
+++ resolved
@@ -3,7 +3,7 @@
 import (
 	"net/http"
 
-	"github.com/JustaPenguin/assetto-server-manager/pkg/udp"
+	"github.com/cj123/assetto-server-manager/pkg/udp"
 )
 
 type Resolver struct {
@@ -13,13 +13,11 @@
 
 	raceManager           *RaceManager
 	carManager            *CarManager
-	trackManager          *TrackManager
 	championshipManager   *ChampionshipManager
 	accountManager        *AccountManager
 	discordManager        *DiscordManager
 	notificationManager   *NotificationManager
 	scheduledRacesManager *ScheduledRacesManager
-	scheduler *Scheduler // @TODO combine with above
 	raceWeekendManager    *RaceWeekendManager
 
 	viewRenderer          *Renderer
@@ -27,7 +25,6 @@
 	raceControl           *RaceControl
 	raceControlHub        *RaceControlHub
 	contentManagerWrapper *ContentManagerWrapper
-	acsrClient            *ACSRClient
 
 	// handlers
 	baseHandler                 *BaseHandler
@@ -40,7 +37,6 @@
 	tracksHandler               *TracksHandler
 	weatherHandler              *WeatherHandler
 	penaltiesHandler            *PenaltiesHandler
-	penaltiesManager            *PenaltiesManager
 	resultsHandler              *ResultsHandler
 	scheduledRacesHandler       *ScheduledRacesHandler
 	contentUploadHandler        *ContentUploadHandler
@@ -48,12 +44,6 @@
 	serverAdministrationHandler *ServerAdministrationHandler
 	raceWeekendHandler          *RaceWeekendHandler
 	strackerHandler             *StrackerHandler
-<<<<<<< HEAD
-	healthCheck                 *HealthCheck
-	kissMyRankHandler           *KissMyRankHandler
-	realPenaltyHandler          *RealPenaltyHandler
-=======
->>>>>>> e755bdcf
 }
 
 func NewResolver(templateLoader TemplateLoader, reloadTemplates bool, store Store) (*Resolver, error) {
@@ -63,11 +53,9 @@
 		store:           store,
 	}
 
-	if err := r.initViewRenderer(); err != nil {
-		return nil, err
-	}
-
-	if err := r.initACSRClient(); err != nil {
+	err := r.initViewRenderer()
+
+	if err != nil {
 		return nil, err
 	}
 
@@ -76,15 +64,12 @@
 
 func (r *Resolver) UDPCallback(message udp.Message) {
 	if !config.Server.PerformanceMode {
-		r.ResolveRaceControl().UDPCallback(message)
-	}
-
-	if message.Event() != udp.EventCarUpdate {
-		r.resolveChampionshipManager().ChampionshipEventCallback(message)
-		r.resolveRaceWeekendManager().UDPCallback(message)
-		r.resolveRaceManager().LoopCallback(message)
-		r.resolveContentManagerWrapper().UDPCallback(message)
-	}
+		r.resolveRaceControl().UDPCallback(message)
+	}
+	r.resolveChampionshipManager().ChampionshipEventCallback(message)
+	r.resolveRaceWeekendManager().UDPCallback(message)
+	r.resolveRaceManager().LoopCallback(message)
+	r.resolveContentManagerWrapper().UDPCallback(message)
 }
 
 func (r *Resolver) initViewRenderer() error {
@@ -103,18 +88,6 @@
 	return nil
 }
 
-func (r *Resolver) initACSRClient() error {
-	serverOptions, err := r.store.LoadServerOptions()
-
-	if err != nil {
-		return err
-	}
-
-	r.acsrClient = NewACSRClient(serverOptions.ACSRAccountID, serverOptions.ACSRAPIKey, serverOptions.EnableACSR)
-
-	return nil
-}
-
 func (r *Resolver) ResolveStore() Store {
 	return r.store
 }
@@ -124,7 +97,7 @@
 		return r.serverProcess
 	}
 
-	r.serverProcess = NewAssettoServerProcess(r.UDPCallback, r.ResolveStore(), r.resolveContentManagerWrapper())
+	r.serverProcess = NewAssettoServerProcess(r.UDPCallback, r.resolveContentManagerWrapper())
 
 	return r.serverProcess
 }
@@ -134,11 +107,7 @@
 		return r.contentManagerWrapper
 	}
 
-	r.contentManagerWrapper = NewContentManagerWrapper(
-		r.ResolveStore(),
-		r.resolveCarManager(),
-		r.resolveTrackManager(),
-	)
+	r.contentManagerWrapper = NewContentManagerWrapper(r.ResolveStore(), r.resolveCarManager())
 
 	return r.contentManagerWrapper
 }
@@ -152,9 +121,7 @@
 		r.store,
 		r.resolveServerProcess(),
 		r.resolveCarManager(),
-		r.resolveTrackManager(),
 		r.resolveNotificationManager(),
-		r.ResolveRaceControl(),
 	)
 
 	return r.raceManager
@@ -175,13 +142,7 @@
 		return r.customRaceHandler
 	}
 
-	r.customRaceHandler = NewCustomRaceHandler(
-		r.resolveBaseHandler(),
-		r.resolveRaceManager(),
-		r.ResolveStore(),
-		r.resolveChampionshipManager(),
-		r.resolveRaceWeekendManager(),
-	)
+	r.customRaceHandler = NewCustomRaceHandler(r.resolveBaseHandler(), r.resolveRaceManager())
 
 	return r.customRaceHandler
 }
@@ -231,11 +192,7 @@
 		return r.carManager
 	}
 
-	r.carManager = NewCarManager(
-		r.resolveTrackManager(),
-		config.Server.ScanContentFolderForChanges,
-		config.Server.UseCarNameCache,
-	)
+	r.carManager = NewCarManager()
 
 	return r.carManager
 }
@@ -257,7 +214,6 @@
 
 	r.championshipManager = NewChampionshipManager(
 		r.resolveRaceManager(),
-		r.acsrClient,
 	)
 
 	return r.championshipManager
@@ -268,19 +224,9 @@
 		return r.championshipsHandler
 	}
 
-	r.championshipsHandler = NewChampionshipsHandler(r.resolveBaseHandler(), r.resolveChampionshipManager(), r.resolveScheduler())
+	r.championshipsHandler = NewChampionshipsHandler(r.resolveBaseHandler(), r.resolveChampionshipManager())
 
 	return r.championshipsHandler
-}
-
-func (r *Resolver) resolveTrackManager() *TrackManager {
-	if r.trackManager != nil {
-		return r.trackManager
-	}
-
-	r.trackManager = NewTrackManager()
-
-	return r.trackManager
 }
 
 func (r *Resolver) resolveTracksHandler() *TracksHandler {
@@ -288,7 +234,7 @@
 		return r.tracksHandler
 	}
 
-	r.tracksHandler = NewTracksHandler(r.resolveBaseHandler(), r.resolveTrackManager())
+	r.tracksHandler = NewTracksHandler(r.resolveBaseHandler())
 
 	return r.tracksHandler
 }
@@ -308,19 +254,9 @@
 		return r.penaltiesHandler
 	}
 
-	r.penaltiesHandler = NewPenaltiesHandler(r.resolveBaseHandler(), r.resolvePenaltiesManager())
+	r.penaltiesHandler = NewPenaltiesHandler(r.resolveBaseHandler(), r.resolveChampionshipManager(), r.resolveRaceWeekendManager())
 
 	return r.penaltiesHandler
-}
-
-func (r *Resolver) resolvePenaltiesManager() *PenaltiesManager {
-	if r.penaltiesHandler != nil {
-		return r.penaltiesManager
-	}
-
-	r.penaltiesManager = NewPenaltiesManager(r.ResolveStore())
-
-	return r.penaltiesManager
 }
 
 func (r *Resolver) resolveResultsHandler() *ResultsHandler {
@@ -365,7 +301,6 @@
 		r.resolveChampionshipManager(),
 		r.resolveRaceWeekendManager(),
 		r.resolveServerProcess(),
-		r.acsrClient,
 	)
 
 	return r.serverAdministrationHandler
@@ -387,23 +322,17 @@
 	}
 
 	r.raceControlHub = newRaceControlHub()
-	go panicCapture(r.raceControlHub.run)
+	go r.raceControlHub.run()
 
 	return r.raceControlHub
 }
 
-func (r *Resolver) ResolveRaceControl() *RaceControl {
+func (r *Resolver) resolveRaceControl() *RaceControl {
 	if r.raceControl != nil {
 		return r.raceControl
 	}
 
-	r.raceControl = NewRaceControl(
-		r.resolveRaceControlHub(),
-		filesystemTrackData{},
-		r.resolveServerProcess(),
-		r.ResolveStore(),
-		r.resolvePenaltiesManager(),
-	)
+	r.raceControl = NewRaceControl(r.resolveRaceControlHub(), filesystemTrackData{}, r.resolveServerProcess())
 
 	return r.raceControl
 }
@@ -421,7 +350,7 @@
 		r.resolveBaseHandler(),
 		r.ResolveStore(),
 		r.resolveRaceManager(),
-		r.ResolveRaceControl(),
+		r.resolveRaceControl(),
 		r.resolveRaceControlHub(),
 		r.resolveServerProcess(),
 	)
@@ -434,14 +363,7 @@
 		return r.raceWeekendManager
 	}
 
-	r.raceWeekendManager = NewRaceWeekendManager(
-		r.resolveRaceManager(),
-		r.resolveChampionshipManager(),
-		r.ResolveStore(),
-		r.resolveServerProcess(),
-		r.resolveNotificationManager(),
-		r.acsrClient,
-	)
+	r.raceWeekendManager = NewRaceWeekendManager(r.resolveRaceManager(), r.resolveChampionshipManager(), r.ResolveStore(), r.resolveServerProcess(), r.resolveNotificationManager())
 
 	return r.raceWeekendManager
 }
@@ -456,16 +378,6 @@
 	return r.raceWeekendHandler
 }
 
-func (r *Resolver) resolveScheduler() *Scheduler {
-	if r.scheduler != nil {
-		return r.scheduler
-	}
-
-	r.scheduler = NewScheduler(r.ResolveStore(), r.resolveRaceManager(), r.resolveChampionshipManager(), r.resolveRaceWeekendManager(), r.resolveNotificationManager())
-
-	return r.scheduler
-}
-
 func (r *Resolver) resolveDiscordManager() *DiscordManager {
 	if r.discordManager != nil {
 		return r.discordManager
@@ -497,45 +409,6 @@
 	return r.strackerHandler
 }
 
-<<<<<<< HEAD
-func (r *Resolver) resolveHealthCheck() *HealthCheck {
-	if r.healthCheck != nil {
-		return r.healthCheck
-	}
-
-	r.healthCheck = NewHealthCheck(r.ResolveRaceControl(), r.ResolveStore(), r.resolveServerProcess())
-
-	return r.healthCheck
-}
-
-func (r *Resolver) resolveKissMyRankHandler() *KissMyRankHandler {
-	if r.kissMyRankHandler != nil {
-		return r.kissMyRankHandler
-	}
-
-	r.kissMyRankHandler = NewKissMyRankHandler(
-		r.resolveBaseHandler(),
-		r.ResolveStore(),
-	)
-
-	return r.kissMyRankHandler
-}
-
-func (r *Resolver) resolveRealPenaltyHandler() *RealPenaltyHandler {
-	if r.realPenaltyHandler != nil {
-		return r.realPenaltyHandler
-	}
-
-	r.realPenaltyHandler = NewRealPenaltyHandler(
-		r.resolveBaseHandler(),
-		r.ResolveStore(),
-	)
-
-	return r.realPenaltyHandler
-}
-
-=======
->>>>>>> e755bdcf
 func (r *Resolver) ResolveRouter(fs http.FileSystem) http.Handler {
 	return Router(
 		fs,
@@ -555,12 +428,6 @@
 		r.resolveScheduledRacesHandler(),
 		r.resolveRaceWeekendHandler(),
 		r.resolveStrackerHandler(),
-<<<<<<< HEAD
-		r.resolveHealthCheck(),
-		r.resolveKissMyRankHandler(),
-		r.resolveRealPenaltyHandler(),
-=======
->>>>>>> e755bdcf
 	)
 }
 
