--- conflicted
+++ resolved
@@ -6,14 +6,11 @@
 Fixes:
 
 * Improved the logic of "fastest lap across multiple results files" sorting in Race Weekends whilst using fallback results sorting (premium)
-<<<<<<< HEAD
 * Fixes an issue where the server name could not be clicked to go to the homepage on mobile devices
-=======
 * Fixes an issue where Championship Driver and Team penalties would be lost when editing a Championship.
 * Drastically improved the speed of STracker pages through some reworking of how STracker is proxied.
 * Fixed an issue where some STracker links would not work correctly.
 
->>>>>>> 98ed54d8
 ---
 
 v1.6.1
