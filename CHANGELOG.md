--- conflicted
+++ resolved
@@ -18,11 +18,8 @@
 * Stracker proxy plugin local/plugin ports should now be properly set by the SM UI.
 * Tyres with spaces in their short_names cause the server to fail to connect to lobby, stopped those tyres from being uploaded to the server.
 * Prevent users from being able to set up a race that will cause the server to crash by setting pickup mode off, locked entry list on and reverse grid race to anything other than 0.
-<<<<<<< HEAD
 * Fixes an issue where a missing ui_track.json file would cause a track page to load incorrectly.
-=======
 * Fixed an issue where Championships sometimes could not be edited.
->>>>>>> c1b4323e
 
 ---
 
