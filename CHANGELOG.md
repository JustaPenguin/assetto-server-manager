--- conflicted
+++ resolved
@@ -28,11 +28,8 @@
 * The Live Timings timer will now show the number of days remaining in an event if it is longer than a day.
 * Fixes an issue where duplicating a Race Weekend in a Championship could cause Server Manager to crash.
 * Fixes an issue where decimal values could not be modified in Real Penalty Options.
-<<<<<<< HEAD
 * Fixes an issue where scheduled Championship Race Weekends could cause excessive CPU load when rendering the calendar.
-=======
 * Race Weekend sessions with multiple parents now filter out any duplicate entrants, keeping the entrant with the lowest sort position.
->>>>>>> 65b2dabd
 
 ---
 
