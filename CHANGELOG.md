v1.5.3
------

<<<<<<< HEAD
Added:



Fixes:

* Fixes track details page names to be a bit nicer
* Added Black Cat County to the list of default content

---
=======
Fixes:

* Fixes an issue where Server Manager would not start when a recurring race with an end date had a scheduled recurrence while Server Manager was offline.
>>>>>>> 88042a07

v1.5.2
------

Added:

* Added information about whether a car/track is part of a DLC or a Mod when creating an event.
* Discord Enhancements (Thanks @cheesegrits!):
  - Splits the '!schedule' command into '!sessions' (full "wall of text" individual session calendar, restricted to one week ahead) and '!schedule' (abbreviated, one per race calendar). This still needs work, as can easily exceed Discord's max msg length.

  - Added role mentioning. If the optional DiscordRoleID is set, that role will be mentioned in all Discord notifications (meaning anyone with that role will get pinged). Additionally, if the optional 'DiscordRoleCommand' is also set, we will attempt to add/remove that role for users, when they issue the "!whatever" command verb - this requires that the bot has "Manage Roles" permission.

  - Changed NotificationReminderTimer to NotificationReminderTimers (plural), to support comma separated multiple timers (like "90,15" for two reminders at 90 and 15 minutes).

  - Added option to disable notifications when a race is scheduled.

  - Added notification for scheduled races being cancelled.

  - Improved formatting of Discord messages, everything is now an embed (except the role mention, which has to be part of the basic message).

Fixes:

* Fixes track pages for users running Server Manager on Windows
* Fixes an issue where Championships with 'Any Car Model' specified would fail to find a class for a car.
* Fixes an issue where cars with no skins might prevent a race from starting.
* Fixes an issue where Scheduled Championship Race Weekend sessions caused the calendar to error on load.
* Fixes the Race Weekend "Start after previous session" checkbox not displaying correctly.
* Fixes an issue where all drivers were incorrectly disconnected from the Live Timings page when an event with multiple sessions looped

---

v1.5.1
------

Added:

* Added a "Start on Tyre from Fastest Lap" option to Race Weekend Filtering. You can use this to force an entrant for a session to start on the tyre they used to complete their fastest lap in the previous session. This might be useful when simulating F1-style qualifications.
* Added a "Start after Parent Session has completed" option to the Race Weekend Schedule popup
* Added configurable negative points modifiers for championships for crashes and cuts.
* Added an Entrant Attendance field to Championship table to help admins keep track of who is showing up for races.
* Enabled recurring events within championships. A recurring event inside a championship will create a copy of itself in the championship list, scheduled for the next time as defined by the recurrence rule.
* Added "Register with Steam" to Championships with a Sign Up Form.
* Added "Sign in with Steam" to the Update Account Details page.
* Added collision maps to result pages so you look back on your numerous incidents with clarity. On the event tab you can control which collisions are shown on the map.
* Added track info pages that work much the same as car info pages.
* STracker integration! This is still somewhat experimental, please report any bugs you find with this! Check out the STracker Options page to get started.
* Added an "Any Available Car" option to Entrylists. In Sign Up Championships, this allows you to select a range of cars and let registrants choose which car they want. If not filled, these car slots become random car assignments in Custom Races.

Fixes:

* Fixes an issue where you could not create a Championship with a single entrant.
* Skins with a # in their name no longer break the car details page.
* Fixes an issue where the data file for some newer Assetto Corsa cars could not be read.
* You can now assign negative points penalties in Championships (so you can add points to people in the Standings if you want!)
* Fixed a couple of issues with plugins running with the Assetto Process.
* Championship entrant/standings tables can now overflow and scroll if they get really long.
* Improved fastest lap sorting in Championships.

---

v1.5.0
------

Added:

* Race Weekends (premium feature) - A Race Weekend is a group of sequential sessions that can be run at any time. For example, you could set up a Qualifying session to run on a Saturday, then the Race to follow it on a Sunday. Server Manager handles the starting grid for you, and lets you organise Entrants into splits based on their results and other factors!
  
  - You can create individual Race Weekends or create Race Weekends as part of a Championship
  - Race Weekends need a fully configured Entry List to work properly. If you're using a Championship Race Weekend, the Championship Entry List is used.
  - You can add as many sessions to a Race Weekend as you like! You could run 4 Practice sessions, followed by 3 Races, and then a Qualifying, then a Practice, another Race, etc! You have full control!
  - You can start individual Race Weekend sessions at any time. So you can run one session one day, then another one three weeks ahead if you like. We think this will be useful for things such as Endurance events, where you maybe want your drivers to qualify on a different day so they don't tire themselves out before doing a 2 hour race.
  - By default, the results of a session will form the Grid positions for the next session.
  - You can sort the results of a session by a number of different factors (fastest lap, total race time, collisions, cuts, safety, random and alphabetical)
  - All session results can be reversed in the same way you can configure a Reverse Grid Race normally.
  - To manage the flow between sessions, click on the arrow between two sessions.
  - A session grid can be formed from the results of multiple parent sessions. This means you can split and merge the Race Weekend as much as you like. For example, you could set up an F1-style qualifying using Race Weekends! (Check out the example Race Weekend).
  - Race Weekend sessions are shown in a flow-chart, so you can see the connections between the sessions.
  - In Multiclass Championship Race Weekends, the sorting of the Entry Lists is per class. The classes are then ordered by the fastest lap of each class (so LMP1 cars will be ahead of GTE cars on the grid, for example)
  - Each Championship Race Weekend session allows you to set points for the individual session. Championship points are calculated using these points values.
  - You can schedule individual Race Weekend Sessions too!

* Discord integration! Thanks to @cheesegrits for this! Check out the Server Options page for more information.
* Dark Theme! You can now set Server Manager to use a Dark Theme in the Server Options. You can also edit this for your account in the "Update Details" page.
* A re-ordered homepage with the tiles sorted into categories.
* Server Name Templates - you can now specify (in Server Options) how Server Manager displays your server and event name.
* We've tidied up the Server Options page a bit. It was getting quite large! The new headings should make things a bit more readable.
* If 'Show Race Name In Server Lobby' is enabled, Quick Races and Custom Races with no specified name now show the track name in the Server Lobby.
* A global option to switch speed units from Km/h to MPH for people who want to use the correct measurement system.
* "Force Virtual Mirror" now defaults to on in all race setup forms.
* Admin Control Panel on the Live Timing page. Allows admins to send server wide messages, advance to the next/restart session, kick users and other admin commands!
* You can now re-order Championship Events! Drag them around on the page using the top bar of the Championship Event.

Fixes:

* Championship Sign Up Forms are only shown if the Championship has free slots left and the Championship is not fully complete.
* Championships now always show the 'Entrants' tab, so you can check to see if you're in the list!
* Improved cache validation so that user-uploaded files can change without needing to empty the browser cache.

---

v1.4.2
------

Added:

* Added configurable server join and content manager messages. Check out the "Messages" page for more details.
* Championship Events now show the best qualifying and fastest lap in each class.
* You can now rename drivers on results pages.
* Drivers can now add their Driver Name, GUID and Team to their account. This will highlight their results on all result pages, add them to the autofill entrant list and automatically input their information if they sign up for an event with a sign up form
* Added a "Persist Open Championship Entrants" option. When turned off, this prevents the Championship Entry List from filling up, so you can run multiple Championship events in a quick-fire fashion without needing to edit the Entry List between each one. (Championship Points will continue to work correctly).
* Championship Sign Up Forms now replace your existing sign up with a new one if you sign up with the same GUID and email, so you can request to change cars.

Fixes:

* Results in the results listings now only show entrants that took part in a session, rather than all registered entrants for that session.
* Added a popup to alert admins when there are pending Registration Requests for a Championship.
* Added a "Back to Championship" button on the Championship Registration Request management page.
* The Championship EntryList displayed before events start now shows the car skins.
* Championship Entrants are now shown in the order of their pitboxes in the Championship Entrant overview table (shown only when championship progress is 0%).
* Fixed an issue where registered users did not have their skin set up on individual Championship Events.
* Fixes an issue where search indexing could fail due to a car with malformed details JSON. Cars which have malformed details JSON (that we can't clean up) will now load without any car details, allowing search indexing to continue.
* Fixes an issue that caused incorrect ordering of Multiclass Open Championship results. If your Multiclass Open Championships have incorrect classes, you can re-import the Championship event results to fix the issue. 
* Fixes an issue where fastest laps were only awarded to the fastest class in a Multiclass Championship.
* Fixes an issue where Sol session start times would change to an incorrect time when editing an event.
* Locked Entry List and Pickup Mode options are now available to be changed in non-Championship events. Do with them what you will.
* Fixes an issue where Championship Sign Up forms couldn't assign a car when users were not allowed car choice.

---

v1.4.1
------

Fixes:

* Added the "Sleep Time" option to the Server Options page. Added a migration to set the Sleep Time option to 1 for all users.
  This fixes an issue where it was not correctly set to 1 (a value that kunos explicitly recommends), which on smaller servers could cause 100% CPU usage.

---

v1.4.0
------

Added:

* A calendar that automatically populates with scheduled events! Intended to help users see when events are planned and
  sign up for them if required.
* New Car Details pages! You can now manage your car collection right in Server Manager!
* Car Search! Search for cars by name, tags, BHP, weight, etc. Car search is connected into Quick Races, Custom Races, Championships. Check out the 'Search Help' on any pages with the search bar to find out what kind of things you can search for!
* Scheduled Race recurrence! You can now set scheduled races to recur at regular intervals.
* Skin Upload - you can now upload individual skins on the Car Details page
* Skin Delete - you can now delete individual skins on the Car Details page.
* Improved asset handling - this is a bit behind-the-scenes, but we've made some efforts to make Server Manager's styles (and fonts!) load quicker.
* Car Notes and Download links - you can now add notes and download links to a car.
* Car Tags - you can now add and remove tags to cars. This means if you have a group of cars you use regularly, you can add a tag to them and just search for that tag!
* Improved Content Manager integration! You can now enable a "Content Manager Wrapper" in Server Options, which provides extra information to entrants in the Content Manager server information! If enabled, Content Manager Wrapper shows download links for the cars that you have uploaded (if they have a Download URL set), Championship information positions, and more! As well, the Content Manager Wrapper will make loading server information quicker.
* Added an option to config.yml to use a filesystem session store instead of a cookie session store. This should fix issues that people were having with login not being persisted when running multiple Server Manager instances on the same address but different port. Now, you can specify a different filesystem store for each instance of Server Manager. Check out the config.yml 'http' section for more information on this.
* Added a Content Manager join link to the Live Timings page. This join link can be turned on/off on the server settings page.
* Added a generic welcome message for all drivers on connect, it will also warn the driver if the server is running Sol.
* Server Manager now uses gzip compression where possible. This should improve page load times considerably!
* Added server "Performance Mode" option to config.yml. If this mode is enabled server manager will disable live timings completely, reducing cpu utilisation. This setting may be used in the future to disable further advanced options in order to improve performance.
* You'll now see this Changelog in Server Manager once per account every time you upgrade. You can also view the Changelog in Server Manager itself at any time using the link in the footer!

Note, all of the new Car features work best when you have uploaded your cars to Server Manager. If you haven't, the pages will still work, but won't be anywhere near as cool!

Fixes:

* Improved error handling when parsing config.yml, this should give an error with more detail rather than crashing.
* MOTD text will now be automatically wrapped to prevent large horizontal messages on join.
* Fixes a bug where drivers who connect but do not load were left in the Connected Drivers table in Live Timings.
* Live Timings will now reconnect automatically if your connection drops.
* Only upload official ks content is now working again!
* Fixes an issue where Open Championship EntryLists would not be correctly preserved when assigning car slots to pre-existing Entrants. 
* Added a server wide fallback sorting option for events where AC has outputted an incorrect driver order in the result json file. Only enable this if you have sorting issues. If you have championship events where the sorting is incorrect you will need to re-import the results files using Manage Event, Import Results.
* Fixes an issue where the sessions "Time" / "Laps" selector did not show an input field when loading a previously saved race setup.
* Some errors which were being seen often are now 'warnings' not errors, so you won't see them as often.
* Reworked the Live Timings table to perform better and prevent scrolling issues.
* Removed the strict frontend sorting of pit IDs when creating an event. Now you can put cars wherever you like, but they will then be automatically sorted based on weighting. E.g. 0-3-5-5-6 becomes 0-1-2-3-4. Please try to avoid multiple entrants with the same pit ID, as their pitbox will essentially become random.
* Entrants in the autofill list should no longer duplicate when using the json store, although you will need to manually remove any existing duplicates.

---

v1.3.4
------

Fixes:

* Fixed an entry list issue that made some cars impossible to connect to if the pit ID selection had a gap in it. Any gaps in the pit IDs will now be closed automatically (e.g. 1-2-4 becomes 0-1-2). If you want gaps in your entry list please add dummy cars to it.

---

v1.3.3
------

**Please back up your data store (as defined in config.yml in 'store' -> 'path') before upgrading to this 
  version!**

Added:

* We have made significant changes to Live Timings in this update, including:
  - A new page layout which should hopefully give more space for the Live Timings table, with the map slightly reduced in size.
  - Live Timings and the Live Map now both use the same source for data, meaning that your browser doesn't need to make as many requests to find out information.
  - Live Timings now use a more standard time format (e.g. 01:23.234 instead of 1m23.234s).
  - Crashes involving Drivers now show the name of the other Driver that was involved in the crash.
  - Track information has been moved into a popover which appears when you click the session title on the Live Timings page.
  - Firefox map resizing bugs are now properly fixed.
  - Various other small bugs are fixed too.
  - A new grid layout for the IFrames on the Live Timings page. On larger screens, you can place two iframes side by side.
  
  This is quite a large change in terms of code. If you find any problems with Live Timings, please let us know and we will sort them out!

* You can now disable DRS Zones for any track in Custom Race / Championship Events. The drs_zones.ini file for the track
  is replaced with a 'no DRS' file, meaning that players can't activate DRS at any point on the circuit. Note: this changes
  actual track files, so if you're using a multi-server setup pointing to the same content folder, this may cause problems
  if you're running races at the same track simultaneously.
* Starting a Quick Race now takes you straight to the Live Timings page.
* Scheduled Championship events now show the start time of individual sessions if applicable.
* You can now explicitly control the Grid/Pit Box position of an entrant in Custom Races and Championships! This is 
  useful if you want to place teammates next to each other in the pits, avoid broken pit boxes or have a custom
  starting grid for a race with no qualifying. It should auto fill sensibly if left alone too!
* Audit logs, Server Manager now locally tracks all actions carried out by registered users. Only admins can access
  the logs, and logging can be disabled in the config.yml. Logs are intended to help server admins track down users
  acting maliciously or just making mistakes, for example deleting a whole Championship an hour before it was 
  meant to start (we're looking at you, Greg).
* Added a link to our new Wiki in the footer! If you want to contribute tips and tricks for Server Manager, the wiki is the place!
  You can access the wiki here: https://github.com/cj123/assetto-server-manager/wiki
* The Server Manager javascript is now minified, which should make the pages load quicker!
* Results tables now use the same time format as Live Timings (e.g. 01:23.234 instead of 1m23.234s).
* You can now split the JSON store into two separate directories: private and shared. This is useful for multiserver setups,
  where multiple instances of Server Manager can share the same database for Championships, Custom Races and AutoFill Entrants.
  Check out the config.yml for more details. Thanks to WraithStar for contributing this!

Fixes:

* Open Championships will no longer empty the team name of a driver that has a team name specified.
* Fixes an issue where tracks with a default layout and an extra layout (e.g. 'wet' tracks) would not be correctly set up
  from Quick Race.
* Users with read access or lower can no longer access replacement championship passwords by exporting the championship.
* Championship overview and add event pages will now warn the user if the selected track has too few pit boxes to accommodate
  the configured number of entrants.
* Changed how process killing is done on Windows, hopefully making stopping plugins more reliable! We've had some mixed results
  on this one, so we'd like to hear if it's working for you now!
* Result tables now hide the Team column if no driver in the results has a team.
* Improved the allowed tyres UI to more clearly show which is enabled and which is disabled.

Removed:

* In an effort to reduce the build size and complexity, we have removed the old Entrant autofill method. This has been
  replaced by the more obvious dropdown in the Entrant box.

---

v1.3.2
------

**Please note, this release contains breaking changes for run_on_start in config.yml**. If you are using run_on_start,
you need to read the following:

Each run_on_start command is now run from the directory that the binary file is in. 
For example, ./stracker/stracker_linux_x86/stracker --stracker_ini stracker-default.ini now actually performs the following two commands:

1. cd ./stracker/stracker_linux_x86
2. ./stracker --stracker_ini stracker-default.ini

This means that previous configuration entries will need updating! The config.example.yml contains updated examples for how this might work.

Added:

* Plugins are now run from the directory that their executable file is in. Please read the above note for more information.
* Results overviews now show the tyre which was used to complete the driver's fastest lap of that session.
* Added per-Event points breakdowns to Championships!
* Server Logs are now only accessible by users in the "Write" group or above.

Fixes:

* Corrected the sizing of the "Remove IFrame" button on the Live Timings page.
* Corrected the sizing and positioning of the Live Map when the page is resized.
* Added an explanation as to why the UDP ports specified in Server Options do not match the ones in the server_cfg.ini. 
* Fixes a bug where the EntryList was limited to 18 entrants in Custom Races.
* AutoFill entrants are now alphabetically sorted.
* Laps which have Cuts > 0 are now excluded from "Best Lap" in Live Timings
* Fixes misleading times in the Live Timings stored times table by adding leading zeroes to millisecond values under 100ms.

---

v1.3.1
------

Added:

* Live Map smoothing! Thanks to germanrcuriel on GitHub for this one! It makes a huge difference to the Live Map!
* Removed the gray background from the Live Map, replaced it with a drop-shadow. Thanks again to germanrcuriel for this! 
* Tweaked the layout of the Live Timing description.
* You can now delete AutoFill entrants from the new AutoFill entrants page (available for users with Delete permissions or higher)
* Added Top Speed to Live Timings
* Team Standings are hidden in Championships where no entrant has a team name.
* You can now delete entrants who have registered to a Championship Sign Up Form.

Fixes:

* You can now start Practice Events for Open Championships that do not have any entrants registered to them.
* Championship Sign Up Forms now show how many free slots each car has.
* Championship Sign Up Forms and Open Championships now properly respect the distribution of cars in an EntryList.
  - If a user rejoins an Open Championship in a different car, their original slot in the EntryList is cleared so that
    other Championship Entrants may use it instead. (Previously this slot was removed).
  - Users registering on the Sign Up form can only be put in slots in the EntryList where their requested car matches
    the car defined in the EntryList.
* Fixes a bug where new Entrants could not be added to a Custom Race if all previous Entrants had been deleted from it.
* Fixes a bug where Championship Events with a Second race would sometimes stop running after the first race.
* Fixed an issue where sometimes drivers would not properly disconnect from the Live Map.
* Pickup mode is now enabled for all Championship Practice Events that don't have Booking Sessions.
* The "Locked Entry List" option has a more detailed explanation about how it works.
* Open Championship Events using Booking mode can now be correctly configured. Note that you must create entrant slots in the 
  Championship setup, otherwise the Championship Events will start without any cars available!
* Open Championship Events with Booking mode now have a Booking mode for their practice sessions too.
* The 'Save Race' button at the top of the Custom Race form now saves the race without redirecting you to Live Timings
* Fixes a panic that can occur when using shortened driver names if a driver's name ends in a space.
* Fixes an issue where a driver's initials were not saved correctly when reloading the live map.

---

v1.3.0
------

Added:

* Added a Championship Sign Up form. When configuring a Championship, you can now enable 'Sign Up Form'. This creates a public 
  registration form where anybody can sign up to be added to a Championship. This has the following options:
  - Require admin approval for applications - Every sign up request must be approved by an administrator before 
    they are added to the EntryList.
  - Ask users for Email - you can request that users enter their email address so you can contact them
  - Ask users for Team - enable a 'Team' field to be filled out by registrants (this is optional though)
  - Let users choose car and skin - On by default, users can pick their car and skin. If turned off, an administrator 
    will have to configure the car and skin in the EntryList once the driver is accepted.
  - Extra Questions - ask registrants to fill out questions that you specify, e.g. Discord username, Twitter handle, 
    number of races completed, etc.
  
  Championship Sign Up requests can be viewed by Write Access users and Approved or Rejected in a new page. 
  This new page also allows Write Access users to email groups of registrants, and download a Comma Separated Values 
  list of the registration requests (to be used in spreadsheets etc.)
  
  We hope that this functionality improves the management of large events for Server Owners! Please get in touch if 
  you run large events and let us know how it goes!
  
* In Server Options you can now configure Server Manager to show the Championship or Custom Race name after the server name
  in the Assetto Corsa server lobby.
* You can now add custom CSS to your server manager install from the Server Options!
* You can now add points penalties to Championship Drivers and Teams.
* Added monitoring and analytics. This will help us keep better track of issues in Server Manager. You can disable this
  in the config.yml.
* Improved 'Reverse Grid' text to explain what happens if the value is set to '1' (a 2nd Race will take place with the grid formed from the 1st Race's Results)
* You can now import Championship results for second races.
* You can now export all of the results for a championship to Simresults together.
* Individual events (custom races and championships) can now override the global server password setting.
* Added the ability to import entire championships.
* Added the ability to use shortened Driver Names in all areas of the Server Manager web UI to protect people's identities online. 
  You can enable this in Server Options.

Fixes:

* Loop Mode is no longer an option in Championship Events
* Imported Championship Events now correctly link to their original results files, meaning that penalties carry across
  to Championships when applied in the results pages.
* Fixes a bug where penalties would not correctly apply to some Championship Events.
* Fixes an issue where Looped Races could hang at the end of a race rather than continuing to the next Looped Race.
* Open Championships will now correctly set up Entrants (and results tables) when importing results files that have new
  Entrants in them.
* Sol session start time should now save properly.
* Locked entry list option should now work.
* Fixes a bug where saving a Championship Event using the top Save button would actually cause the event to be duplicated.
* Reworded the Reverse Grid description

---

v1.2.2
------

Fixes a bug where new Championship Entrants couldn't be added.

---

v1.2.1
------

Added:

* Added a MOTD editor
* Added the missing MAX_CONTACTS_PER_KM server_cfg.ini option. We've found this a bit temperamental so use it with caution!
* Ballast and Restrictor are now visible in Results pages
* When adding Entrants to a Custom Race or Championship, the values from the last Entrant in the list are copied to 
  each new Entrant that is added. This should make editing the EntryList a bit easier!
* Championship welcome message now shows a link to the championship overview page (requires server_manager_base_URL 
  option in config.yml)
* Scheduled events now show their times in your local timezone.
* You can now subscribe to iCal feeds for scheduled races at a server level or per Championship.

Fixes:

* Limited the Live Map refresh interval to a minimum of 200ms. It is now 500ms by default in config.yml.
* The Manage Event button in a Championship is now visible for completed events for admin users only. This
  should allow you to import results files if Championships fail to complete successfully.
* Starting a Custom Race now takes you to the Live Timings page.
* Servers with really long names now have the name truncated in the navigation. You can hover over the name to see the full text.
* Fixed an issue where lots of UDP errors would appear in the log.
* Championship Name is now a required field
* Removed a non-critical error message from the logs
* Fixed live map extra data toggle.
* Detected improper disconnects (game crashes, alt+f4 etc.) in live timing.
* Fixes an issue where configured car skins would be lost in Open Championships.

---

v1.2.0
------

Note: This update changes how the accounts work, you will need to re-add all of your existing accounts in the server
control panel! To do this, you will need the new default admin details:

  * username: admin
  * password: servermanager

We also recommend backing up your data store (as defined in config.yml in 'store' -> 'path') before upgrading to this 
version!

Now, on to the changes!

Added:

* Account Management via the web interface! No more fiddling with configuration files! You will need to re-add your accounts
  in the web UI.
* Adds Fixed Setups to Custom Races and Championships. Fixed setups can be uploaded on the Cars page. You can fix
  a setup for a whole championship or individually for specific events in the Championship.
* Adds skin, ballast and restrictor customisation for individual Championship Events. You can overwrite these options
  for all Championship Events in the Edit Championship Page.
* Added configurable IFrames to the live timings page. Users with write access can modify and add IFrames to the
  page (they will persist for all users between events). Intended for use with event live streams or track info etc.
* Added extra track info to live timings page.
* Added an extra info pane to drivers on the live map that displays their current speed, gear and rpm. This can be
  toggled on/off by clicking their name in the live timings table.
* Changed the layout of the live timings page to better accommodate the new features.
* Added "Import Championship Event" functionality, which lets you import non-championship results files into a
  championship. To use this, create a championship event for the track and layout you wish to import results to. Then,
  click on "Manage Event" on the Championship page and select the session results files to import from.
* Added car images to Championship pages.
* Added car info to live timing table
* Added an option to only upload official ks content from a folder
* Added option to upload multiple content folders by dragging them into the drag and drop upload boxes.
* Added a more informative message for users who experience issues launching Server Manager. We're trying our best
  to make Server Manager really good, and we're a little disheartened by negative reviews caused by people not managing
  to follow our setup instructions, so hopefully this will help with debugging!
* Added a dropdown to the Entrant box which makes auto fill much more obvious and less likely to be interfered with
  by browsers.
* Added a "Delete" group - they are the only group (other than admin) allowed to delete content, championships, races, etc.
* You can now change which assetto server executable file is run by Server Manager. By default, acServer(.exe) is used.
  See config.yml "executable_path" for more information. This means tools such as ac-server-wrapper should now be
  compatible with Server Manager! You can even write your own wrapper scripts around acServer if you'd like.
* Added buttons to change the Championship event order and show/hide completed/not completed events.
* Looped practice events will now persist drivers in the live timings table across each event.
* Added a text input (with support for images, embedded video etc.) to Championship pages. Intended for adding information
  about the championship, rules, links to content used etc.
* Vastly improved Championship points scoring. Points scoring now adheres to the following rules:
  - If a driver changes car but NOT team or class, both team and driver points persist.
  - If a driver changes team, but NOT class, drivers points persist, team points stay at old team and new points 
    earned go to new team. You can override this by turning on the "Transfer Points from previous team?" switch when you
    change a driver's team name.
  - If a driver changes class, an entirely new entry is made but the old one is not deleted - new points earned go to the 
    new team and new driver entry.
  
  - A byproduct of this is that once points have been added to a Championship Class, they cannot be removed. That is, if you
    have 6 drivers in a Championship Class and you remove 2, there will still be 6 points inputs in the Class. This is so
    that previous Championship Events have the correct number of points for their calculations.
* Added logging to server-manager.log - this should make debugging issues easier.
* Moved "Result Screen Time" option to Custom Race / Championship Event configuration instead of Server Options
* Added disconnected table to live timing page, shows best times of disconnected drivers from the current session.
* Added blacklist.txt editor.

Fixes:

* Fixes an issue preventing the upload of older cars which contain a data folder rather than a data.acd file.
* Removed unnecessary duplication of entrants on Championship pages.
* Fixes an issue with illegal Byte Order Marks preventing some track info files from being read.
* Fixes an issue where some Live Map cars would not properly clear on server restart.
* Fixes an issue where new entrants in a Championship were not persisted for autofill.
* Fixes an issue that made it impossible to start quick/custom races on mobile safari.
* Fixes an issue where Championship Events were not correctly finished/tracked.
* Fixes an issue where Second Race Points Multiplier would default to 0 if not specified, rather than using 1.
* We now exclude disqualified drivers from points in the race they were disqualified from.
* Championship Events now show the cars that entered the race or are due to enter the race in their header, rather
  than just showing the cars entered into the Championship.
* Added logging to server-manager.log - this should make debugging issues easier.
* Improved reliability of live timing table.
* Event scheduling now uses your local timezone from your browser.
* Fixes incorrectly decoded utf32 strings coming through UDP data.
* Booking Mode now works correctly. Closed Championships have booking mode disabled for all events.

---

v1.1.3
------

* Fixes an issue with Championship Practice Events not working after updating the cars in the Championship entry list.

---

v1.1.2
------

* Adds support for sTracker. Read the new config.yml file for more information on setting up sTracker.
* Adds support for running processes alongside the Assetto Corsa server. Each process is run when the server
  is started, and killed when the server is stopped. See config.yml for more information.
* Improves UDP forwarding to only forward as many bytes as were received.
* Log outputs are now limited to a size of 1MB. When the log output reaches 1MB, it is trimmed to keep the most recent
  messages.
* Championships are now split into active and completed championships. They are ordered by the time they were last
  updated.
* Fixes a bug where tyres configured in a championship event would not carry across to the next championship event or
  load into the edit championship event page.
* Fixed scheduled events for time zones outside of UTC.
* Improved some page layouts on mobile devices

---

v1.1.1
------

* Fixed a bug that caused some scheduled races to not start correctly.

---

v1.1.0
------

We recommend re-uploading all of your tracks after doing this update! Some new features will only work with
new track assets!

Please also consult the config.yml in the zip file, there is a new section: "live_map" that you must add to your
config.yml to get live map functionality!

* Added a Live Map. You'll need to re-upload your tracks to see the live map, since it requires new
  track assets.
* Added support for 'Reverse Grid Positions' races within Championship events. If a second race occurs, the championship
  page will show results for that too. It will correctly add points to the entrants and optionally can apply a
  multiplier to all second races to scale their points. This multiplier can be a decimal, and can even be negative!
* Added the ability to schedule championship events and custom races.
* Added button on results page to open the results on the SimResults website.
* When creating a race the number of available pit boxes for a track/layout is now displayed, max clients is limited to
  this number (requires manual upload of track - including default content).
* Championship events now welcome each player with a message describing their current position in the championship
  and who their nearest rivals are.
* Improve handling of tracks which have a default layout (i.e. data folder in the base of the track directory) AND extra
  layouts. This fix adds compatibility for mods such as the Assetto Corsa Wet Mod.
* Added support for plugins such as KissMyRank. Follow the KissMyRank setup, but instead of editing
  server_cfg.ini, edit the Options in Server Manager (it overwrites server_cfg.ini!)
* Overhauled UDP proxying to work with sending messages as well as existing support for receiving.
  (This is what makes KissMyRank etc work!)

---

v1.0.2
------

* Increase number of results per result listing page to 20.
* Add a 404 error for results pages that don't exist
* Results listing page now shows 10 pages in the pagination bar with options to skip to the front and end,
  and forwards/backwards by 10 pages
* Fixed an issue with named Custom Race entrants losing their car/skin on race start
* Collision speeds on Live Timings page are now rounded to 2 decimal places

---

v1.0.1
------

* Fixed an issue with populating default points when creating championship classes. Points for places beyond the F1
  defaults now show '0' when created, rather than '25' which was incorrectly shown before.
* Average Lap Time on Results pages is now calculated lap times that meet the following conditions:
    "if lap doesnt cut and if lap is < 107% of average for that driver so far and if lap isn't lap 1"
* Fixed an issue with Quick Race Time/Laps selector not defaulting to the correct value.

---

v1.0.0
------

Initial Release!
<|MERGE_RESOLUTION|>--- conflicted
+++ resolved
@@ -1,7 +1,5 @@
 v1.5.3
 ------
-
-<<<<<<< HEAD
 Added:
 
 
@@ -10,13 +8,8 @@
 
 * Fixes track details page names to be a bit nicer
 * Added Black Cat County to the list of default content
-
----
-=======
-Fixes:
-
 * Fixes an issue where Server Manager would not start when a recurring race with an end date had a scheduled recurrence while Server Manager was offline.
->>>>>>> 88042a07
+
 
 v1.5.2
 ------
