package servermanager

import (
	"net/http"
)

type Resolver struct {
	store           Store
	templateLoader  TemplateLoader
	reloadTemplates bool

	multiServerManager    *MultiServerManager
	carManager            *CarManager
	accountManager        *AccountManager
	discordManager        *DiscordManager
	notificationManager   *NotificationManager
	scheduledRacesManager *ScheduledRacesManager

	viewRenderer *Renderer

	// handlers
<<<<<<< HEAD
	baseHandler                 *BaseHandler
	quickRaceHandler            *QuickRaceHandler
	customRaceHandler           *CustomRaceHandler
	championshipsHandler        *ChampionshipsHandler
	accountHandler              *AccountHandler
	auditLogHandler             *AuditLogHandler
	carsHandler                 *CarsHandler
	tracksHandler               *TracksHandler
	weatherHandler              *WeatherHandler
	penaltiesHandler            *PenaltiesHandler
	resultsHandler              *ResultsHandler
	scheduledRacesHandler       *ScheduledRacesHandler
	contentUploadHandler        *ContentUploadHandler
	raceControlHandler          *RaceControlHandler
	serverAdministrationHandler *ServerAdministrationHandler
	raceWeekendHandler          *RaceWeekendHandler
	strackerHandler             *StrackerHandler
=======
	baseHandler           *BaseHandler
	accountHandler        *AccountHandler
	auditLogHandler       *AuditLogHandler
	carsHandler           *CarsHandler
	tracksHandler         *TracksHandler
	weatherHandler        *WeatherHandler
	penaltiesHandler      *PenaltiesHandler
	resultsHandler        *ResultsHandler
	scheduledRacesHandler *ScheduledRacesHandler
	contentUploadHandler  *ContentUploadHandler
>>>>>>> bc39caf9
}

func NewResolver(templateLoader TemplateLoader, reloadTemplates bool, store Store) (*Resolver, error) {
	r := &Resolver{
		templateLoader:  templateLoader,
		reloadTemplates: reloadTemplates,
		store:           store,
	}

	err := r.initViewRenderer()

	if err != nil {
		return nil, err
	}

	return r, nil
}

func (r *Resolver) initViewRenderer() error {
	if r.viewRenderer != nil {
		return nil
	}

	viewRenderer, err := NewRenderer(r.templateLoader, r.store, nil, r.reloadTemplates)

	if err != nil {
		return err
	}

	r.viewRenderer = viewRenderer

	return nil
}

func (r *Resolver) ResolveStore() Store {
	return r.store
}

func (r *Resolver) resolveMultiServerManager() *MultiServerManager {
	if r.multiServerManager != nil {
		return r.multiServerManager
	}

	r.multiServerManager = NewMultiServerManager(
		r.ResolveStore(),
		r.resolveCarManager(),
		r.resolveNotificationManager(),
		r.resolveBaseHandler(),
		r.resolveAccountHandler(),
	)

	return r.multiServerManager
}

func (r *Resolver) resolveBaseHandler() *BaseHandler {
	if r.baseHandler != nil {
		return r.baseHandler
	}

	r.baseHandler = NewBaseHandler(r.viewRenderer)

	return r.baseHandler
}

func (r *Resolver) resolveAccountManager() *AccountManager {
	if r.accountManager != nil {
		return r.accountManager
	}

	r.accountManager = NewAccountManager(r.store)

	return r.accountManager
}

func (r *Resolver) resolveAccountHandler() *AccountHandler {
	if r.accountHandler != nil {
		return r.accountHandler
	}

	r.accountHandler = NewAccountHandler(r.resolveBaseHandler(), r.store, r.resolveAccountManager())

	return r.accountHandler
}

func (r *Resolver) resolveAuditLogHandler() *AuditLogHandler {
	if r.auditLogHandler != nil {
		return r.auditLogHandler
	}

	r.auditLogHandler = NewAuditLogHandler(r.resolveBaseHandler(), r.store)

	return r.auditLogHandler
}

func (r *Resolver) resolveCarManager() *CarManager {
	if r.carManager != nil {
		return r.carManager
	}

	r.carManager = NewCarManager()

	return r.carManager
}

func (r *Resolver) resolveCarsHandler() *CarsHandler {
	if r.carsHandler != nil {
		return r.carsHandler
	}

	r.carsHandler = NewCarsHandler(r.resolveBaseHandler(), r.resolveCarManager())

	return r.carsHandler
}

func (r *Resolver) resolveTracksHandler() *TracksHandler {
	if r.tracksHandler != nil {
		return r.tracksHandler
	}

	r.tracksHandler = NewTracksHandler(r.resolveBaseHandler())

	return r.tracksHandler
}

func (r *Resolver) resolveWeatherHandler() *WeatherHandler {
	if r.weatherHandler != nil {
		return r.weatherHandler
	}

	r.weatherHandler = NewWeatherHandler(r.resolveBaseHandler())

	return r.weatherHandler
}

func (r *Resolver) resolveResultsHandler() *ResultsHandler {
	if r.resultsHandler != nil {
		return r.resultsHandler
	}

	r.resultsHandler = NewResultsHandler(r.resolveBaseHandler(), r.ResolveStore())

	return r.resultsHandler
}

func (r *Resolver) resolveScheduledRacesManager() *ScheduledRacesManager {
	if r.scheduledRacesManager != nil {
		return r.scheduledRacesManager
	}

	r.scheduledRacesManager = NewScheduledRacesManager(r.ResolveStore())

	return r.scheduledRacesManager
}

func (r *Resolver) resolveScheduledRacesHandler() *ScheduledRacesHandler {
	if r.scheduledRacesHandler != nil {
		return r.scheduledRacesHandler
	}

	r.scheduledRacesHandler = NewScheduledRacesHandler(r.resolveBaseHandler(), r.resolveScheduledRacesManager())

	return r.scheduledRacesHandler
}

func (r *Resolver) resolveContentUploadHandler() *ContentUploadHandler {
	if r.contentUploadHandler != nil {
		return r.contentUploadHandler
	}

	r.contentUploadHandler = NewContentUploadHandler(r.resolveBaseHandler(), r.resolveCarManager())

	return r.contentUploadHandler
}

func (r *Resolver) resolveDiscordManager() *DiscordManager {
	if r.discordManager != nil {
		return r.discordManager
	}

	// if manager errors, it will log the error and return discordManager flagged as disabled, so no need to handle err
	r.discordManager, _ = NewDiscordManager(r.store, r.resolveScheduledRacesManager())

	return r.discordManager
}

func (r *Resolver) resolveNotificationManager() *NotificationManager {
	if r.notificationManager != nil {
		return r.notificationManager
	}

	r.notificationManager = NewNotificationManager(r.resolveDiscordManager(), r.resolveCarManager(), r.store)

	return r.notificationManager
}

func (r *Resolver) resolveStrackerHandler() *StrackerHandler {
	if r.strackerHandler != nil {
		return r.strackerHandler
	}

	r.strackerHandler = NewStrackerHandler(r.resolveBaseHandler(), r.ResolveStore())

	return r.strackerHandler
}

func (r *Resolver) ResolveRouter(fs http.FileSystem) http.Handler {
	return Router(
		fs,
		r.resolveMultiServerManager(),
		r.resolveAccountHandler(),
		r.resolveAuditLogHandler(),
		r.resolveCarsHandler(),
		r.resolveTracksHandler(),
		r.resolveWeatherHandler(),
		r.resolveResultsHandler(),
		r.resolveContentUploadHandler(),
		r.resolveScheduledRacesHandler(),
<<<<<<< HEAD
		r.resolveRaceWeekendHandler(),
		r.resolveStrackerHandler(),
=======
>>>>>>> bc39caf9
	)
}

type BaseHandler struct {
	viewRenderer *Renderer
}

func NewBaseHandler(viewRenderer *Renderer) *BaseHandler {
	return &BaseHandler{
		viewRenderer: viewRenderer,
	}
}<|MERGE_RESOLUTION|>--- conflicted
+++ resolved
@@ -19,25 +19,6 @@
 	viewRenderer *Renderer
 
 	// handlers
-<<<<<<< HEAD
-	baseHandler                 *BaseHandler
-	quickRaceHandler            *QuickRaceHandler
-	customRaceHandler           *CustomRaceHandler
-	championshipsHandler        *ChampionshipsHandler
-	accountHandler              *AccountHandler
-	auditLogHandler             *AuditLogHandler
-	carsHandler                 *CarsHandler
-	tracksHandler               *TracksHandler
-	weatherHandler              *WeatherHandler
-	penaltiesHandler            *PenaltiesHandler
-	resultsHandler              *ResultsHandler
-	scheduledRacesHandler       *ScheduledRacesHandler
-	contentUploadHandler        *ContentUploadHandler
-	raceControlHandler          *RaceControlHandler
-	serverAdministrationHandler *ServerAdministrationHandler
-	raceWeekendHandler          *RaceWeekendHandler
-	strackerHandler             *StrackerHandler
-=======
 	baseHandler           *BaseHandler
 	accountHandler        *AccountHandler
 	auditLogHandler       *AuditLogHandler
@@ -48,7 +29,6 @@
 	resultsHandler        *ResultsHandler
 	scheduledRacesHandler *ScheduledRacesHandler
 	contentUploadHandler  *ContentUploadHandler
->>>>>>> bc39caf9
 }
 
 func NewResolver(templateLoader TemplateLoader, reloadTemplates bool, store Store) (*Resolver, error) {
@@ -242,16 +222,6 @@
 	r.notificationManager = NewNotificationManager(r.resolveDiscordManager(), r.resolveCarManager(), r.store)
 
 	return r.notificationManager
-}
-
-func (r *Resolver) resolveStrackerHandler() *StrackerHandler {
-	if r.strackerHandler != nil {
-		return r.strackerHandler
-	}
-
-	r.strackerHandler = NewStrackerHandler(r.resolveBaseHandler(), r.ResolveStore())
-
-	return r.strackerHandler
 }
 
 func (r *Resolver) ResolveRouter(fs http.FileSystem) http.Handler {
@@ -266,11 +236,6 @@
 		r.resolveResultsHandler(),
 		r.resolveContentUploadHandler(),
 		r.resolveScheduledRacesHandler(),
-<<<<<<< HEAD
-		r.resolveRaceWeekendHandler(),
-		r.resolveStrackerHandler(),
-=======
->>>>>>> bc39caf9
 	)
 }
 
