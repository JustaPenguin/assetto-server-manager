package servermanager

type Store interface {
	// Custom Races
	UpsertCustomRace(race *CustomRace) error
	FindCustomRaceByID(uuid string) (*CustomRace, error)
	ListCustomRaces() ([]*CustomRace, error)
	DeleteCustomRace(race *CustomRace) error

	// Entrants
	UpsertEntrant(entrant Entrant) error
	ListEntrants() ([]*Entrant, error)
	DeleteEntrant(id string) error

	// Servers
	ListServers() ([]*Server, error)
	FindServerByID(uuid string) (*Server, error)
	DeleteServer(uuid string) error
	UpsertServer(server *Server) error

	// Championships
	UpsertChampionship(c *Championship) error
	ListChampionships() ([]*Championship, error)
	LoadChampionship(id string) (*Championship, error)
	DeleteChampionship(id string) error

	// Live Timings
	UpsertLiveTimingsData(*LiveTimingsPersistedData) error
	LoadLiveTimingsData() (*LiveTimingsPersistedData, error)

	UpsertLastRaceEvent(r RaceEvent) error
	LoadLastRaceEvent() (RaceEvent, error)
	ClearLastRaceEvent() error

	UpsertLiveFrames([]string) error
	ListPrevFrames() ([]string, error)

	// Meta
	SetMeta(key string, value interface{}) error
	GetMeta(key string, out interface{}) error

	// Accounts
	ListAccounts() ([]*Account, error)
	UpsertAccount(a *Account) error
	FindAccountByName(name string) (*Account, error)
	FindAccountByID(id string) (*Account, error)
	DeleteAccount(id string) error

	// Audit Log
	GetAuditEntries() ([]*AuditEntry, error)
	AddAuditEntry(entry *AuditEntry) error

	// Race Weekend
	ListRaceWeekends() ([]*RaceWeekend, error)
	UpsertRaceWeekend(rw *RaceWeekend) error
	LoadRaceWeekend(id string) (*RaceWeekend, error)
	DeleteRaceWeekend(id string) error

<<<<<<< HEAD
	// Stracker Options
	UpsertStrackerOptions(sto *StrackerConfiguration) error
	LoadStrackerOptions() (*StrackerConfiguration, error)

	// KissMyRank Options
	UpsertKissMyRankOptions(kmr *KissMyRankConfig) error
	LoadKissMyRankOptions() (*KissMyRankConfig, error)

	// RealPenalty options
	UpsertRealPenaltyOptions(rpc *RealPenaltyConfig) error
	LoadRealPenaltyOptions() (*RealPenaltyConfig, error)
}

func loadChampionshipRaceWeekends(championship *Championship, store Store) error {
	var err error

	for _, event := range championship.Events {
		if event.IsRaceWeekend() {
			event.RaceWeekend, err = store.LoadRaceWeekend(event.RaceWeekendID.String())

			if err != nil {
				return err
			}
		}
	}

	return nil
=======
	// Deprecated: Use the XXXServer methods below.
	//UpsertServerOptions(so *GlobalServerConfig) error

	// Deprecated: Use the XXXServer methods below.
	//LoadServerOptions() (*GlobalServerConfig, error)
>>>>>>> bc39caf9
}<|MERGE_RESOLUTION|>--- conflicted
+++ resolved
@@ -25,13 +25,6 @@
 	DeleteChampionship(id string) error
 
 	// Live Timings
-	UpsertLiveTimingsData(*LiveTimingsPersistedData) error
-	LoadLiveTimingsData() (*LiveTimingsPersistedData, error)
-
-	UpsertLastRaceEvent(r RaceEvent) error
-	LoadLastRaceEvent() (RaceEvent, error)
-	ClearLastRaceEvent() error
-
 	UpsertLiveFrames([]string) error
 	ListPrevFrames() ([]string, error)
 
@@ -56,39 +49,9 @@
 	LoadRaceWeekend(id string) (*RaceWeekend, error)
 	DeleteRaceWeekend(id string) error
 
-<<<<<<< HEAD
-	// Stracker Options
-	UpsertStrackerOptions(sto *StrackerConfiguration) error
-	LoadStrackerOptions() (*StrackerConfiguration, error)
-
-	// KissMyRank Options
-	UpsertKissMyRankOptions(kmr *KissMyRankConfig) error
-	LoadKissMyRankOptions() (*KissMyRankConfig, error)
-
-	// RealPenalty options
-	UpsertRealPenaltyOptions(rpc *RealPenaltyConfig) error
-	LoadRealPenaltyOptions() (*RealPenaltyConfig, error)
-}
-
-func loadChampionshipRaceWeekends(championship *Championship, store Store) error {
-	var err error
-
-	for _, event := range championship.Events {
-		if event.IsRaceWeekend() {
-			event.RaceWeekend, err = store.LoadRaceWeekend(event.RaceWeekendID.String())
-
-			if err != nil {
-				return err
-			}
-		}
-	}
-
-	return nil
-=======
 	// Deprecated: Use the XXXServer methods below.
 	//UpsertServerOptions(so *GlobalServerConfig) error
 
 	// Deprecated: Use the XXXServer methods below.
 	//LoadServerOptions() (*GlobalServerConfig, error)
->>>>>>> bc39caf9
 }