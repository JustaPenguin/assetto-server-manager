package servermanager

import (
	"encoding/json"
	"net/http"
	"strings"
	"time"

	"github.com/JustaPenguin/assetto-server-manager/pkg/udp"
	"github.com/gorilla/websocket"
	"github.com/sirupsen/logrus"
)

const (
	// Time allowed to write a message to the peer.
	writeWait = 10 * time.Second
)

type Broadcaster interface {
	Send(message udp.Message) ([]byte, error)
}

type NilBroadcaster struct{}

func (NilBroadcaster) Send(message udp.Message) ([]byte, error) {
	logrus.WithField("message", message).Debugf("Message send %d", message.Event())
	return nil, nil
}

var upgrader = websocket.Upgrader{
	ReadBufferSize:  1024,
	WriteBufferSize: 1024,
}

func encodeRaceControlMessage(message udp.Message) ([]byte, error) {
	m := raceControlMessage{
		EventType: message.Event(),
		Message:   message,
	}

	return json.Marshal(m)
}

type raceControlMessage struct {
	EventType udp.Event
	Message   udp.Message
}

type RaceControlHub struct {
	clients   map[*raceControlClient]bool
	broadcast chan []byte
	register  chan *raceControlClient
}

func (h *RaceControlHub) Send(message udp.Message) ([]byte, error) {
	encoded, err := encodeRaceControlMessage(message)

	if err != nil {
		return nil, err
	}

	h.broadcast <- encoded

	return encoded, nil
}

func newRaceControlHub() *RaceControlHub {
	return &RaceControlHub{
		broadcast: make(chan []byte, 1000),
		register:  make(chan *raceControlClient),
		clients:   make(map[*raceControlClient]bool),
	}
}

func (h *RaceControlHub) run() {
	for {
		select {
		case client := <-h.register:
			h.clients[client] = true
		case message := <-h.broadcast:
			for client := range h.clients {
				select {
				case client.receive <- message:
				default:
					close(client.receive)
					delete(h.clients, client)
				}
			}
		}
	}
}

type raceControlClient struct {
	hub *RaceControlHub

	conn    *websocket.Conn
	receive chan []byte
}

func (c *raceControlClient) writePump() {
	ticker := time.NewTicker(time.Second * 10)
	defer func() {
		if rvr := recover(); rvr != nil {
			logrus.WithField("panic", rvr).Errorf("Recovered from panic")
		}
		ticker.Stop()
		_ = c.conn.Close()
	}()

	for {
		select {
		case message, ok := <-c.receive:
			_ = c.conn.SetWriteDeadline(time.Now().Add(writeWait))
			if !ok {
				// The hub closed the channel.
				_ = c.conn.WriteMessage(websocket.CloseMessage, []byte{})
				return
			}

			err := c.conn.WriteMessage(websocket.TextMessage, message)

			if err != nil && !strings.HasSuffix(err.Error(), "write: broken pipe") {
				logrus.WithError(err).Errorf("Could not send websocket message")
				return
			}
		case <-ticker.C:
			_ = c.conn.SetWriteDeadline(time.Now().Add(writeWait))
			if err := c.conn.WriteMessage(websocket.PingMessage, nil); err != nil {
				return
			}
		}
	}
}

type RaceControlHandler struct {
	*BaseHandler
	serverProcess ServerProcess

	store          Store
	raceManager    *RaceManager
	raceControl    *RaceControl
	raceControlHub *RaceControlHub
}

func NewRaceControlHandler(baseHandler *BaseHandler, store Store, raceManager *RaceManager, raceControl *RaceControl, raceControlHub *RaceControlHub, serverProcess ServerProcess) *RaceControlHandler {
	return &RaceControlHandler{
		BaseHandler:    baseHandler,
		store:          store,
		raceManager:    raceManager,
		raceControl:    raceControl,
		raceControlHub: raceControlHub,
		serverProcess:  serverProcess,
	}
}

type liveTimingTemplateVars struct {
	BaseTemplateVars

	RaceDetails                 *CustomRace
	FrameLinks                  []string
	CSSDotSmoothing             int
	CMJoinLink                  string
	UseMPH                      bool
	IsStrackerEnabled           bool
	IsKissMyRankEnabled         bool
	KissMyRankWebStatsPublicURL string
}

func (rch *RaceControlHandler) liveTiming(w http.ResponseWriter, r *http.Request) {
	currentRace, entryList := rch.raceManager.CurrentRace()

	var customRace *CustomRace

	if currentRace != nil {
		customRace = &CustomRace{EntryList: entryList, RaceConfig: currentRace.CurrentRaceConfig}
	}

	frameLinks, err := rch.store.ListPrevFrames()

	if err != nil {
		logrus.WithError(err).Errorf("could not get frame links")
		http.Error(w, http.StatusText(http.StatusInternalServerError), http.StatusInternalServerError)
		return
	}

	serverOpts, err := rch.store.LoadServerOptions()

	if err != nil {
		logrus.WithError(err).Errorf("couldn't load server options")
		http.Error(w, http.StatusText(http.StatusInternalServerError), http.StatusInternalServerError)
		return
	}

	linkString := ""

	if serverOpts.ShowContentManagerJoinLink == 1 {
		link, err := getContentManagerJoinLink(*serverOpts)

		if err != nil {
			logrus.WithError(err).Errorf("could not get content manager join link")
		} else {
			linkString = link.String()
		}
	}

	strackerOptions, err := rch.store.LoadStrackerOptions()

	if err != nil {
		logrus.WithError(err).Errorf("couldn't load stracker options")
		http.Error(w, http.StatusText(http.StatusInternalServerError), http.StatusInternalServerError)
		return
	}

	kissMyRankOptions, err := rch.store.LoadKissMyRankOptions()

	if err != nil {
		logrus.WithError(err).Errorf("couldn't load kissmyrank options")
		http.Error(w, http.StatusText(http.StatusInternalServerError), http.StatusInternalServerError)
		return
	}

	rch.viewRenderer.MustLoadTemplate(w, r, "live-timing.html", &liveTimingTemplateVars{
		BaseTemplateVars: BaseTemplateVars{
			WideContainer: true,
		},
		RaceDetails:                 customRace,
		FrameLinks:                  frameLinks,
		CSSDotSmoothing:             udp.RealtimePosIntervalMs,
		CMJoinLink:                  linkString,
		UseMPH:                      serverOpts.UseMPH == 1,
		IsStrackerEnabled:           IsStrackerInstalled() && strackerOptions.EnableStracker,
		IsKissMyRankEnabled:         IsKissMyRankInstalled() && kissMyRankOptions.EnableKissMyRank,
		KissMyRankWebStatsPublicURL: kissMyRankOptions.WebStatsPublicURL,
	})
}

func deleteEmpty(s []string) []string {
	var r []string
	for _, str := range s {
		if str != "" {
			r = append(r, str)
		}
	}
	return r
}

func (rch *RaceControlHandler) saveIFrames(w http.ResponseWriter, r *http.Request) {
	// Save the frame links from the form
	err := r.ParseForm()

	if err != nil {
		logrus.WithError(err).Errorf("could not load parse form")
		return
	}

	err = rch.store.UpsertLiveFrames(deleteEmpty(r.Form["frame-link"]))

	if err != nil {
		logrus.WithError(err).Errorf("could not save frame links")
		return
	}

	http.Redirect(w, r, r.Referer(), http.StatusFound)
}

func (rch *RaceControlHandler) websocket(w http.ResponseWriter, r *http.Request) {
	c, err := upgrader.Upgrade(w, r, nil)

	if err != nil {
		logrus.Error(err)
		return
	}

	client := &raceControlClient{hub: rch.raceControlHub, conn: c, receive: make(chan []byte, 256)}
	client.hub.register <- client

	go client.writePump()

	// new client, send them an initial race control message.
	rch.raceControl.lastUpdateMessageMutex.Lock()
	client.receive <- rch.raceControl.lastUpdateMessage
	rch.raceControl.lastUpdateMessageMutex.Unlock()
}

func (rch *RaceControlHandler) broadcastChat(w http.ResponseWriter, r *http.Request) {
	if err := r.ParseForm(); err != nil {
		return
	}

	err := rch.raceControl.splitAndBroadcastChat(r.FormValue("broadcast-chat"))

	if err != nil {
		logrus.WithError(err).Errorf("Unable to broadcast chat message")
	}
}

func (rch *RaceControlHandler) adminCommand(w http.ResponseWriter, r *http.Request) {
	if err := r.ParseForm(); err != nil {
		return
	}

	adminCommand, err := udp.NewAdminCommand(r.FormValue("admin-command"))

	if err == nil {
		err := rch.serverProcess.SendUDPMessage(adminCommand)

		if err != nil {
			logrus.WithError(err).Errorf("Unable to send admin command")
		}
	} else {
		logrus.WithError(err).Errorf("Unable to build admin command")
	}
}

func (rch *RaceControlHandler) kickUser(w http.ResponseWriter, r *http.Request) {
	if err := r.ParseForm(); err != nil {
		return
	}

	guid := r.FormValue("kick-user")

	if (guid == "") || (guid == "default-driver-spacer") {
		return
	}

	var carID uint8

	for id, rangeGUID := range rch.raceControl.CarIDToGUID {
		if string(rangeGUID) == guid {
			carID = uint8(id)
			break
		}
	}

	kickUser := udp.NewKickUser(carID)

	err := rch.serverProcess.SendUDPMessage(kickUser)

	if err != nil {
		logrus.WithError(err).Errorf("Unable to send kick command")
	}
}

func (rch *RaceControlHandler) sendChat(w http.ResponseWriter, r *http.Request) {
	if err := r.ParseForm(); err != nil {
		return
	}

	guid := r.FormValue("chat-user")

	if (guid == "") || (guid == "default-driver-spacer") {
		return
	}

	err := rch.raceControl.splitAndSendChat(r.FormValue("send-chat"), guid)

<<<<<<< HEAD
	for id, rangeGUID := range rch.raceControl.CarIDToGUID {
		if string(rangeGUID) == guid {
			carID = uint8(id)
			break
		}
	}

	wrapped := strings.Split(wordwrap.WrapString(
		r.FormValue("send-chat"),
		60,
	), "\n")

	for _, msg := range wrapped {
		welcomeMessage, err := udp.NewSendChat(udp.CarID(carID), msg)

		if err == nil {
			err := rch.serverProcess.SendUDPMessage(welcomeMessage)

			if err != nil {
				logrus.WithError(err).Errorf("Unable to send chat message to car: %d", carID)
			}
		} else {
			logrus.WithError(err).Errorf("Unable to build chat message to car: %d", carID)
		}
=======
	if err != nil {
		logrus.WithError(err).Errorf("Unable to send chat message to driver: %s", guid)
>>>>>>> ca2301d3
	}
}

func (rch *RaceControlHandler) restartSession(w http.ResponseWriter, r *http.Request) {
	err := rch.serverProcess.SendUDPMessage(&udp.RestartSession{})

	if err != nil {
		logrus.WithError(err).Errorf("Unable to restart session")

		AddErrorFlash(w, r, "The server was unable to restart the session!")
	}

	http.Redirect(w, r, "/live-timing", http.StatusFound)
}

func (rch *RaceControlHandler) nextSession(w http.ResponseWriter, r *http.Request) {
	err := rch.serverProcess.SendUDPMessage(&udp.NextSession{})

	if err != nil {
		logrus.WithError(err).Errorf("Unable to move to next session")

		AddErrorFlash(w, r, "The server was unable to move to the next session!")
	}

	http.Redirect(w, r, "/live-timing", http.StatusFound)
}<|MERGE_RESOLUTION|>--- conflicted
+++ resolved
@@ -354,35 +354,8 @@
 
 	err := rch.raceControl.splitAndSendChat(r.FormValue("send-chat"), guid)
 
-<<<<<<< HEAD
-	for id, rangeGUID := range rch.raceControl.CarIDToGUID {
-		if string(rangeGUID) == guid {
-			carID = uint8(id)
-			break
-		}
-	}
-
-	wrapped := strings.Split(wordwrap.WrapString(
-		r.FormValue("send-chat"),
-		60,
-	), "\n")
-
-	for _, msg := range wrapped {
-		welcomeMessage, err := udp.NewSendChat(udp.CarID(carID), msg)
-
-		if err == nil {
-			err := rch.serverProcess.SendUDPMessage(welcomeMessage)
-
-			if err != nil {
-				logrus.WithError(err).Errorf("Unable to send chat message to car: %d", carID)
-			}
-		} else {
-			logrus.WithError(err).Errorf("Unable to build chat message to car: %d", carID)
-		}
-=======
 	if err != nil {
 		logrus.WithError(err).Errorf("Unable to send chat message to driver: %s", guid)
->>>>>>> ca2301d3
 	}
 }
 
