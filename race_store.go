package servermanager

type RaceStore interface {
	// Custom Races
	UpsertCustomRace(race *CustomRace) error
	FindCustomRaceByID(uuid string) (*CustomRace, error)
	ListCustomRaces() ([]*CustomRace, error)
	DeleteCustomRace(race *CustomRace) error

	// Entrants
	UpsertEntrant(entrant Entrant) error
	ListEntrants() ([]*Entrant, error)

	// Server Options
	UpsertServerOptions(so *GlobalServerConfig) error
	LoadServerOptions() (*GlobalServerConfig, error)

	// Championships
	UpsertChampionship(c *Championship) error
	ListChampionships() ([]*Championship, error)
	LoadChampionship(id string) (*Championship, error)
	DeleteChampionship(id string) error

	// Live Timings
	UpsertLiveFrames([]string) error
	ListPrevFrames() ([]string, error)
<<<<<<< HEAD

	// Accounts
	ListAccounts() ([]*Account, error)
	UpsertAccount(a *Account) error
	FindAccountByName(name string) (*Account, error)
	FindAccountByID(id string) (*Account, error)
=======

	SetVersion(version int) error
	GetVersion() (int, error)
}

type BoltRaceStore struct {
	db *bbolt.DB
}

func NewBoltRaceStore(db *bbolt.DB) RaceStore {
	return &BoltRaceStore{db: db}
}

var (
	customRaceBucketName    = []byte("customRaces")
	serverOptionsBucketName = []byte("serverOptions")
	entrantsBucketName      = []byte("entrants")
	championshipsBucketName = []byte("championships")
	frameLinksBucketName    = []byte("frameLinks")

	serverOptionsKey = []byte("serverOptions")
)

func (rs *BoltRaceStore) customRaceBucket(tx *bbolt.Tx) (*bbolt.Bucket, error) {
	if !tx.Writable() {
		bkt := tx.Bucket(customRaceBucketName)

		if bkt == nil {
			return nil, bbolt.ErrBucketNotFound
		}

		return bkt, nil
	}

	return tx.CreateBucketIfNotExists(customRaceBucketName)
}

func (rs *BoltRaceStore) encode(data interface{}) ([]byte, error) {
	return json.Marshal(data)
}

func (rs *BoltRaceStore) decode(data []byte, out interface{}) error {
	return json.Unmarshal(data, out)
}

func (rs *BoltRaceStore) UpsertCustomRace(race *CustomRace) error {
	return rs.db.Update(func(tx *bbolt.Tx) error {
		bkt, err := rs.customRaceBucket(tx)

		if err != nil {
			return err
		}

		race.Updated = time.Now()

		encoded, err := rs.encode(race)

		if err != nil {
			return err
		}

		return bkt.Put([]byte(race.UUID.String()), encoded)
	})
}

func (rs *BoltRaceStore) FindCustomRaceByID(uuid string) (*CustomRace, error) {
	var customRace *CustomRace

	err := rs.db.View(func(tx *bbolt.Tx) error {
		bkt, err := rs.customRaceBucket(tx)

		if err != nil {
			return err
		}

		data := bkt.Get([]byte(uuid))

		if data == nil {
			return ErrCustomRaceNotFound
		}

		return rs.decode(data, &customRace)
	})

	return customRace, err
}

func (rs *BoltRaceStore) ListCustomRaces() ([]*CustomRace, error) {
	var customRaces []*CustomRace

	err := rs.db.View(func(tx *bbolt.Tx) error {
		bkt, err := rs.customRaceBucket(tx)

		if err == bbolt.ErrBucketNotFound {
			return nil
		} else if err != nil {
			return err
		}

		return bkt.ForEach(func(k, v []byte) error {
			var race *CustomRace

			err := rs.decode(v, &race)

			if err != nil {
				return err
			}

			if !race.Deleted.IsZero() {
				// soft deleted race, move on
				return nil
			}

			customRaces = append(customRaces, race)

			return nil
		})
	})

	return customRaces, err
}

func (rs *BoltRaceStore) DeleteCustomRace(race *CustomRace) error {
	race.Deleted = time.Now()

	return rs.UpsertCustomRace(race)
}

func (rs *BoltRaceStore) entrantsBucket(tx *bbolt.Tx) (*bbolt.Bucket, error) {
	if !tx.Writable() {
		bkt := tx.Bucket(entrantsBucketName)

		if bkt == nil {
			return nil, bbolt.ErrBucketNotFound
		}

		return bkt, nil
	}

	return tx.CreateBucketIfNotExists(entrantsBucketName)
}

func (rs *BoltRaceStore) UpsertEntrant(entrant Entrant) error {
	return rs.db.Update(func(tx *bbolt.Tx) error {
		bkt, err := rs.entrantsBucket(tx)

		if err != nil {
			return err
		}

		// clear out some race specific values
		entrant.Model = ""
		entrant.Skin = ""
		entrant.SpectatorMode = 0

		encoded, err := rs.encode(entrant)

		if err != nil {
			return err
		}

		return bkt.Put([]byte(entrant.ID()), encoded)
	})
}

func (rs *BoltRaceStore) ListEntrants() ([]*Entrant, error) {
	var entrants []*Entrant

	err := rs.db.View(func(tx *bbolt.Tx) error {
		bkt, err := rs.entrantsBucket(tx)

		if err == bbolt.ErrBucketNotFound {
			return nil
		} else if err != nil {
			return err
		}

		return bkt.ForEach(func(k, v []byte) error {
			var entrant *Entrant

			err := rs.decode(v, &entrant)

			if err != nil {
				return err
			}

			entrants = append(entrants, entrant)

			return nil
		})
	})

	return entrants, err
}

func (rs *BoltRaceStore) frameLinksBucket(tx *bbolt.Tx) (*bbolt.Bucket, error) {
	if !tx.Writable() {
		bkt := tx.Bucket(frameLinksBucketName)

		if bkt == nil {
			return nil, bbolt.ErrBucketNotFound
		}

		return bkt, nil
	}

	return tx.CreateBucketIfNotExists(frameLinksBucketName)
}

func (rs *BoltRaceStore) UpsertLiveFrames(frameLinks []string) error {
	return rs.db.Update(func(tx *bbolt.Tx) error {
		bkt, err := rs.frameLinksBucket(tx)

		if err != nil {
			return err
		}

		encoded, err := rs.encode(frameLinks)

		if err != nil {
			return err
		}

		return bkt.Put([]byte("frameLinks"), encoded)
	})
}

func (rs *BoltRaceStore) ListPrevFrames() ([]string, error) {
	var links []string

	err := rs.db.View(func(tx *bbolt.Tx) error {
		bkt, err := rs.frameLinksBucket(tx)

		if err == bbolt.ErrBucketNotFound {
			return nil
		} else if err != nil {
			return err
		}

		linksByte := bkt.Get([]byte("frameLinks"))

		err = rs.decode(linksByte, &links)

		if err != nil {
			return err
		}

		return nil
	})

	return links, err
}

func (rs *BoltRaceStore) serverOptionsBucket(tx *bbolt.Tx) (*bbolt.Bucket, error) {
	if !tx.Writable() {
		bkt := tx.Bucket(serverOptionsBucketName)

		if bkt == nil {
			return nil, bbolt.ErrBucketNotFound
		}

		return bkt, nil
	}

	return tx.CreateBucketIfNotExists(serverOptionsBucketName)
}

func (rs *BoltRaceStore) UpsertServerOptions(so *GlobalServerConfig) error {
	return rs.db.Update(func(tx *bbolt.Tx) error {
		bkt, err := rs.serverOptionsBucket(tx)

		if err != nil {
			return err
		}

		encoded, err := rs.encode(so)

		if err != nil {
			return err
		}

		return bkt.Put(serverOptionsKey, encoded)
	})
}

func (rs *BoltRaceStore) LoadServerOptions() (*GlobalServerConfig, error) {
	// start with defaults
	so := &ConfigIniDefault.GlobalServerConfig

	err := rs.db.View(func(tx *bbolt.Tx) error {
		bkt, err := rs.serverOptionsBucket(tx)

		if err != nil {
			return err
		}

		data := bkt.Get(serverOptionsKey)

		if data == nil {
			return nil
		}

		return rs.decode(data, &so)
	})

	if err == bbolt.ErrBucketNotFound {
		// no server options created yet, apply defaults
		return so, rs.UpsertServerOptions(so)
	}

	return so, err
}

func (rs *BoltRaceStore) championshipsBucket(tx *bbolt.Tx) (*bbolt.Bucket, error) {
	if !tx.Writable() {
		bkt := tx.Bucket(championshipsBucketName)

		if bkt == nil {
			return nil, bbolt.ErrBucketNotFound
		}

		return bkt, nil
	}

	return tx.CreateBucketIfNotExists(championshipsBucketName)
}

func (rs *BoltRaceStore) UpsertChampionship(c *Championship) error {
	c.Updated = time.Now()

	return rs.db.Update(func(tx *bbolt.Tx) error {
		b, err := rs.championshipsBucket(tx)

		if err != nil {
			return err
		}

		data, err := rs.encode(c)

		if err != nil {
			return err
		}

		return b.Put([]byte(c.ID.String()), data)
	})
}

func (rs *BoltRaceStore) ListChampionships() ([]*Championship, error) {
	var championships []*Championship

	err := rs.db.View(func(tx *bbolt.Tx) error {
		b, err := rs.championshipsBucket(tx)

		if err == bbolt.ErrBucketNotFound {
			return nil
		} else if err != nil {
			return err
		}

		return b.ForEach(func(k, v []byte) error {
			var championship *Championship

			err := rs.decode(v, &championship)

			if err != nil {
				return err
			}

			if !championship.Deleted.IsZero() {
				// championship deleted
				return nil // continue
			}

			championships = append(championships, championship)

			return nil
		})
	})

	return championships, err
}

var ErrChampionshipNotFound = errors.New("servermanager: championship not found")

func (rs *BoltRaceStore) LoadChampionship(id string) (*Championship, error) {
	var championship *Championship

	err := rs.db.View(func(tx *bbolt.Tx) error {
		b, err := rs.championshipsBucket(tx)

		if err != nil {
			return err
		}

		data := b.Get([]byte(id))

		if data == nil {
			return ErrChampionshipNotFound
		}

		return rs.decode(data, &championship)
	})

	if err != nil {
		return nil, err
	}

	return championship, err
}

func (rs *BoltRaceStore) DeleteChampionship(id string) error {
	championship, err := rs.LoadChampionship(id)

	if err != nil {
		return err
	}

	championship.Deleted = time.Now()

	return rs.UpsertChampionship(championship)
}

var metaBucketName = []byte("meta")
var versionKey = []byte("version")

func (rs *BoltRaceStore) metaBucket(tx *bbolt.Tx) (*bbolt.Bucket, error) {
	if !tx.Writable() {
		bkt := tx.Bucket(metaBucketName)

		if bkt == nil {
			return nil, bbolt.ErrBucketNotFound
		}

		return bkt, nil
	}

	return tx.CreateBucketIfNotExists(metaBucketName)
}

func (rs *BoltRaceStore) SetVersion(version int) error {
	return rs.db.Update(func(tx *bbolt.Tx) error {
		bkt, err := rs.metaBucket(tx)

		if err != nil {
			return err
		}

		enc, err := rs.encode(version)

		if err != nil {
			return err
		}

		return bkt.Put(versionKey, enc)
	})
}

func (rs *BoltRaceStore) GetVersion() (int, error) {
	var version int

	err := rs.db.View(func(tx *bbolt.Tx) error {
		bkt, err := rs.metaBucket(tx)

		if err != nil {
			return err
		}

		err = rs.decode(bkt.Get(versionKey), &version)

		return err
	})

	if err == bbolt.ErrBucketNotFound {
		return 0, nil
	}

	return version, err
>>>>>>> 5aa474cf
}<|MERGE_RESOLUTION|>--- conflicted
+++ resolved
@@ -24,490 +24,14 @@
 	// Live Timings
 	UpsertLiveFrames([]string) error
 	ListPrevFrames() ([]string, error)
-<<<<<<< HEAD
+
+	// Meta
+	SetVersion(version int) error
+	GetVersion() (int, error)
 
 	// Accounts
 	ListAccounts() ([]*Account, error)
 	UpsertAccount(a *Account) error
 	FindAccountByName(name string) (*Account, error)
 	FindAccountByID(id string) (*Account, error)
-=======
-
-	SetVersion(version int) error
-	GetVersion() (int, error)
-}
-
-type BoltRaceStore struct {
-	db *bbolt.DB
-}
-
-func NewBoltRaceStore(db *bbolt.DB) RaceStore {
-	return &BoltRaceStore{db: db}
-}
-
-var (
-	customRaceBucketName    = []byte("customRaces")
-	serverOptionsBucketName = []byte("serverOptions")
-	entrantsBucketName      = []byte("entrants")
-	championshipsBucketName = []byte("championships")
-	frameLinksBucketName    = []byte("frameLinks")
-
-	serverOptionsKey = []byte("serverOptions")
-)
-
-func (rs *BoltRaceStore) customRaceBucket(tx *bbolt.Tx) (*bbolt.Bucket, error) {
-	if !tx.Writable() {
-		bkt := tx.Bucket(customRaceBucketName)
-
-		if bkt == nil {
-			return nil, bbolt.ErrBucketNotFound
-		}
-
-		return bkt, nil
-	}
-
-	return tx.CreateBucketIfNotExists(customRaceBucketName)
-}
-
-func (rs *BoltRaceStore) encode(data interface{}) ([]byte, error) {
-	return json.Marshal(data)
-}
-
-func (rs *BoltRaceStore) decode(data []byte, out interface{}) error {
-	return json.Unmarshal(data, out)
-}
-
-func (rs *BoltRaceStore) UpsertCustomRace(race *CustomRace) error {
-	return rs.db.Update(func(tx *bbolt.Tx) error {
-		bkt, err := rs.customRaceBucket(tx)
-
-		if err != nil {
-			return err
-		}
-
-		race.Updated = time.Now()
-
-		encoded, err := rs.encode(race)
-
-		if err != nil {
-			return err
-		}
-
-		return bkt.Put([]byte(race.UUID.String()), encoded)
-	})
-}
-
-func (rs *BoltRaceStore) FindCustomRaceByID(uuid string) (*CustomRace, error) {
-	var customRace *CustomRace
-
-	err := rs.db.View(func(tx *bbolt.Tx) error {
-		bkt, err := rs.customRaceBucket(tx)
-
-		if err != nil {
-			return err
-		}
-
-		data := bkt.Get([]byte(uuid))
-
-		if data == nil {
-			return ErrCustomRaceNotFound
-		}
-
-		return rs.decode(data, &customRace)
-	})
-
-	return customRace, err
-}
-
-func (rs *BoltRaceStore) ListCustomRaces() ([]*CustomRace, error) {
-	var customRaces []*CustomRace
-
-	err := rs.db.View(func(tx *bbolt.Tx) error {
-		bkt, err := rs.customRaceBucket(tx)
-
-		if err == bbolt.ErrBucketNotFound {
-			return nil
-		} else if err != nil {
-			return err
-		}
-
-		return bkt.ForEach(func(k, v []byte) error {
-			var race *CustomRace
-
-			err := rs.decode(v, &race)
-
-			if err != nil {
-				return err
-			}
-
-			if !race.Deleted.IsZero() {
-				// soft deleted race, move on
-				return nil
-			}
-
-			customRaces = append(customRaces, race)
-
-			return nil
-		})
-	})
-
-	return customRaces, err
-}
-
-func (rs *BoltRaceStore) DeleteCustomRace(race *CustomRace) error {
-	race.Deleted = time.Now()
-
-	return rs.UpsertCustomRace(race)
-}
-
-func (rs *BoltRaceStore) entrantsBucket(tx *bbolt.Tx) (*bbolt.Bucket, error) {
-	if !tx.Writable() {
-		bkt := tx.Bucket(entrantsBucketName)
-
-		if bkt == nil {
-			return nil, bbolt.ErrBucketNotFound
-		}
-
-		return bkt, nil
-	}
-
-	return tx.CreateBucketIfNotExists(entrantsBucketName)
-}
-
-func (rs *BoltRaceStore) UpsertEntrant(entrant Entrant) error {
-	return rs.db.Update(func(tx *bbolt.Tx) error {
-		bkt, err := rs.entrantsBucket(tx)
-
-		if err != nil {
-			return err
-		}
-
-		// clear out some race specific values
-		entrant.Model = ""
-		entrant.Skin = ""
-		entrant.SpectatorMode = 0
-
-		encoded, err := rs.encode(entrant)
-
-		if err != nil {
-			return err
-		}
-
-		return bkt.Put([]byte(entrant.ID()), encoded)
-	})
-}
-
-func (rs *BoltRaceStore) ListEntrants() ([]*Entrant, error) {
-	var entrants []*Entrant
-
-	err := rs.db.View(func(tx *bbolt.Tx) error {
-		bkt, err := rs.entrantsBucket(tx)
-
-		if err == bbolt.ErrBucketNotFound {
-			return nil
-		} else if err != nil {
-			return err
-		}
-
-		return bkt.ForEach(func(k, v []byte) error {
-			var entrant *Entrant
-
-			err := rs.decode(v, &entrant)
-
-			if err != nil {
-				return err
-			}
-
-			entrants = append(entrants, entrant)
-
-			return nil
-		})
-	})
-
-	return entrants, err
-}
-
-func (rs *BoltRaceStore) frameLinksBucket(tx *bbolt.Tx) (*bbolt.Bucket, error) {
-	if !tx.Writable() {
-		bkt := tx.Bucket(frameLinksBucketName)
-
-		if bkt == nil {
-			return nil, bbolt.ErrBucketNotFound
-		}
-
-		return bkt, nil
-	}
-
-	return tx.CreateBucketIfNotExists(frameLinksBucketName)
-}
-
-func (rs *BoltRaceStore) UpsertLiveFrames(frameLinks []string) error {
-	return rs.db.Update(func(tx *bbolt.Tx) error {
-		bkt, err := rs.frameLinksBucket(tx)
-
-		if err != nil {
-			return err
-		}
-
-		encoded, err := rs.encode(frameLinks)
-
-		if err != nil {
-			return err
-		}
-
-		return bkt.Put([]byte("frameLinks"), encoded)
-	})
-}
-
-func (rs *BoltRaceStore) ListPrevFrames() ([]string, error) {
-	var links []string
-
-	err := rs.db.View(func(tx *bbolt.Tx) error {
-		bkt, err := rs.frameLinksBucket(tx)
-
-		if err == bbolt.ErrBucketNotFound {
-			return nil
-		} else if err != nil {
-			return err
-		}
-
-		linksByte := bkt.Get([]byte("frameLinks"))
-
-		err = rs.decode(linksByte, &links)
-
-		if err != nil {
-			return err
-		}
-
-		return nil
-	})
-
-	return links, err
-}
-
-func (rs *BoltRaceStore) serverOptionsBucket(tx *bbolt.Tx) (*bbolt.Bucket, error) {
-	if !tx.Writable() {
-		bkt := tx.Bucket(serverOptionsBucketName)
-
-		if bkt == nil {
-			return nil, bbolt.ErrBucketNotFound
-		}
-
-		return bkt, nil
-	}
-
-	return tx.CreateBucketIfNotExists(serverOptionsBucketName)
-}
-
-func (rs *BoltRaceStore) UpsertServerOptions(so *GlobalServerConfig) error {
-	return rs.db.Update(func(tx *bbolt.Tx) error {
-		bkt, err := rs.serverOptionsBucket(tx)
-
-		if err != nil {
-			return err
-		}
-
-		encoded, err := rs.encode(so)
-
-		if err != nil {
-			return err
-		}
-
-		return bkt.Put(serverOptionsKey, encoded)
-	})
-}
-
-func (rs *BoltRaceStore) LoadServerOptions() (*GlobalServerConfig, error) {
-	// start with defaults
-	so := &ConfigIniDefault.GlobalServerConfig
-
-	err := rs.db.View(func(tx *bbolt.Tx) error {
-		bkt, err := rs.serverOptionsBucket(tx)
-
-		if err != nil {
-			return err
-		}
-
-		data := bkt.Get(serverOptionsKey)
-
-		if data == nil {
-			return nil
-		}
-
-		return rs.decode(data, &so)
-	})
-
-	if err == bbolt.ErrBucketNotFound {
-		// no server options created yet, apply defaults
-		return so, rs.UpsertServerOptions(so)
-	}
-
-	return so, err
-}
-
-func (rs *BoltRaceStore) championshipsBucket(tx *bbolt.Tx) (*bbolt.Bucket, error) {
-	if !tx.Writable() {
-		bkt := tx.Bucket(championshipsBucketName)
-
-		if bkt == nil {
-			return nil, bbolt.ErrBucketNotFound
-		}
-
-		return bkt, nil
-	}
-
-	return tx.CreateBucketIfNotExists(championshipsBucketName)
-}
-
-func (rs *BoltRaceStore) UpsertChampionship(c *Championship) error {
-	c.Updated = time.Now()
-
-	return rs.db.Update(func(tx *bbolt.Tx) error {
-		b, err := rs.championshipsBucket(tx)
-
-		if err != nil {
-			return err
-		}
-
-		data, err := rs.encode(c)
-
-		if err != nil {
-			return err
-		}
-
-		return b.Put([]byte(c.ID.String()), data)
-	})
-}
-
-func (rs *BoltRaceStore) ListChampionships() ([]*Championship, error) {
-	var championships []*Championship
-
-	err := rs.db.View(func(tx *bbolt.Tx) error {
-		b, err := rs.championshipsBucket(tx)
-
-		if err == bbolt.ErrBucketNotFound {
-			return nil
-		} else if err != nil {
-			return err
-		}
-
-		return b.ForEach(func(k, v []byte) error {
-			var championship *Championship
-
-			err := rs.decode(v, &championship)
-
-			if err != nil {
-				return err
-			}
-
-			if !championship.Deleted.IsZero() {
-				// championship deleted
-				return nil // continue
-			}
-
-			championships = append(championships, championship)
-
-			return nil
-		})
-	})
-
-	return championships, err
-}
-
-var ErrChampionshipNotFound = errors.New("servermanager: championship not found")
-
-func (rs *BoltRaceStore) LoadChampionship(id string) (*Championship, error) {
-	var championship *Championship
-
-	err := rs.db.View(func(tx *bbolt.Tx) error {
-		b, err := rs.championshipsBucket(tx)
-
-		if err != nil {
-			return err
-		}
-
-		data := b.Get([]byte(id))
-
-		if data == nil {
-			return ErrChampionshipNotFound
-		}
-
-		return rs.decode(data, &championship)
-	})
-
-	if err != nil {
-		return nil, err
-	}
-
-	return championship, err
-}
-
-func (rs *BoltRaceStore) DeleteChampionship(id string) error {
-	championship, err := rs.LoadChampionship(id)
-
-	if err != nil {
-		return err
-	}
-
-	championship.Deleted = time.Now()
-
-	return rs.UpsertChampionship(championship)
-}
-
-var metaBucketName = []byte("meta")
-var versionKey = []byte("version")
-
-func (rs *BoltRaceStore) metaBucket(tx *bbolt.Tx) (*bbolt.Bucket, error) {
-	if !tx.Writable() {
-		bkt := tx.Bucket(metaBucketName)
-
-		if bkt == nil {
-			return nil, bbolt.ErrBucketNotFound
-		}
-
-		return bkt, nil
-	}
-
-	return tx.CreateBucketIfNotExists(metaBucketName)
-}
-
-func (rs *BoltRaceStore) SetVersion(version int) error {
-	return rs.db.Update(func(tx *bbolt.Tx) error {
-		bkt, err := rs.metaBucket(tx)
-
-		if err != nil {
-			return err
-		}
-
-		enc, err := rs.encode(version)
-
-		if err != nil {
-			return err
-		}
-
-		return bkt.Put(versionKey, enc)
-	})
-}
-
-func (rs *BoltRaceStore) GetVersion() (int, error) {
-	var version int
-
-	err := rs.db.View(func(tx *bbolt.Tx) error {
-		bkt, err := rs.metaBucket(tx)
-
-		if err != nil {
-			return err
-		}
-
-		err = rs.decode(bkt.Get(versionKey), &version)
-
-		return err
-	})
-
-	if err == bbolt.ErrBucketNotFound {
-		return 0, nil
-	}
-
-	return version, err
->>>>>>> 5aa474cf
 }