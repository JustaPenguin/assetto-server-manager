v1.2.1
------

Added:

* Added a MOTD editor
* Added the missing MAX_CONTACTS_PER_KM server_cfg.ini option. We've found this a bit temperamental so use it with caution!
* Ballast and Restrictor are now visible in Results pages
<<<<<<< HEAD
* Championship welcome message now shows a link to the championship overview page (requires server_manager_base_URL 
  option in config.yml)
=======
* Scheduled events now show their times in your local timezone.
>>>>>>> 3df5dac7

Fixes:

* Limited the Live Map refresh interval to a minimum of 300ms. It is now 500ms by default in config.yml.
* The Manage Event button in a Championship is now visible for completed events for admin users only. This
  should allow you to import results files if Championships fail to complete successfully.
* Starting a Custom Race now takes you to the Live Timings page.
* Servers with really long names now have the name truncated in the navigation. You can hover over the name to see the full text.
* Fixed an issue where lots of UDP errors would appear in the log.
* Fixed live map extra data toggle.
* Detected improper disconnects (game crashes, alt+f4 etc.) in live timing.

v1.2.0
------

Note: This update changes how the accounts work, you will need to re-add all of your existing accounts in the server
control panel! To do this, you will need the new default admin details:

  * username: admin
  * password: servermanager

We also recommend backing up your data store (as defined in config.yml in 'store' -> 'path') before upgrading to this 
version!

Now, on to the changes!

Added:

* Account Management via the web interface! No more fiddling with configuration files! You will need to re-add your accounts
  in the web UI.
* Adds Fixed Setups to Custom Races and Championships. Fixed setups can be uploaded on the Cars page. You can fix
  a setup for a whole championship or individually for specific events in the Championship.
* Adds skin, ballast and restrictor customisation for individual Championship Events. You can overwrite these options
  for all Championship Events in the Edit Championship Page.
* Added configurable IFrames to the live timings page. Users with write access can modify and add IFrames to the
  page (they will persist for all users between events). Intended for use with event live streams or track info etc.
* Added extra track info to live timings page.
* Added an extra info pane to drivers on the live map that displays their current speed, gear and rpm. This can be
  toggled on/off by clicking their name in the live timings table.
* Changed the layout of the live timings page to better accommodate the new features.
* Added "Import Championship Event" functionality, which lets you import non-championship results files into a
  championship. To use this, create a championship event for the track and layout you wish to import results to. Then,
  click on "Manage Event" on the Championship page and select the session results files to import from.
* Added car images to Championship pages.
* Added car info to live timing table
* Added an option to only upload official ks content from a folder
* Added option to upload multiple content folders by dragging them into the drag and drop upload boxes.
* Added a more informative message for users who experience issues launching Server Manager. We're trying our best
  to make Server Manager really good, and we're a little disheartened by negative reviews caused by people not managing
  to follow our setup instructions, so hopefully this will help with debugging!
* Added a dropdown to the Entrant box which makes auto fill much more obvious and less likely to be interfered with
  by browsers.
* Added a "Delete" group - they are the only group (other than admin) allowed to delete content, championships, races, etc.
* You can now change which assetto server executable file is run by Server Manager. By default, acServer(.exe) is used.
  See config.yml "executable_path" for more information. This means tools such as ac-server-wrapper should now be
  compatible with Server Manager! You can even write your own wrapper scripts around acServer if you'd like.
* Added buttons to change the Championship event order and show/hide completed/not completed events.
* Looped practice events will now persist drivers in the live timings table across each event.
* Added a text input (with support for images, embedded video etc.) to Championship pages. Intended for adding information
  about the championship, rules, links to content used etc.
* Vastly improved Championship points scoring. Points scoring now adheres to the following rules:
  - If a driver changes car but NOT team or class, both team and driver points persist.
  - If a driver changes team, but NOT class, drivers points persist, team points stay at old team and new points 
    earned go to new team. You can override this by turning on the "Transfer Points from previous team?" switch when you
    change a driver's team name.
  - If a driver changes class, an entirely new entry is made but the old one is not deleted - new points earned go to the 
    new team and new driver entry.
  
  A byproduct of this is that once points have been added to a Championship Class, they cannot be removed. That is, if you
  have 6 drivers in a Championship Class and you remove 2, there will still be 6 points inputs in the Class. This is so
  that previous Championship Events have the correct number of points for their calculations.
* Added logging to server-manager.log - this should make debugging issues easier.
* Moved "Result Screen Time" option to Custom Race / Championship Event configuration instead of Server Options
* Added disconnected table to live timing page, shows best times of disconnected drivers from the current session.
* Added blacklist.txt editor.

Fixes:

* Fixes an issue preventing the upload of older cars which contain a data folder rather than a data.acd file.
* Removed unnecessary duplication of entrants on Championship pages.
* Fixes an issue with illegal Byte Order Marks preventing some track info files from being read.
* Fixes an issue where some Live Map cars would not properly clear on server restart.
* Fixes an issue where new entrants in a Championship were not persisted for autofill.
* Fixes an issue that made it impossible to start quick/custom races on mobile safari.
* Fixes an issue where Championship Events were not correctly finished/tracked.
* Fixes an issue where Second Race Points Multiplier would default to 0 if not specified, rather than using 1.
* We now exclude disqualified drivers from points in the race they were disqualified from.
* Championship Events now show the cars that entered the race or are due to enter the race in their header, rather
  than just showing the cars entered into the Championship.
* Added logging to server-manager.log - this should make debugging issues easier.
* Improved reliability of live timing table.
* Event scheduling now uses your local timezone from your browser.
* Fixes incorrectly decoded utf32 strings coming through UDP data.
* Booking Mode now works correctly. Closed Championships have booking mode disabled for all events.

v1.1.3
------

* Fixes an issue with Championship Practice Events not working after updating the cars in the Championship entry list.

v1.1.2
------

* Adds support for sTracker. Read the new config.yml file for more information on setting up sTracker.
* Adds support for running processes alongside the Assetto Corsa server. Each process is run when the server
  is started, and killed when the server is stopped. See config.yml for more information.
* Improves UDP forwarding to only forward as many bytes as were received.
* Log outputs are now limited to a size of 1MB. When the log output reaches 1MB, it is trimmed to keep the most recent
  messages.
* Championships are now split into active and completed championships. They are ordered by the time they were last
  updated.
* Fixes a bug where tyres configured in a championship event would not carry across to the next championship event or
  load into the edit championship event page.
* Fixed scheduled events for time zones outside of UTC.
* Improved some page layouts on mobile devices

v1.1.1
------

* Fixed a bug that caused some scheduled races to not start correctly.

v1.1.0
------

We recommend re-uploading all of your tracks after doing this update! Some new features will only work with
new track assets!

Please also consult the config.yml in the zip file, there is a new section: "live_map" that you must add to your
config.yml to get live map functionality!

* Added a Live Map. You'll need to re-upload your tracks to see the live map, since it requires new
  track assets.
* Added support for 'Reverse Grid Positions' races within Championship events. If a second race occurs, the championship
  page will show results for that too. It will correctly add points to the entrants and optionally can apply a
  multiplier to all second races to scale their points. This multiplier can be a decimal, and can even be negative!
* Added the ability to schedule championship events and custom races.
* Added button on results page to open the results on the SimResults website.
* When creating a race the number of available pit boxes for a track/layout is now displayed, max clients is limited to
  this number (requires manual upload of track - including default content).
* Championship events now welcome each player with a message describing their current position in the championship
  and who their nearest rivals are.
* Improve handling of tracks which have a default layout (i.e. data folder in the base of the track directory) AND extra
  layouts. This fix adds compatibility for mods such as the Assetto Corsa Wet Mod.
* Added support for plugins such as KissMyRank. Follow the KissMyRank setup, but instead of editing
  server_cfg.ini, edit the Options in Server Manager (it overwrites server_cfg.ini!)
* Overhauled UDP proxying to work with sending messages as well as existing support for receiving.
  (This is what makes KissMyRank etc work!)

v1.0.2
------

* Increase number of results per result listing page to 20.
* Add a 404 error for results pages that don't exist
* Results listing page now shows 10 pages in the pagination bar with options to skip to the front and end,
  and forwards/backwards by 10 pages
* Fixed an issue with named Custom Race entrants losing their car/skin on race start
* Collision speeds on Live Timings page are now rounded to 2 decimal places

v1.0.1
------

* Fixed an issue with populating default points when creating championship classes. Points for places beyond the F1
  defaults now show '0' when created, rather than '25' which was incorrectly shown before.
* Average Lap Time on Results pages is now calculated lap times that meet the following conditions:
    "if lap doesnt cut and if lap is < 107% of average for that driver so far and if lap isn't lap 1"
* Fixed an issue with Quick Race Time/Laps selector not defaulting to the correct value.

v1.0.0
------

Initial Release!
<|MERGE_RESOLUTION|>--- conflicted
+++ resolved
@@ -6,12 +6,9 @@
 * Added a MOTD editor
 * Added the missing MAX_CONTACTS_PER_KM server_cfg.ini option. We've found this a bit temperamental so use it with caution!
 * Ballast and Restrictor are now visible in Results pages
-<<<<<<< HEAD
 * Championship welcome message now shows a link to the championship overview page (requires server_manager_base_URL 
   option in config.yml)
-=======
 * Scheduled events now show their times in your local timezone.
->>>>>>> 3df5dac7
 
 Fixes:
 
