--- conflicted
+++ resolved
@@ -13,7 +13,6 @@
 	"strings"
 	"time"
 
-	"github.com/Masterminds/semver"
 	"github.com/cj123/sessions"
 	"github.com/go-chi/chi"
 	"github.com/google/uuid"
@@ -23,14 +22,13 @@
 )
 
 const (
-	sessionAccountID                                = "account_id"
-	requestContextKeyAccount      accountContextKey = iota
-	adminUserName                                   = "admin"
-	serverAccountOptionsMetaKey                     = "server-account-options"
-	defaultHostedAdminAccountName                   = "acserver"
+	sessionAccountID            = "account_id"
+	requestContextKeyAccount    = "account"
+	adminUserName               = "admin"
+	serverAccountOptionsMetaKey = "server-account-options"
 )
 
-type accountContextKey int
+var accountManager *AccountManager
 
 type ServerAccountOptions struct {
 	IsOpen bool
@@ -47,11 +45,8 @@
 
 func NewAccount() *Account {
 	return &Account{
-		ID:              uuid.New(),
-		Created:         time.Now(),
-		LastSeenVersion: BuildVersion,
-		Theme:           ThemeDefault,
-		Groups:          map[ServerID]Group{serverID: GroupRead},
+		ID:      uuid.New(),
+		Created: time.Now(),
 	}
 }
 
@@ -62,163 +57,82 @@
 	Updated time.Time
 	Deleted time.Time
 
-	Name   string
-	Groups map[ServerID]Group
-
-	DriverName, GUID, Team string
+	Name  string
+	Group Group
 
 	PasswordHash string
 	PasswordSalt string
 
-	DefaultPassword   string
-	LastSeenVersion   string
-	HasSeenIntroPopup bool
-
-	Theme Theme
-
-	// Deprecated: Use Groups instead.
-	DeprecatedGroup Group `json:"Group"`
-}
-
-func (a Account) Group() Group {
-	if a.Groups == nil {
-		return GroupNoAccess
-	}
-
-	if group, ok := a.Groups[serverID]; ok {
-		return group
-	}
-
-	// in the case where a user has not got any group permissions at all for this server instance
-	// give them the first permission we find from other server instances (if any)
-	for _, group := range a.Groups {
-		return group
-	}
-
-	return GroupNoAccess
-}
-
-func (a Account) ShowDarkTheme(serverManagerDarkThemeEnabled bool) bool {
-	if (a.Theme == "" || a.Theme == ThemeDefault) && serverManagerDarkThemeEnabled {
+	DefaultPassword string
+}
+
+func (a Account) NeedsPasswordReset() bool {
+	return a.DefaultPassword != ""
+}
+
+func (a Account) HasGroupPrivilege(g Group) bool {
+	if g == a.Group {
 		return true
 	}
 
-	return a.Theme == ThemeDark
-}
-
-func (a Account) HasSeenCurrentVersion() bool {
-	return a.HasSeenVersion(BuildVersion)
-}
-
-func (a Account) ShouldSeeUpgradePopup() bool {
-	return !a.HasSeenCurrentVersion() && !a.ShouldSeeIntroPopup() && !a.NeedsPasswordReset()
-}
-
-func (a Account) ShouldSeeIntroPopup() bool {
-	return IsHosted && !a.HasSeenIntroPopup && !a.NeedsPasswordReset() && a.IsDefaultHostedAccount()
-}
-
-func (a Account) IsDefaultHostedAccount() bool {
-	return a.Name == defaultHostedAdminAccountName
-}
-
-func (a Account) HasSeenVersion(version string) bool {
-	if a.Name == OpenAccount.Name {
-		return true // open accounts don't see version releases
-	}
-
-	newVersion, err := semver.NewVersion(version)
-
-	if err != nil {
+	if a.Group == GroupAdmin {
 		return true
 	}
 
-	currentVersion, err := semver.NewVersion(a.LastSeenVersion)
-
-	if err != nil {
+	if g == GroupWrite && a.Group == GroupDelete {
 		return true
 	}
 
-	return newVersion.Equal(currentVersion) || newVersion.LessThan(currentVersion)
-}
-
-func (a Account) NeedsPasswordReset() bool {
-	return a.DefaultPassword != "" || (a.Name == adminUserName && config.Accounts.AdminPasswordOverride != "")
-}
-
-func (a Account) HasGroupPrivilege(g Group) bool {
-	userGroup := a.Group()
-
-	if g == userGroup {
+	if g == GroupRead && (a.Group == GroupWrite || a.Group == GroupDelete) {
 		return true
 	}
 
-	if userGroup == GroupAdmin {
-		return true
-	}
-
-	if g == GroupWrite && userGroup == GroupDelete {
-		return true
-	}
-
-	if g == GroupRead && (userGroup == GroupWrite || userGroup == GroupDelete) {
-		return true
-	}
-
 	return false
 }
 
 type Group string
 
 const (
-	GroupNoAccess Group = "no_access"
-	GroupRead     Group = "read"
-	GroupWrite    Group = "write"
-	GroupDelete   Group = "delete"
-	GroupAdmin    Group = "admin"
+	GroupRead   Group = "read"
+	GroupWrite  Group = "write"
+	GroupDelete Group = "delete"
+	GroupAdmin  Group = "admin"
 )
 
-var OpenAccount *Account
+var OpenAccount = &Account{
+	Name:  "Free Access",
+	Group: GroupRead,
+}
 
 // MustLoginMiddleware determines whether an account needs to log in to access a given Group page
-func (ah *AccountHandler) MustLoginMiddleware(requiredGroup Group, next http.Handler) http.Handler {
+func MustLoginMiddleware(requiredGroup Group, next http.Handler) http.Handler {
 	return http.HandlerFunc(func(w http.ResponseWriter, r *http.Request) {
 		sess := getSession(r)
 
 		accountID, ok := sess.Values[sessionAccountID].(string)
 
 		if ok {
-<<<<<<< HEAD
-			account, err := ah.store.FindAccountByID(accountID)
-=======
 			account, err := accountManager.store.FindAccountByID(accountID)
->>>>>>> 181590c6
-
-			if err != nil {
+
+			if err == nil {
+				if account.HasGroupPrivilege(requiredGroup) {
+					next.ServeHTTP(w, r.WithContext(context.WithValue(r.Context(), requestContextKeyAccount, account)))
+					return
+				} else {
+					AddErrFlashQuick(w, r, "You do not have permission to view this page.")
+					http.Redirect(w, r, "/", http.StatusFound)
+					return
+				}
+			} else {
 				logrus.WithError(err).Errorf("Could not find account for id: %s", accountID)
 				delete(sess.Values, sessionAccountID)
 				_ = sessions.Save(r, w)
 
-				AddFlash(w, r, "You have been logged out")
+				AddFlashQuick(w, r, "You have been logged out")
 
 				http.Redirect(w, r, "/", http.StatusFound)
 				return
 			}
-
-			if !account.HasGroupPrivilege(requiredGroup) {
-				if account.Group() == GroupNoAccess {
-					AddErrorFlash(w, r, "You do not have permission to access this Server Manager instance.")
-					http.Redirect(w, r, "/login", http.StatusFound)
-					return
-				}
-
-				AddErrorFlash(w, r, "You do not have permission to view this page.")
-				http.Redirect(w, r, "/", http.StatusFound)
-				return
-			}
-
-			next.ServeHTTP(w, r.WithContext(context.WithValue(r.Context(), requestContextKeyAccount, account)))
-			return
 		}
 
 		if requiredGroup == GroupRead && accountOptions.IsOpen {
@@ -228,58 +142,27 @@
 		}
 
 		if !ok {
-			AddErrorFlash(w, r, "You do not have permission to view this page. Please login first.")
+			AddErrFlashQuick(w, r, "You do not have permission to view this page. Please login first.")
 			http.Redirect(w, r, "/login", http.StatusFound)
 			return
 		}
 	})
 }
 
-func (ah *AccountHandler) ReadAccessMiddleware(next http.Handler) http.Handler {
-	return ah.MustLoginMiddleware(GroupRead, next)
-}
-
-func (ah *AccountHandler) WriteAccessMiddleware(next http.Handler) http.Handler {
-	return ah.MustLoginMiddleware(GroupWrite, next)
-}
-
-func (ah *AccountHandler) DeleteAccessMiddleware(next http.Handler) http.Handler {
-	return ah.MustLoginMiddleware(GroupDelete, next)
-}
-
-func (ah *AccountHandler) AdminAccessMiddleware(next http.Handler) http.Handler {
-	return ah.MustLoginMiddleware(GroupAdmin, next)
-}
-
-func (ah *AccountHandler) dismissChangelog(w http.ResponseWriter, r *http.Request) {
-	account := AccountFromRequest(r)
-
-	if account.Name == OpenAccount.Name {
-		// don't save the open account
-		return
-	}
-
-	err := ah.accountManager.SetCurrentVersion(account)
-
-	if err != nil {
-		logrus.WithError(err).Error("could not save current account version")
-		http.Error(w, http.StatusText(http.StatusInternalServerError), http.StatusInternalServerError)
-		return
-	}
-}
-
-func (ah *AccountHandler) dismissIntro(w http.ResponseWriter, r *http.Request) {
-	account := AccountFromRequest(r)
-
-	account.HasSeenIntroPopup = true
-
-	err := ah.accountManager.store.UpsertAccount(account)
-
-	if err != nil {
-		logrus.WithError(err).Error("could not save current account (dismiss intro)")
-		http.Error(w, http.StatusText(http.StatusInternalServerError), http.StatusInternalServerError)
-		return
-	}
+func ReadAccessMiddleware(next http.Handler) http.Handler {
+	return MustLoginMiddleware(GroupRead, next)
+}
+
+func WriteAccessMiddleware(next http.Handler) http.Handler {
+	return MustLoginMiddleware(GroupWrite, next)
+}
+
+func DeleteAccessMiddleware(next http.Handler) http.Handler {
+	return MustLoginMiddleware(GroupDelete, next)
+}
+
+func AdminAccessMiddleware(next http.Handler) http.Handler {
+	return MustLoginMiddleware(GroupAdmin, next)
 }
 
 func AccountFromRequest(r *http.Request) *Account {
@@ -334,56 +217,34 @@
 	}
 }
 
-type AccountHandler struct {
-	*BaseHandler
-	SteamLoginHandler
-
-	store          Store
-	accountManager *AccountManager
-}
-
-func NewAccountHandler(baseHandler *BaseHandler, store Store, accountManager *AccountManager) *AccountHandler {
-	return &AccountHandler{
-		BaseHandler:    baseHandler,
-		store:          store,
-		accountManager: accountManager,
-	}
-}
-
-func (ah *AccountHandler) login(w http.ResponseWriter, r *http.Request) {
+func loginHandler(w http.ResponseWriter, r *http.Request) {
 	if r.Method == http.MethodPost {
-		err := ah.accountManager.login(r, w)
-
-		switch {
-		case err == ErrInvalidUsernameOrPassword:
-			AddErrorFlash(w, r, "Invalid username or password. Check your details and try again.")
-		case err == ErrAccountNeedsPassword:
-			AddFlash(w, r, "Thanks for logging in. We need you to set up a permanent password for your account.")
+		err := accountManager.login(r, w)
+
+		if err == ErrInvalidUsernameOrPassword {
+			AddErrFlashQuick(w, r, "Invalid username or password. Check your details and try again.")
+		} else if err == ErrAccountNeedsPassword {
+			AddFlashQuick(w, r, "Thanks for logging in. We need you to set up a permanent password for your account.")
 			http.Redirect(w, r, "/accounts/new-password", http.StatusFound)
 			return
-		case err != nil:
-			logrus.WithError(err).Errorf("Couldn't log in account")
+		} else if err != nil {
+			logrus.Errorf("Couldn't log in account, err: %s", err)
 			http.Error(w, http.StatusText(http.StatusInternalServerError), http.StatusInternalServerError)
 			return
-		default: // err == nil, successful auth
-			AddFlash(w, r, "Thanks for logging in!")
+		} else { // err == nil, successful auth
+			AddFlashQuick(w, r, "Thanks for logging in!")
 			http.Redirect(w, r, "/", http.StatusFound)
 			return
 		}
 	}
 
-	ah.viewRenderer.MustLoadTemplate(w, r, "accounts/login.html", nil)
-}
-
-<<<<<<< HEAD
-func (ah *AccountHandler) toggleServerOpenStatus(w http.ResponseWriter, r *http.Request) {
-	err := ah.store.GetMeta(serverAccountOptionsMetaKey, &accountOptions)
-=======
+	ViewRenderer.MustLoadTemplate(w, r, "accounts/login.html", nil)
+}
+
 func toggleServerOpenStatusHandler(w http.ResponseWriter, r *http.Request) {
 	err := accountManager.store.GetMeta(serverAccountOptionsMetaKey, &accountOptions)
->>>>>>> 181590c6
-
-	if err != nil && err != ErrValueNotSet {
+
+	if err != nil && err != ErrMetaValueNotSet {
 		logrus.WithError(err).Errorf("Could not determine server open status")
 		http.Error(w, http.StatusText(http.StatusInternalServerError), http.StatusInternalServerError)
 		return
@@ -391,11 +252,7 @@
 
 	accountOptions.IsOpen = !accountOptions.IsOpen
 
-<<<<<<< HEAD
-	err = ah.store.SetMeta(serverAccountOptionsMetaKey, accountOptions)
-=======
 	err = accountManager.store.SetMeta(serverAccountOptionsMetaKey, accountOptions)
->>>>>>> 181590c6
 
 	if err != nil {
 		logrus.WithError(err).Errorf("Could not save server open status")
@@ -403,148 +260,56 @@
 		return
 	}
 
-	AddFlash(w, r, "Server openness successfully changed")
+	AddFlashQuick(w, r, "Server openness successfully changed")
 	http.Redirect(w, r, r.Referer(), http.StatusFound)
 }
 
-type newPasswordTemplateVars struct {
-	BaseTemplateVars
-
-	NewAccount bool
-}
-
-func (ah *AccountHandler) newPassword(w http.ResponseWriter, r *http.Request) {
-	account := AccountFromRequest(r)
-
+func newPasswordHandler(w http.ResponseWriter, r *http.Request) {
 	if r.Method == http.MethodPost {
-		set := true
-
-		password, repeatPassword, currentPassword := r.FormValue("Password"), r.FormValue("RepeatPassword"), r.FormValue("CurrentPassword")
-
-		if !account.NeedsPasswordReset() {
-			currentPasswordHash, err := hashPassword([]byte(currentPassword), []byte(account.PasswordSalt))
-
-			if err != nil {
-				AddErrorFlash(w, r, "Unable to change your password")
-				set = false
-			}
-
-			if !(subtle.ConstantTimeCompare([]byte(currentPasswordHash), []byte(account.PasswordHash)) == 1) {
-				AddErrorFlash(w, r, "Unable to change your password")
-				set = false
-			}
-		}
-
-		if set {
-			if password == repeatPassword {
-				updateDetails := account.NeedsPasswordReset()
-				err := ah.accountManager.ChangePassword(account, password)
-
-				if err == nil {
-					AddFlash(w, r, "Your password was successfully changed!")
-					if updateDetails {
-						http.Redirect(w, r, "/accounts/update", http.StatusFound)
-					} else {
-						http.Redirect(w, r, "/", http.StatusFound)
-					}
-					return
-				}
-
-				AddErrorFlash(w, r, "Unable to change your password")
-				logrus.WithError(err).Errorf("Could not change password for account id: %s", account.ID.String())
-			} else {
-				AddErrorFlash(w, r, "Your passwords must match")
-			}
-		}
-	}
-
-	ah.viewRenderer.MustLoadTemplate(w, r, "accounts/new-password.html", &newPasswordTemplateVars{
-		NewAccount: account.NeedsPasswordReset(),
-	})
-}
-
-type updateAccountTemplateVars struct {
-	BaseTemplateVars
-
-	Account           *Account
-	ThemeOptions      []ThemeDetails
-	SteamGUIDOverride string
-}
-
-func (ah *AccountHandler) update(w http.ResponseWriter, r *http.Request) {
-	account := AccountFromRequest(r)
-
-	if r.Method == http.MethodPost {
-		driverName, guid, team := r.FormValue("DriverName"), r.FormValue("DriverGUID"), r.FormValue("DriverTeam")
-		theme := r.FormValue("Theme")
-
-		if driverName != "" || guid != "" || team != "" || theme != "" {
-			err := ah.accountManager.updateDetails(account, driverName, guid, team, theme)
-
-			if err != nil {
-				AddErrorFlash(w, r, "Unable to update account details")
-				logrus.WithError(err).Errorf("Could not update details for account id: %s", account.ID.String())
-			} else {
-				err := ah.store.UpsertEntrant(Entrant{
-					Name: account.DriverName,
-					GUID: account.GUID,
-					Team: account.Team,
-				})
-
-				if err != nil {
-					logrus.WithError(err).Errorf("Successfully updated details, but could not add to autofill "+
-						"entry list. Account id: %s", account.ID.String())
-				}
-
-				AddFlash(w, r, "Your details were successfully changed!")
+		password, repeatPassword := r.FormValue("Password"), r.FormValue("RepeatPassword")
+
+		if password == repeatPassword {
+			account := AccountFromRequest(r)
+
+			if err := accountManager.changePassword(account, password); err == nil {
+				AddFlashQuick(w, r, "Your password was successfully changed!")
 				http.Redirect(w, r, "/", http.StatusFound)
 				return
+			} else {
+				AddErrFlashQuick(w, r, "Unable to change your password")
+				logrus.WithError(err).Errorf("Could not change password for account id: %s", account.ID.String())
 			}
-		}
-	}
-
-	ah.viewRenderer.MustLoadTemplate(w, r, "accounts/update.html", &updateAccountTemplateVars{
-		Account:           account,
-		ThemeOptions:      ThemeOptions,
-		SteamGUIDOverride: r.URL.Query().Get("steamGUID"),
-	})
-}
-
-func (ah *AccountHandler) deleteAccount(w http.ResponseWriter, r *http.Request) {
-	requestAccount := AccountFromRequest(r)
-
+		} else {
+			AddErrFlashQuick(w, r, "Your passwords must match")
+		}
+	}
+
+	ViewRenderer.MustLoadTemplate(w, r, "accounts/new-password.html", nil)
+}
+
+func deleteAccountHandler(w http.ResponseWriter, r *http.Request) {
 	accountID := chi.URLParam(r, "id")
 
-<<<<<<< HEAD
-	if requestAccount.ID.String() == accountID {
-		AddErrorFlash(w, r, "You can't delete your own account!")
-		http.Redirect(w, r, r.Referer(), http.StatusFound)
-		return
-	}
-
-	if err := ah.store.DeleteAccount(accountID); err != nil {
-=======
 	if err := accountManager.store.DeleteAccount(accountID); err != nil {
->>>>>>> 181590c6
 		logrus.WithError(err).Errorf("Could not delete account")
-		AddErrorFlash(w, r, "Could not delete account")
+		AddErrFlashQuick(w, r, "Could not delete account")
 	} else {
-		AddFlash(w, r, "Account successfully deleted")
+		AddFlashQuick(w, r, "Account successfully deleted")
 	}
 
 	http.Redirect(w, r, r.Referer(), http.StatusFound)
 }
 
-func (ah *AccountHandler) resetPassword(w http.ResponseWriter, r *http.Request) {
+func resetPasswordHandler(w http.ResponseWriter, r *http.Request) {
 	accountID := chi.URLParam(r, "id")
 
-	account, err := ah.accountManager.resetPassword(accountID)
-
-	if err != nil {
-		AddErrorFlash(w, r, "Unable to reset account password")
+	account, err := accountManager.resetPassword(accountID)
+
+	if err != nil {
+		AddErrFlashQuick(w, r, "Unable to reset account password")
 		logrus.WithError(err).Errorf("Could not reset password for account id: %s", accountID)
 	} else {
-		AddFlash(w, r, fmt.Sprintf("We have autogenerated a new password for %s, it is: %s", account.Name, account.DefaultPassword))
+		AddFlashQuick(w, r, fmt.Sprintf("We have autogenerated a new password for %s, it is: %s", account.Name, account.DefaultPassword))
 	}
 
 	http.Redirect(w, r, r.Referer(), http.StatusFound)
@@ -570,11 +335,7 @@
 
 	username, password := r.FormValue("Username"), r.FormValue("Password")
 
-<<<<<<< HEAD
-	accounts, err := am.store.ListAccounts()
-=======
 	accounts, err := accountManager.store.ListAccounts()
->>>>>>> 181590c6
 
 	if err != nil {
 		return err
@@ -608,9 +369,9 @@
 				sess.Values[sessionAccountID] = account.ID.String()
 
 				return sess.Save(r, w)
+			} else {
+				break
 			}
-
-			break
 		}
 	}
 
@@ -618,11 +379,7 @@
 }
 
 func (am *AccountManager) resetPassword(accountID string) (*Account, error) {
-<<<<<<< HEAD
-	account, err := am.store.FindAccountByID(accountID)
-=======
 	account, err := accountManager.store.FindAccountByID(accountID)
->>>>>>> 181590c6
 
 	if err != nil {
 		return nil, err
@@ -638,20 +395,10 @@
 	account.PasswordSalt = ""
 	account.PasswordHash = ""
 
-<<<<<<< HEAD
-	return account, am.store.UpsertAccount(account)
-}
-
-func (am *AccountManager) SetCurrentVersion(account *Account) error {
-	account.LastSeenVersion = BuildVersion
-
-	return am.store.UpsertAccount(account)
-=======
 	return account, accountManager.store.UpsertAccount(account)
->>>>>>> 181590c6
-}
-
-func (am *AccountManager) ChangePassword(account *Account, password string) error {
+}
+
+func (am *AccountManager) changePassword(account *Account, password string) error {
 	salt, err := generateSalt()
 
 	if err != nil {
@@ -668,23 +415,10 @@
 	account.PasswordSalt = salt
 	account.PasswordHash = pass
 
-<<<<<<< HEAD
-	return am.store.UpsertAccount(account)
-=======
 	return accountManager.store.UpsertAccount(account)
->>>>>>> 181590c6
-}
-
-func (am *AccountManager) updateDetails(account *Account, name, guid, team, theme string) error {
-	account.DriverName = name
-	account.GUID = guid
-	account.Team = team
-	account.Theme = Theme(theme)
-
-	return am.store.UpsertAccount(account)
-}
-
-func (ah *AccountHandler) logout(w http.ResponseWriter, r *http.Request) {
+}
+
+func logoutHandler(w http.ResponseWriter, r *http.Request) {
 	sess := getSession(r)
 	delete(sess.Values, sessionAccountID)
 
@@ -693,24 +427,13 @@
 	http.Redirect(w, r, "/", http.StatusFound)
 }
 
-type createAccountTemplateVars struct {
-	BaseTemplateVars
-
-	Account   *Account
-	IsEditing bool
-}
-
-func (ah *AccountHandler) createOrEditAccount(w http.ResponseWriter, r *http.Request) {
+func createOrEditAccountHandler(w http.ResponseWriter, r *http.Request) {
 	var account *Account
 	isEditing := false
 
 	if id := chi.URLParam(r, "id"); id != "" {
 		var err error
-<<<<<<< HEAD
-		account, err = ah.store.FindAccountByID(id)
-=======
 		account, err = accountManager.store.FindAccountByID(id)
->>>>>>> 181590c6
 
 		if err != nil {
 			logrus.WithError(err).Errorf("Could not find account for id: %s", id)
@@ -728,8 +451,9 @@
 			return
 		}
 
-		account = NewAccount()
-		account.DefaultPassword = strings.Join(defaultPass, "-")
+		account = &Account{
+			DefaultPassword: strings.Join(defaultPass, "-"),
+		}
 	}
 
 	if r.Method == http.MethodPost {
@@ -743,19 +467,9 @@
 		}
 
 		account.Name = username
-		account.Groups[serverID] = Group(group)
-
-<<<<<<< HEAD
-		if formValueAsInt(r.FormValue("UpdateGroupForAllServers")) == 1 {
-			for serverID := range account.Groups {
-				account.Groups[serverID] = Group(group)
-			}
-		}
-
-		err := ah.store.UpsertAccount(account)
-=======
+		account.Group = Group(group)
+
 		err := accountManager.store.UpsertAccount(account)
->>>>>>> 181590c6
 
 		if err != nil {
 			logrus.WithError(err).Errorf("Could save account with id: %s", account.ID)
@@ -764,35 +478,23 @@
 		}
 
 		if isEditing {
-			AddFlash(w, r, "Account successfully edited")
+			AddFlashQuick(w, r, "Account successfully edited")
 		} else {
-			AddFlash(w, r, "Account successfully created")
+			AddFlashQuick(w, r, "Account successfully created")
 		}
 
 		http.Redirect(w, r, "/accounts", http.StatusFound)
 		return
 	}
 
-	ah.viewRenderer.MustLoadTemplate(w, r, "accounts/new.html", &createAccountTemplateVars{
-		Account:   account,
-		IsEditing: isEditing,
+	ViewRenderer.MustLoadTemplate(w, r, "accounts/new.html", map[string]interface{}{
+		"Account":   account,
+		"IsEditing": isEditing,
 	})
 }
 
-<<<<<<< HEAD
-type manageAccountsTemplateVars struct {
-	BaseTemplateVars
-
-	Accounts         []*Account
-	ServerReadIsOpen bool
-}
-
-func (ah *AccountHandler) manageAccounts(w http.ResponseWriter, r *http.Request) {
-	accounts, err := ah.store.ListAccounts()
-=======
 func manageAccountsHandler(w http.ResponseWriter, r *http.Request) {
 	accounts, err := accountManager.store.ListAccounts()
->>>>>>> 181590c6
 
 	if err != nil {
 		logrus.WithError(err).Errorf("Could not list accounts")
@@ -800,9 +502,9 @@
 		return
 	}
 
-	ah.viewRenderer.MustLoadTemplate(w, r, "accounts/manage.html", &manageAccountsTemplateVars{
-		Accounts:         accounts,
-		ServerReadIsOpen: accountOptions.IsOpen,
+	ViewRenderer.MustLoadTemplate(w, r, "accounts/manage.html", map[string]interface{}{
+		"Accounts":         accounts,
+		"ServerReadIsOpen": accountOptions.IsOpen,
 	})
 }
 
