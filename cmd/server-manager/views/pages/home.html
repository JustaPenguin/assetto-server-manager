--- conflicted
+++ resolved
@@ -1,8 +1,7 @@
 {{ define "title" }}Home{{ end }}
 
 {{ define "content" }}
-<<<<<<< HEAD
-    <h1>Home</h1>
+    <h1 class="text-center">Home</h1>
 
     <form action="/cars" class="button">
         <input type="submit" value="Cars" />
@@ -11,7 +10,4 @@
     <form action="/tracks" class="button">
         <input type="submit" value="Tracks" />
     </form>
-=======
-    <h1 class="text-center">Home</h1>
->>>>>>> 749f2095
 {{ end }}