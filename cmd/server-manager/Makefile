# set the version if it's not already set
VERSION?=dev-$(shell date +'%y.%m.%d-%H-%M')

export GO111MODULE=on

clean:
	rm -rf server-manager server-manager.exe
	rm -rf static/manager.js
	rm -rf build/
	rm -rf rsrc.syso
	rm -rf views/static_embed.go
	rm -rf static/static_embed.go
	rm -rf typescript/.gulp-cache

run:
<<<<<<< HEAD
	go build -ldflags "-s -w -X github.com/JustaPenguin/assetto-server-manager.BuildVersion=${VERSION} ${LDFLAGS}"
	FILESYSTEM_HTML=true DEBUG=true ./server-manager

assets:
	$(MAKE) -C typescript build
=======
	node_modules/.bin/gulp
	go build -ldflags "-s -w -X github.com/cj123/assetto-server-manager.BuildTime=${VERSION}"
	FILESYSTEM_HTML=true DEBUG=true ./server-manager

assets:
	npm install
	node_modules/.bin/gulp
>>>>>>> 00f2f224

asset-embed:
	go get -u github.com/mjibson/esc
	go generate ./...

deploy: clean assets asset-embed
	# directory structure
	mkdir -p build/linux build/windows
	cp config.example.yml build/linux/config.yml
	cp config.example.yml build/windows/config.yml
	sed -i 's/executable_path\: acServer/executable_path\: acServer.exe/' build/windows/config.yml

	# windows icon
	go get -u github.com/akavel/rsrc
	rsrc -ico ../../misc/windows/icon.ico -arch amd64 -o rsrc.syso

	# build
	CGO_ENABLED=0 GOOS=linux GOARCH=amd64 go build -a -installsuffix cgo -ldflags="-s -w -X github.com/JustaPenguin/assetto-server-manager.BuildVersion=${VERSION} ${LDFLAGS}" -o build/linux/server-manager
	CGO_ENABLED=0 GOOS=windows GOARCH=amd64 go build -ldflags="-s -w -X github.com/JustaPenguin/assetto-server-manager.BuildVersion=${VERSION} ${LDFLAGS}" -o build/windows/server-manager.exe

	cp ../../README.md build/README.txt
	cp ../../INSTALL.txt build/INSTALL.txt
	cp ../../LICENSE build/LICENSE.txt
	cp ../../CHANGELOG.md build/CHANGELOG.txt
	cp -R plugins build/
	mv build/plugins/lua_readme.md build/plugins/lua_readme.txt
	unix2dos build/README.txt build/LICENSE.txt build/CHANGELOG.txt build/windows/config.yml build/INSTALL.txt

	# archive
	cd build && zip -r ../server-manager_${VERSION}.zip *<|MERGE_RESOLUTION|>--- conflicted
+++ resolved
@@ -1,5 +1,5 @@
 # set the version if it's not already set
-VERSION?=dev-$(shell date +'%y.%m.%d-%H-%M')
+VERSION?=$(shell date +'%y.%m.%d-%H-%M')
 
 export GO111MODULE=on
 
@@ -10,16 +10,8 @@
 	rm -rf rsrc.syso
 	rm -rf views/static_embed.go
 	rm -rf static/static_embed.go
-	rm -rf typescript/.gulp-cache
 
 run:
-<<<<<<< HEAD
-	go build -ldflags "-s -w -X github.com/JustaPenguin/assetto-server-manager.BuildVersion=${VERSION} ${LDFLAGS}"
-	FILESYSTEM_HTML=true DEBUG=true ./server-manager
-
-assets:
-	$(MAKE) -C typescript build
-=======
 	node_modules/.bin/gulp
 	go build -ldflags "-s -w -X github.com/cj123/assetto-server-manager.BuildTime=${VERSION}"
 	FILESYSTEM_HTML=true DEBUG=true ./server-manager
@@ -27,13 +19,12 @@
 assets:
 	npm install
 	node_modules/.bin/gulp
->>>>>>> 00f2f224
 
-asset-embed:
+deploy: clean assets
+	# asset embed
 	go get -u github.com/mjibson/esc
 	go generate ./...
 
-deploy: clean assets asset-embed
 	# directory structure
 	mkdir -p build/linux build/windows
 	cp config.example.yml build/linux/config.yml
@@ -45,15 +36,13 @@
 	rsrc -ico ../../misc/windows/icon.ico -arch amd64 -o rsrc.syso
 
 	# build
-	CGO_ENABLED=0 GOOS=linux GOARCH=amd64 go build -a -installsuffix cgo -ldflags="-s -w -X github.com/JustaPenguin/assetto-server-manager.BuildVersion=${VERSION} ${LDFLAGS}" -o build/linux/server-manager
-	CGO_ENABLED=0 GOOS=windows GOARCH=amd64 go build -ldflags="-s -w -X github.com/JustaPenguin/assetto-server-manager.BuildVersion=${VERSION} ${LDFLAGS}" -o build/windows/server-manager.exe
+	GOOS=linux GOARCH=amd64 go build -ldflags="-s -w -X github.com/cj123/assetto-server-manager.BuildTime=${VERSION}" -o build/linux/server-manager
+	GOOS=windows GOARCH=amd64 go build -ldflags="-s -w -X github.com/cj123/assetto-server-manager.BuildTime=${VERSION}" -o build/windows/server-manager.exe
 
 	cp ../../README.md build/README.txt
 	cp ../../INSTALL.txt build/INSTALL.txt
 	cp ../../LICENSE build/LICENSE.txt
 	cp ../../CHANGELOG.md build/CHANGELOG.txt
-	cp -R plugins build/
-	mv build/plugins/lua_readme.md build/plugins/lua_readme.txt
 	unix2dos build/README.txt build/LICENSE.txt build/CHANGELOG.txt build/windows/config.yml build/INSTALL.txt
 
 	# archive
