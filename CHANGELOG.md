v1.3.2
------

**Please note, this release contains breaking changes for run_on_start in config.yml**. If you are using run_on_start,
you need to read the following:

Each run_on_start command is now run from the directory that the binary file is in. 
For example, ./stracker/stracker_linux_x86/stracker --stracker_ini stracker-default.ini now actually performs the following two commands:

1. cd ./stracker/stracker_linux_x86
2. ./stracker --stracker_ini stracker-default.ini

This means that previous configuration entries will need updating! The config.example.yml contains updated examples for how this might work.

Added:

* Plugins are now run from the directory that their executable file is in. Please read the above note for more information.
<<<<<<< HEAD
* Results overviews now show the tyre which was used to complete the driver's fastest lap of that session.
=======
* Added per-Event points breakdowns to Championships!
>>>>>>> a9ae837d

Fixes:

* Corrected the sizing of the "Remove IFrame" button on the Live Timings page.
* Corrected the sizing and positioning of the Live Map when the page is resized.
* Added an explanation as to why the UDP ports specified in Server Options do not match the ones in the server_cfg.ini. 
* Fixes a bug where the EntryList was limited to 18 entrants in Custom Races.
* Laps which have Cuts > 0 are now excluded from "Best Lap" in Live Timings

v1.3.1
------

Added:

* Live Map smoothing! Thanks to germanrcuriel on GitHub for this one! It makes a huge difference to the Live Map!
* Removed the gray background from the Live Map, replaced it with a drop-shadow. Thanks again to germanrcuriel for this! 
* Tweaked the layout of the Live Timing description.
* You can now delete AutoFill entrants from the new AutoFill entrants page (available for users with Delete permissions or higher)
* Added Top Speed to Live Timings
* Team Standings are hidden in Championships where no entrant has a team name.
* You can now delete entrants who have registered to a Championship Sign Up Form.

Fixes:

* You can now start Practice Events for Open Championships that do not have any entrants registered to them.
* Championship Sign Up Forms now show how many free slots each car has.
* Championship Sign Up Forms and Open Championships now properly respect the distribution of cars in an EntryList.
  - If a user rejoins an Open Championship in a different car, their original slot in the EntryList is cleared so that
    other Championship Entrants may use it instead. (Previously this slot was removed).
  - Users registering on the Sign Up form can only be put in slots in the EntryList where their requested car matches
    the car defined in the EntryList.
* Fixes a bug where new Entrants could not be added to a Custom Race if all previous Entrants had been deleted from it.
* Fixes a bug where Championship Events with a Second race would sometimes stop running after the first race.
* Fixed an issue where sometimes drivers would not properly disconnect from the Live Map.
* Pickup mode is now enabled for all Championship Practice Events that don't have Booking Sessions.
* The "Locked Entry List" option has a more detailed explanation about how it works.
* Open Championship Events using Booking mode can now be correctly configured. Note that you must create entrant slots in the 
  Championship setup, otherwise the Championship Events will start without any cars available!
* Open Championship Events with Booking mode now have a Booking mode for their practice sessions too.
* The 'Save Race' button at the top of the Custom Race form now saves the race without redirecting you to Live Timings
* Fixes a panic that can occur when using shortened driver names if a driver's name ends in a space.
* Fixes an issue where a driver's initials were not saved correctly when reloading the live map.

v1.3.0
------

Added:

* Added a Championship Sign Up form. When configuring a Championship, you can now enable 'Sign Up Form'. This creates a public 
  registration form where anybody can sign up to be added to a Championship. This has the following options:
  - Require admin approval for applications - Every sign up request must be approved by an administrator before 
    they are added to the EntryList.
  - Ask users for Email - you can request that users enter their email address so you can contact them
  - Ask users for Team - enable a 'Team' field to be filled out by registrants (this is optional though)
  - Let users choose car and skin - On by default, users can pick their car and skin. If turned off, an administrator 
    will have to configure the car and skin in the EntryList once the driver is accepted.
  - Extra Questions - ask registrants to fill out questions that you specify, e.g. Discord username, Twitter handle, 
    number of races completed, etc.
  
  Championship Sign Up requests can be viewed by Write Access users and Approved or Rejected in a new page. 
  This new page also allows Write Access users to email groups of registrants, and download a Comma Separated Values 
  list of the registration requests (to be used in spreadsheets etc.)
  
  We hope that this functionality improves the management of large events for Server Owners! Please get in touch if 
  you run large events and let us know how it goes!
  
* In Server Options you can now configure Server Manager to show the Championship or Custom Race name after the server name
  in the Assetto Corsa server lobby.
* You can now add custom CSS to your server manager install from the Server Options!
* You can now add points penalties to Championship Drivers and Teams.
* Added monitoring and analytics. This will help us keep better track of issues in Server Manager. You can disable this
  in the config.yml.
* Improved 'Reverse Grid' text to explain what happens if the value is set to '1' (a 2nd Race will take place with the grid formed from the 1st Race's Results)
* You can now import Championship results for second races.
* You can now export all of the results for a championship to Simresults together.
* Individual events (custom races and championships) can now override the global server password setting.
* Added the ability to import entire championships.
* Added the ability to use shortened Driver Names in all areas of the Server Manager web UI to protect people's identities online. 
  You can enable this in Server Options.

Fixes:

* Loop Mode is no longer an option in Championship Events
* Imported Championship Events now correctly link to their original results files, meaning that penalties carry across
  to Championships when applied in the results pages.
* Fixes a bug where penalties would not correctly apply to some Championship Events.
* Fixes an issue where Looped Races could hang at the end of a race rather than continuing to the next Looped Race.
* Open Championships will now correctly set up Entrants (and results tables) when importing results files that have new
  Entrants in them.
* Sol session start time should now save properly.
* Locked entry list option should now work.
* Fixes a bug where saving a Championship Event using the top Save button would actually cause the event to be duplicated.
* Reworded the Reverse Grid description

v1.2.2
------

Fixes a bug where new Championship Entrants couldn't be added.

v1.2.1
------

Added:

* Added a MOTD editor
* Added the missing MAX_CONTACTS_PER_KM server_cfg.ini option. We've found this a bit temperamental so use it with caution!
* Ballast and Restrictor are now visible in Results pages
* When adding Entrants to a Custom Race or Championship, the values from the last Entrant in the list are copied to 
  each new Entrant that is added. This should make editing the EntryList a bit easier!
* Championship welcome message now shows a link to the championship overview page (requires server_manager_base_URL 
  option in config.yml)
* Scheduled events now show their times in your local timezone.
* You can now subscribe to iCal feeds for scheduled races at a server level or per Championship.

Fixes:

* Limited the Live Map refresh interval to a minimum of 200ms. It is now 500ms by default in config.yml.
* The Manage Event button in a Championship is now visible for completed events for admin users only. This
  should allow you to import results files if Championships fail to complete successfully.
* Starting a Custom Race now takes you to the Live Timings page.
* Servers with really long names now have the name truncated in the navigation. You can hover over the name to see the full text.
* Fixed an issue where lots of UDP errors would appear in the log.
* Championship Name is now a required field
* Removed a non-critical error message from the logs
* Fixed live map extra data toggle.
* Detected improper disconnects (game crashes, alt+f4 etc.) in live timing.
* Fixes an issue where configured car skins would be lost in Open Championships.

v1.2.0
------

Note: This update changes how the accounts work, you will need to re-add all of your existing accounts in the server
control panel! To do this, you will need the new default admin details:

  * username: admin
  * password: servermanager

We also recommend backing up your data store (as defined in config.yml in 'store' -> 'path') before upgrading to this 
version!

Now, on to the changes!

Added:

* Account Management via the web interface! No more fiddling with configuration files! You will need to re-add your accounts
  in the web UI.
* Adds Fixed Setups to Custom Races and Championships. Fixed setups can be uploaded on the Cars page. You can fix
  a setup for a whole championship or individually for specific events in the Championship.
* Adds skin, ballast and restrictor customisation for individual Championship Events. You can overwrite these options
  for all Championship Events in the Edit Championship Page.
* Added configurable IFrames to the live timings page. Users with write access can modify and add IFrames to the
  page (they will persist for all users between events). Intended for use with event live streams or track info etc.
* Added extra track info to live timings page.
* Added an extra info pane to drivers on the live map that displays their current speed, gear and rpm. This can be
  toggled on/off by clicking their name in the live timings table.
* Changed the layout of the live timings page to better accommodate the new features.
* Added "Import Championship Event" functionality, which lets you import non-championship results files into a
  championship. To use this, create a championship event for the track and layout you wish to import results to. Then,
  click on "Manage Event" on the Championship page and select the session results files to import from.
* Added car images to Championship pages.
* Added car info to live timing table
* Added an option to only upload official ks content from a folder
* Added option to upload multiple content folders by dragging them into the drag and drop upload boxes.
* Added a more informative message for users who experience issues launching Server Manager. We're trying our best
  to make Server Manager really good, and we're a little disheartened by negative reviews caused by people not managing
  to follow our setup instructions, so hopefully this will help with debugging!
* Added a dropdown to the Entrant box which makes auto fill much more obvious and less likely to be interfered with
  by browsers.
* Added a "Delete" group - they are the only group (other than admin) allowed to delete content, championships, races, etc.
* You can now change which assetto server executable file is run by Server Manager. By default, acServer(.exe) is used.
  See config.yml "executable_path" for more information. This means tools such as ac-server-wrapper should now be
  compatible with Server Manager! You can even write your own wrapper scripts around acServer if you'd like.
* Added buttons to change the Championship event order and show/hide completed/not completed events.
* Looped practice events will now persist drivers in the live timings table across each event.
* Added a text input (with support for images, embedded video etc.) to Championship pages. Intended for adding information
  about the championship, rules, links to content used etc.
* Vastly improved Championship points scoring. Points scoring now adheres to the following rules:
  - If a driver changes car but NOT team or class, both team and driver points persist.
  - If a driver changes team, but NOT class, drivers points persist, team points stay at old team and new points 
    earned go to new team. You can override this by turning on the "Transfer Points from previous team?" switch when you
    change a driver's team name.
  - If a driver changes class, an entirely new entry is made but the old one is not deleted - new points earned go to the 
    new team and new driver entry.
  
  A byproduct of this is that once points have been added to a Championship Class, they cannot be removed. That is, if you
  have 6 drivers in a Championship Class and you remove 2, there will still be 6 points inputs in the Class. This is so
  that previous Championship Events have the correct number of points for their calculations.
* Added logging to server-manager.log - this should make debugging issues easier.
* Moved "Result Screen Time" option to Custom Race / Championship Event configuration instead of Server Options
* Added disconnected table to live timing page, shows best times of disconnected drivers from the current session.
* Added blacklist.txt editor.

Fixes:

* Fixes an issue preventing the upload of older cars which contain a data folder rather than a data.acd file.
* Removed unnecessary duplication of entrants on Championship pages.
* Fixes an issue with illegal Byte Order Marks preventing some track info files from being read.
* Fixes an issue where some Live Map cars would not properly clear on server restart.
* Fixes an issue where new entrants in a Championship were not persisted for autofill.
* Fixes an issue that made it impossible to start quick/custom races on mobile safari.
* Fixes an issue where Championship Events were not correctly finished/tracked.
* Fixes an issue where Second Race Points Multiplier would default to 0 if not specified, rather than using 1.
* We now exclude disqualified drivers from points in the race they were disqualified from.
* Championship Events now show the cars that entered the race or are due to enter the race in their header, rather
  than just showing the cars entered into the Championship.
* Added logging to server-manager.log - this should make debugging issues easier.
* Improved reliability of live timing table.
* Event scheduling now uses your local timezone from your browser.
* Fixes incorrectly decoded utf32 strings coming through UDP data.
* Booking Mode now works correctly. Closed Championships have booking mode disabled for all events.

v1.1.3
------

* Fixes an issue with Championship Practice Events not working after updating the cars in the Championship entry list.

v1.1.2
------

* Adds support for sTracker. Read the new config.yml file for more information on setting up sTracker.
* Adds support for running processes alongside the Assetto Corsa server. Each process is run when the server
  is started, and killed when the server is stopped. See config.yml for more information.
* Improves UDP forwarding to only forward as many bytes as were received.
* Log outputs are now limited to a size of 1MB. When the log output reaches 1MB, it is trimmed to keep the most recent
  messages.
* Championships are now split into active and completed championships. They are ordered by the time they were last
  updated.
* Fixes a bug where tyres configured in a championship event would not carry across to the next championship event or
  load into the edit championship event page.
* Fixed scheduled events for time zones outside of UTC.
* Improved some page layouts on mobile devices

v1.1.1
------

* Fixed a bug that caused some scheduled races to not start correctly.

v1.1.0
------

We recommend re-uploading all of your tracks after doing this update! Some new features will only work with
new track assets!

Please also consult the config.yml in the zip file, there is a new section: "live_map" that you must add to your
config.yml to get live map functionality!

* Added a Live Map. You'll need to re-upload your tracks to see the live map, since it requires new
  track assets.
* Added support for 'Reverse Grid Positions' races within Championship events. If a second race occurs, the championship
  page will show results for that too. It will correctly add points to the entrants and optionally can apply a
  multiplier to all second races to scale their points. This multiplier can be a decimal, and can even be negative!
* Added the ability to schedule championship events and custom races.
* Added button on results page to open the results on the SimResults website.
* When creating a race the number of available pit boxes for a track/layout is now displayed, max clients is limited to
  this number (requires manual upload of track - including default content).
* Championship events now welcome each player with a message describing their current position in the championship
  and who their nearest rivals are.
* Improve handling of tracks which have a default layout (i.e. data folder in the base of the track directory) AND extra
  layouts. This fix adds compatibility for mods such as the Assetto Corsa Wet Mod.
* Added support for plugins such as KissMyRank. Follow the KissMyRank setup, but instead of editing
  server_cfg.ini, edit the Options in Server Manager (it overwrites server_cfg.ini!)
* Overhauled UDP proxying to work with sending messages as well as existing support for receiving.
  (This is what makes KissMyRank etc work!)

v1.0.2
------

* Increase number of results per result listing page to 20.
* Add a 404 error for results pages that don't exist
* Results listing page now shows 10 pages in the pagination bar with options to skip to the front and end,
  and forwards/backwards by 10 pages
* Fixed an issue with named Custom Race entrants losing their car/skin on race start
* Collision speeds on Live Timings page are now rounded to 2 decimal places

v1.0.1
------

* Fixed an issue with populating default points when creating championship classes. Points for places beyond the F1
  defaults now show '0' when created, rather than '25' which was incorrectly shown before.
* Average Lap Time on Results pages is now calculated lap times that meet the following conditions:
    "if lap doesnt cut and if lap is < 107% of average for that driver so far and if lap isn't lap 1"
* Fixed an issue with Quick Race Time/Laps selector not defaulting to the correct value.

v1.0.0
------

Initial Release!
<|MERGE_RESOLUTION|>--- conflicted
+++ resolved
@@ -15,11 +15,8 @@
 Added:
 
 * Plugins are now run from the directory that their executable file is in. Please read the above note for more information.
-<<<<<<< HEAD
 * Results overviews now show the tyre which was used to complete the driver's fastest lap of that session.
-=======
 * Added per-Event points breakdowns to Championships!
->>>>>>> a9ae837d
 
 Fixes:
 
