v1.5.1
------

Added:

* Added a "Start on Tyre from Fastest Lap" option to Race Weekend Filtering. You can use this to force an entrant for a session to start on the tyre they used to complete their fastest lap in the previous session. This might be useful when simulating F1-style qualifications.
* Added a "Start after Parent Session has completed" option to the Race Weekend Schedule popup
* Added configurable negative points modifiers for championships for crashes and cuts.
* Added an Entrant Attendance field to Championship table to help admins keep track of who is showing up for races.
<<<<<<< HEAD
* Enabled recurring events within championships. A recurring event inside a championship will create a copy of itself in the championship list, scheduled for the next time as defined by the recurrence rule.
=======
* Added "Register with Steam" to Championships with a Sign Up Form.
* Added "Sign in with Steam" to the Update Account Details page.
>>>>>>> 257fc0b4

Fixes:

* Fixes an issue where you could not create a Championship with a single entrant.
* Skins with a # in their name no longer break the car details page.
* Fixes an issue where the data file for some newer Assetto Corsa cars could not be read.

---

v1.5.0
------

Added:

* Race Weekends (premium feature) - A Race Weekend is a group of sequential sessions that can be run at any time. For example, you could set up a Qualifying session to run on a Saturday, then the Race to follow it on a Sunday. Server Manager handles the starting grid for you, and lets you organise Entrants into splits based on their results and other factors!
  
  - You can create individual Race Weekends or create Race Weekends as part of a Championship
  - Race Weekends need a fully configured Entry List to work properly. If you're using a Championship Race Weekend, the Championship Entry List is used.
  - You can add as many sessions to a Race Weekend as you like! You could run 4 Practice sessions, followed by 3 Races, and then a Qualifying, then a Practice, another Race, etc! You have full control!
  - You can start individual Race Weekend sessions at any time. So you can run one session one day, then another one three weeks ahead if you like. We think this will be useful for things such as Endurance events, where you maybe want your drivers to qualify on a different day so they don't tire themselves out before doing a 2 hour race.
  - By default, the results of a session will form the Grid positions for the next session.
  - You can sort the results of a session by a number of different factors (fastest lap, total race time, collisions, cuts, safety, random and alphabetical)
  - All session results can be reversed in the same way you can configure a Reverse Grid Race normally.
  - To manage the flow between sessions, click on the arrow between two sessions.
  - A session grid can be formed from the results of multiple parent sessions. This means you can split and merge the Race Weekend as much as you like. For example, you could set up an F1-style qualifying using Race Weekends! (Check out the example Race Weekend).
  - Race Weekend sessions are shown in a flow-chart, so you can see the connections between the sessions.
  - In Multiclass Championship Race Weekends, the sorting of the Entry Lists is per class. The classes are then ordered by the fastest lap of each class (so LMP1 cars will be ahead of GTE cars on the grid, for example)
  - Each Championship Race Weekend session allows you to set points for the individual session. Championship points are calculated using these points values.
  - You can schedule individual Race Weekend Sessions too!

* Discord integration! Thanks to @cheesegrits for this! Check out the Server Options page for more information.
* Dark Theme! You can now set Server Manager to use a Dark Theme in the Server Options. You can also edit this for your account in the "Update Details" page.
* A re-ordered homepage with the tiles sorted into categories.
* Server Name Templates - you can now specify (in Server Options) how Server Manager displays your server and event name.
* We've tidied up the Server Options page a bit. It was getting quite large! The new headings should make things a bit more readable.
* If 'Show Race Name In Server Lobby' is enabled, Quick Races and Custom Races with no specified name now show the track name in the Server Lobby.
* A global option to switch speed units from Km/h to MPH for people who want to use the correct measurement system.
* "Force Virtual Mirror" now defaults to on in all race setup forms.
* Admin Control Panel on the Live Timing page. Allows admins to send server wide messages, advance to the next/restart session, kick users and other admin commands!
* You can now re-order Championship Events! Drag them around on the page using the top bar of the Championship Event.

Fixes:

* Championship Sign Up Forms are only shown if the Championship has free slots left and the Championship is not fully complete.
* Championships now always show the 'Entrants' tab, so you can check to see if you're in the list!
* Improved cache validation so that user-uploaded files can change without needing to empty the browser cache.

---

v1.4.2
------

Added:

* Added configurable server join and content manager messages. Check out the "Messages" page for more details.
* Championship Events now show the best qualifying and fastest lap in each class.
* You can now rename drivers on results pages.
* Drivers can now add their Driver Name, GUID and Team to their account. This will highlight their results on all result pages, add them to the autofill entrant list and automatically input their information if they sign up for an event with a sign up form
* Added a "Persist Open Championship Entrants" option. When turned off, this prevents the Championship Entry List from filling up, so you can run multiple Championship events in a quick-fire fashion without needing to edit the Entry List between each one. (Championship Points will continue to work correctly).
* Championship Sign Up Forms now replace your existing sign up with a new one if you sign up with the same GUID and email, so you can request to change cars.

Fixes:

* Results in the results listings now only show entrants that took part in a session, rather than all registered entrants for that session.
* Added a popup to alert admins when there are pending Registration Requests for a Championship.
* Added a "Back to Championship" button on the Championship Registration Request management page.
* The Championship EntryList displayed before events start now shows the car skins.
* Championship Entrants are now shown in the order of their pitboxes in the Championship Entrant overview table (shown only when championship progress is 0%).
* Fixed an issue where registered users did not have their skin set up on individual Championship Events.
* Fixes an issue where search indexing could fail due to a car with malformed details JSON. Cars which have malformed details JSON (that we can't clean up) will now load without any car details, allowing search indexing to continue.
* Fixes an issue that caused incorrect ordering of Multiclass Open Championship results. If your Multiclass Open Championships have incorrect classes, you can re-import the Championship event results to fix the issue. 
* Fixes an issue where fastest laps were only awarded to the fastest class in a Multiclass Championship.
* Fixes an issue where Sol session start times would change to an incorrect time when editing an event.
* Locked Entry List and Pickup Mode options are now available to be changed in non-Championship events. Do with them what you will.
* Fixes an issue where Championship Sign Up forms couldn't assign a car when users were not allowed car choice.

---

v1.4.1
------

Fixes:

* Added the "Sleep Time" option to the Server Options page. Added a migration to set the Sleep Time option to 1 for all users.
  This fixes an issue where it was not correctly set to 1 (a value that kunos explicitly recommends), which on smaller servers could cause 100% CPU usage.

---

v1.4.0
------

Added:

* A calendar that automatically populates with scheduled events! Intended to help users see when events are planned and
  sign up for them if required.
* New Car Details pages! You can now manage your car collection right in Server Manager!
* Car Search! Search for cars by name, tags, BHP, weight, etc. Car search is connected into Quick Races, Custom Races, Championships. Check out the 'Search Help' on any pages with the search bar to find out what kind of things you can search for!
* Scheduled Race recurrence! You can now set scheduled races to recur at regular intervals.
* Skin Upload - you can now upload individual skins on the Car Details page
* Skin Delete - you can now delete individual skins on the Car Details page.
* Improved asset handling - this is a bit behind-the-scenes, but we've made some efforts to make Server Manager's styles (and fonts!) load quicker.
* Car Notes and Download links - you can now add notes and download links to a car.
* Car Tags - you can now add and remove tags to cars. This means if you have a group of cars you use regularly, you can add a tag to them and just search for that tag!
* Improved Content Manager integration! You can now enable a "Content Manager Wrapper" in Server Options, which provides extra information to entrants in the Content Manager server information! If enabled, Content Manager Wrapper shows download links for the cars that you have uploaded (if they have a Download URL set), Championship information positions, and more! As well, the Content Manager Wrapper will make loading server information quicker.
* Added an option to config.yml to use a filesystem session store instead of a cookie session store. This should fix issues that people were having with login not being persisted when running multiple Server Manager instances on the same address but different port. Now, you can specify a different filesystem store for each instance of Server Manager. Check out the config.yml 'http' section for more information on this.
* Added a Content Manager join link to the Live Timings page. This join link can be turned on/off on the server settings page.
* Added a generic welcome message for all drivers on connect, it will also warn the driver if the server is running Sol.
* Server Manager now uses gzip compression where possible. This should improve page load times considerably!
* Added server "Performance Mode" option to config.yml. If this mode is enabled server manager will disable live timings completely, reducing cpu utilisation. This setting may be used in the future to disable further advanced options in order to improve performance.
* You'll now see this Changelog in Server Manager once per account every time you upgrade. You can also view the Changelog in Server Manager itself at any time using the link in the footer!

Note, all of the new Car features work best when you have uploaded your cars to Server Manager. If you haven't, the pages will still work, but won't be anywhere near as cool!

Fixes:

* Improved error handling when parsing config.yml, this should give an error with more detail rather than crashing.
* MOTD text will now be automatically wrapped to prevent large horizontal messages on join.
* Fixes a bug where drivers who connect but do not load were left in the Connected Drivers table in Live Timings.
* Live Timings will now reconnect automatically if your connection drops.
* Only upload official ks content is now working again!
* Fixes an issue where Open Championship EntryLists would not be correctly preserved when assigning car slots to pre-existing Entrants. 
* Added a server wide fallback sorting option for events where AC has outputted an incorrect driver order in the result json file. Only enable this if you have sorting issues. If you have championship events where the sorting is incorrect you will need to re-import the results files using Manage Event, Import Results.
* Fixes an issue where the sessions "Time" / "Laps" selector did not show an input field when loading a previously saved race setup.
* Some errors which were being seen often are now 'warnings' not errors, so you won't see them as often.
* Reworked the Live Timings table to perform better and prevent scrolling issues.
* Removed the strict frontend sorting of pit IDs when creating an event. Now you can put cars wherever you like, but they will then be automatically sorted based on weighting. E.g. 0-3-5-5-6 becomes 0-1-2-3-4. Please try to avoid multiple entrants with the same pit ID, as their pitbox will essentially become random.
* Entrants in the autofill list should no longer duplicate when using the json store, although you will need to manually remove any existing duplicates.

---

v1.3.4
------

Fixes:

* Fixed an entry list issue that made some cars impossible to connect to if the pit ID selection had a gap in it. Any gaps in the pit IDs will now be closed automatically (e.g. 1-2-4 becomes 0-1-2). If you want gaps in your entry list please add dummy cars to it.

---

v1.3.3
------

**Please back up your data store (as defined in config.yml in 'store' -> 'path') before upgrading to this 
  version!**

Added:

* We have made significant changes to Live Timings in this update, including:
  - A new page layout which should hopefully give more space for the Live Timings table, with the map slightly reduced in size.
  - Live Timings and the Live Map now both use the same source for data, meaning that your browser doesn't need to make as many requests to find out information.
  - Live Timings now use a more standard time format (e.g. 01:23.234 instead of 1m23.234s).
  - Crashes involving Drivers now show the name of the other Driver that was involved in the crash.
  - Track information has been moved into a popover which appears when you click the session title on the Live Timings page.
  - Firefox map resizing bugs are now properly fixed.
  - Various other small bugs are fixed too.
  - A new grid layout for the IFrames on the Live Timings page. On larger screens, you can place two iframes side by side.
  
  This is quite a large change in terms of code. If you find any problems with Live Timings, please let us know and we will sort them out!

* You can now disable DRS Zones for any track in Custom Race / Championship Events. The drs_zones.ini file for the track
  is replaced with a 'no DRS' file, meaning that players can't activate DRS at any point on the circuit. Note: this changes
  actual track files, so if you're using a multi-server setup pointing to the same content folder, this may cause problems
  if you're running races at the same track simultaneously.
* Starting a Quick Race now takes you straight to the Live Timings page.
* Scheduled Championship events now show the start time of individual sessions if applicable.
* You can now explicitly control the Grid/Pit Box position of an entrant in Custom Races and Championships! This is 
  useful if you want to place teammates next to each other in the pits, avoid broken pit boxes or have a custom
  starting grid for a race with no qualifying. It should auto fill sensibly if left alone too!
* Audit logs, Server Manager now locally tracks all actions carried out by registered users. Only admins can access
  the logs, and logging can be disabled in the config.yml. Logs are intended to help server admins track down users
  acting maliciously or just making mistakes, for example deleting a whole Championship an hour before it was 
  meant to start (we're looking at you, Greg).
* Added a link to our new Wiki in the footer! If you want to contribute tips and tricks for Server Manager, the wiki is the place!
  You can access the wiki here: https://github.com/cj123/assetto-server-manager/wiki
* The Server Manager javascript is now minified, which should make the pages load quicker!
* Results tables now use the same time format as Live Timings (e.g. 01:23.234 instead of 1m23.234s).
* You can now split the JSON store into two separate directories: private and shared. This is useful for multiserver setups,
  where multiple instances of Server Manager can share the same database for Championships, Custom Races and AutoFill Entrants.
  Check out the config.yml for more details. Thanks to WraithStar for contributing this!

Fixes:

* Open Championships will no longer empty the team name of a driver that has a team name specified.
* Fixes an issue where tracks with a default layout and an extra layout (e.g. 'wet' tracks) would not be correctly set up
  from Quick Race.
* Users with read access or lower can no longer access replacement championship passwords by exporting the championship.
* Championship overview and add event pages will now warn the user if the selected track has too few pit boxes to accommodate
  the configured number of entrants.
* Changed how process killing is done on Windows, hopefully making stopping plugins more reliable! We've had some mixed results
  on this one, so we'd like to hear if it's working for you now!
* Result tables now hide the Team column if no driver in the results has a team.
* Improved the allowed tyres UI to more clearly show which is enabled and which is disabled.

Removed:

* In an effort to reduce the build size and complexity, we have removed the old Entrant autofill method. This has been
  replaced by the more obvious dropdown in the Entrant box.

---

v1.3.2
------

**Please note, this release contains breaking changes for run_on_start in config.yml**. If you are using run_on_start,
you need to read the following:

Each run_on_start command is now run from the directory that the binary file is in. 
For example, ./stracker/stracker_linux_x86/stracker --stracker_ini stracker-default.ini now actually performs the following two commands:

1. cd ./stracker/stracker_linux_x86
2. ./stracker --stracker_ini stracker-default.ini

This means that previous configuration entries will need updating! The config.example.yml contains updated examples for how this might work.

Added:

* Plugins are now run from the directory that their executable file is in. Please read the above note for more information.
* Results overviews now show the tyre which was used to complete the driver's fastest lap of that session.
* Added per-Event points breakdowns to Championships!
* Server Logs are now only accessible by users in the "Write" group or above.

Fixes:

* Corrected the sizing of the "Remove IFrame" button on the Live Timings page.
* Corrected the sizing and positioning of the Live Map when the page is resized.
* Added an explanation as to why the UDP ports specified in Server Options do not match the ones in the server_cfg.ini. 
* Fixes a bug where the EntryList was limited to 18 entrants in Custom Races.
* AutoFill entrants are now alphabetically sorted.
* Laps which have Cuts > 0 are now excluded from "Best Lap" in Live Timings
* Fixes misleading times in the Live Timings stored times table by adding leading zeroes to millisecond values under 100ms.

---

v1.3.1
------

Added:

* Live Map smoothing! Thanks to germanrcuriel on GitHub for this one! It makes a huge difference to the Live Map!
* Removed the gray background from the Live Map, replaced it with a drop-shadow. Thanks again to germanrcuriel for this! 
* Tweaked the layout of the Live Timing description.
* You can now delete AutoFill entrants from the new AutoFill entrants page (available for users with Delete permissions or higher)
* Added Top Speed to Live Timings
* Team Standings are hidden in Championships where no entrant has a team name.
* You can now delete entrants who have registered to a Championship Sign Up Form.

Fixes:

* You can now start Practice Events for Open Championships that do not have any entrants registered to them.
* Championship Sign Up Forms now show how many free slots each car has.
* Championship Sign Up Forms and Open Championships now properly respect the distribution of cars in an EntryList.
  - If a user rejoins an Open Championship in a different car, their original slot in the EntryList is cleared so that
    other Championship Entrants may use it instead. (Previously this slot was removed).
  - Users registering on the Sign Up form can only be put in slots in the EntryList where their requested car matches
    the car defined in the EntryList.
* Fixes a bug where new Entrants could not be added to a Custom Race if all previous Entrants had been deleted from it.
* Fixes a bug where Championship Events with a Second race would sometimes stop running after the first race.
* Fixed an issue where sometimes drivers would not properly disconnect from the Live Map.
* Pickup mode is now enabled for all Championship Practice Events that don't have Booking Sessions.
* The "Locked Entry List" option has a more detailed explanation about how it works.
* Open Championship Events using Booking mode can now be correctly configured. Note that you must create entrant slots in the 
  Championship setup, otherwise the Championship Events will start without any cars available!
* Open Championship Events with Booking mode now have a Booking mode for their practice sessions too.
* The 'Save Race' button at the top of the Custom Race form now saves the race without redirecting you to Live Timings
* Fixes a panic that can occur when using shortened driver names if a driver's name ends in a space.
* Fixes an issue where a driver's initials were not saved correctly when reloading the live map.

---

v1.3.0
------

Added:

* Added a Championship Sign Up form. When configuring a Championship, you can now enable 'Sign Up Form'. This creates a public 
  registration form where anybody can sign up to be added to a Championship. This has the following options:
  - Require admin approval for applications - Every sign up request must be approved by an administrator before 
    they are added to the EntryList.
  - Ask users for Email - you can request that users enter their email address so you can contact them
  - Ask users for Team - enable a 'Team' field to be filled out by registrants (this is optional though)
  - Let users choose car and skin - On by default, users can pick their car and skin. If turned off, an administrator 
    will have to configure the car and skin in the EntryList once the driver is accepted.
  - Extra Questions - ask registrants to fill out questions that you specify, e.g. Discord username, Twitter handle, 
    number of races completed, etc.
  
  Championship Sign Up requests can be viewed by Write Access users and Approved or Rejected in a new page. 
  This new page also allows Write Access users to email groups of registrants, and download a Comma Separated Values 
  list of the registration requests (to be used in spreadsheets etc.)
  
  We hope that this functionality improves the management of large events for Server Owners! Please get in touch if 
  you run large events and let us know how it goes!
  
* In Server Options you can now configure Server Manager to show the Championship or Custom Race name after the server name
  in the Assetto Corsa server lobby.
* You can now add custom CSS to your server manager install from the Server Options!
* You can now add points penalties to Championship Drivers and Teams.
* Added monitoring and analytics. This will help us keep better track of issues in Server Manager. You can disable this
  in the config.yml.
* Improved 'Reverse Grid' text to explain what happens if the value is set to '1' (a 2nd Race will take place with the grid formed from the 1st Race's Results)
* You can now import Championship results for second races.
* You can now export all of the results for a championship to Simresults together.
* Individual events (custom races and championships) can now override the global server password setting.
* Added the ability to import entire championships.
* Added the ability to use shortened Driver Names in all areas of the Server Manager web UI to protect people's identities online. 
  You can enable this in Server Options.

Fixes:

* Loop Mode is no longer an option in Championship Events
* Imported Championship Events now correctly link to their original results files, meaning that penalties carry across
  to Championships when applied in the results pages.
* Fixes a bug where penalties would not correctly apply to some Championship Events.
* Fixes an issue where Looped Races could hang at the end of a race rather than continuing to the next Looped Race.
* Open Championships will now correctly set up Entrants (and results tables) when importing results files that have new
  Entrants in them.
* Sol session start time should now save properly.
* Locked entry list option should now work.
* Fixes a bug where saving a Championship Event using the top Save button would actually cause the event to be duplicated.
* Reworded the Reverse Grid description

---

v1.2.2
------

Fixes a bug where new Championship Entrants couldn't be added.

---

v1.2.1
------

Added:

* Added a MOTD editor
* Added the missing MAX_CONTACTS_PER_KM server_cfg.ini option. We've found this a bit temperamental so use it with caution!
* Ballast and Restrictor are now visible in Results pages
* When adding Entrants to a Custom Race or Championship, the values from the last Entrant in the list are copied to 
  each new Entrant that is added. This should make editing the EntryList a bit easier!
* Championship welcome message now shows a link to the championship overview page (requires server_manager_base_URL 
  option in config.yml)
* Scheduled events now show their times in your local timezone.
* You can now subscribe to iCal feeds for scheduled races at a server level or per Championship.

Fixes:

* Limited the Live Map refresh interval to a minimum of 200ms. It is now 500ms by default in config.yml.
* The Manage Event button in a Championship is now visible for completed events for admin users only. This
  should allow you to import results files if Championships fail to complete successfully.
* Starting a Custom Race now takes you to the Live Timings page.
* Servers with really long names now have the name truncated in the navigation. You can hover over the name to see the full text.
* Fixed an issue where lots of UDP errors would appear in the log.
* Championship Name is now a required field
* Removed a non-critical error message from the logs
* Fixed live map extra data toggle.
* Detected improper disconnects (game crashes, alt+f4 etc.) in live timing.
* Fixes an issue where configured car skins would be lost in Open Championships.

---

v1.2.0
------

Note: This update changes how the accounts work, you will need to re-add all of your existing accounts in the server
control panel! To do this, you will need the new default admin details:

  * username: admin
  * password: servermanager

We also recommend backing up your data store (as defined in config.yml in 'store' -> 'path') before upgrading to this 
version!

Now, on to the changes!

Added:

* Account Management via the web interface! No more fiddling with configuration files! You will need to re-add your accounts
  in the web UI.
* Adds Fixed Setups to Custom Races and Championships. Fixed setups can be uploaded on the Cars page. You can fix
  a setup for a whole championship or individually for specific events in the Championship.
* Adds skin, ballast and restrictor customisation for individual Championship Events. You can overwrite these options
  for all Championship Events in the Edit Championship Page.
* Added configurable IFrames to the live timings page. Users with write access can modify and add IFrames to the
  page (they will persist for all users between events). Intended for use with event live streams or track info etc.
* Added extra track info to live timings page.
* Added an extra info pane to drivers on the live map that displays their current speed, gear and rpm. This can be
  toggled on/off by clicking their name in the live timings table.
* Changed the layout of the live timings page to better accommodate the new features.
* Added "Import Championship Event" functionality, which lets you import non-championship results files into a
  championship. To use this, create a championship event for the track and layout you wish to import results to. Then,
  click on "Manage Event" on the Championship page and select the session results files to import from.
* Added car images to Championship pages.
* Added car info to live timing table
* Added an option to only upload official ks content from a folder
* Added option to upload multiple content folders by dragging them into the drag and drop upload boxes.
* Added a more informative message for users who experience issues launching Server Manager. We're trying our best
  to make Server Manager really good, and we're a little disheartened by negative reviews caused by people not managing
  to follow our setup instructions, so hopefully this will help with debugging!
* Added a dropdown to the Entrant box which makes auto fill much more obvious and less likely to be interfered with
  by browsers.
* Added a "Delete" group - they are the only group (other than admin) allowed to delete content, championships, races, etc.
* You can now change which assetto server executable file is run by Server Manager. By default, acServer(.exe) is used.
  See config.yml "executable_path" for more information. This means tools such as ac-server-wrapper should now be
  compatible with Server Manager! You can even write your own wrapper scripts around acServer if you'd like.
* Added buttons to change the Championship event order and show/hide completed/not completed events.
* Looped practice events will now persist drivers in the live timings table across each event.
* Added a text input (with support for images, embedded video etc.) to Championship pages. Intended for adding information
  about the championship, rules, links to content used etc.
* Vastly improved Championship points scoring. Points scoring now adheres to the following rules:
  - If a driver changes car but NOT team or class, both team and driver points persist.
  - If a driver changes team, but NOT class, drivers points persist, team points stay at old team and new points 
    earned go to new team. You can override this by turning on the "Transfer Points from previous team?" switch when you
    change a driver's team name.
  - If a driver changes class, an entirely new entry is made but the old one is not deleted - new points earned go to the 
    new team and new driver entry.
  
  - A byproduct of this is that once points have been added to a Championship Class, they cannot be removed. That is, if you
    have 6 drivers in a Championship Class and you remove 2, there will still be 6 points inputs in the Class. This is so
    that previous Championship Events have the correct number of points for their calculations.
* Added logging to server-manager.log - this should make debugging issues easier.
* Moved "Result Screen Time" option to Custom Race / Championship Event configuration instead of Server Options
* Added disconnected table to live timing page, shows best times of disconnected drivers from the current session.
* Added blacklist.txt editor.

Fixes:

* Fixes an issue preventing the upload of older cars which contain a data folder rather than a data.acd file.
* Removed unnecessary duplication of entrants on Championship pages.
* Fixes an issue with illegal Byte Order Marks preventing some track info files from being read.
* Fixes an issue where some Live Map cars would not properly clear on server restart.
* Fixes an issue where new entrants in a Championship were not persisted for autofill.
* Fixes an issue that made it impossible to start quick/custom races on mobile safari.
* Fixes an issue where Championship Events were not correctly finished/tracked.
* Fixes an issue where Second Race Points Multiplier would default to 0 if not specified, rather than using 1.
* We now exclude disqualified drivers from points in the race they were disqualified from.
* Championship Events now show the cars that entered the race or are due to enter the race in their header, rather
  than just showing the cars entered into the Championship.
* Added logging to server-manager.log - this should make debugging issues easier.
* Improved reliability of live timing table.
* Event scheduling now uses your local timezone from your browser.
* Fixes incorrectly decoded utf32 strings coming through UDP data.
* Booking Mode now works correctly. Closed Championships have booking mode disabled for all events.

---

v1.1.3
------

* Fixes an issue with Championship Practice Events not working after updating the cars in the Championship entry list.

---

v1.1.2
------

* Adds support for sTracker. Read the new config.yml file for more information on setting up sTracker.
* Adds support for running processes alongside the Assetto Corsa server. Each process is run when the server
  is started, and killed when the server is stopped. See config.yml for more information.
* Improves UDP forwarding to only forward as many bytes as were received.
* Log outputs are now limited to a size of 1MB. When the log output reaches 1MB, it is trimmed to keep the most recent
  messages.
* Championships are now split into active and completed championships. They are ordered by the time they were last
  updated.
* Fixes a bug where tyres configured in a championship event would not carry across to the next championship event or
  load into the edit championship event page.
* Fixed scheduled events for time zones outside of UTC.
* Improved some page layouts on mobile devices

---

v1.1.1
------

* Fixed a bug that caused some scheduled races to not start correctly.

---

v1.1.0
------

We recommend re-uploading all of your tracks after doing this update! Some new features will only work with
new track assets!

Please also consult the config.yml in the zip file, there is a new section: "live_map" that you must add to your
config.yml to get live map functionality!

* Added a Live Map. You'll need to re-upload your tracks to see the live map, since it requires new
  track assets.
* Added support for 'Reverse Grid Positions' races within Championship events. If a second race occurs, the championship
  page will show results for that too. It will correctly add points to the entrants and optionally can apply a
  multiplier to all second races to scale their points. This multiplier can be a decimal, and can even be negative!
* Added the ability to schedule championship events and custom races.
* Added button on results page to open the results on the SimResults website.
* When creating a race the number of available pit boxes for a track/layout is now displayed, max clients is limited to
  this number (requires manual upload of track - including default content).
* Championship events now welcome each player with a message describing their current position in the championship
  and who their nearest rivals are.
* Improve handling of tracks which have a default layout (i.e. data folder in the base of the track directory) AND extra
  layouts. This fix adds compatibility for mods such as the Assetto Corsa Wet Mod.
* Added support for plugins such as KissMyRank. Follow the KissMyRank setup, but instead of editing
  server_cfg.ini, edit the Options in Server Manager (it overwrites server_cfg.ini!)
* Overhauled UDP proxying to work with sending messages as well as existing support for receiving.
  (This is what makes KissMyRank etc work!)

---

v1.0.2
------

* Increase number of results per result listing page to 20.
* Add a 404 error for results pages that don't exist
* Results listing page now shows 10 pages in the pagination bar with options to skip to the front and end,
  and forwards/backwards by 10 pages
* Fixed an issue with named Custom Race entrants losing their car/skin on race start
* Collision speeds on Live Timings page are now rounded to 2 decimal places

---

v1.0.1
------

* Fixed an issue with populating default points when creating championship classes. Points for places beyond the F1
  defaults now show '0' when created, rather than '25' which was incorrectly shown before.
* Average Lap Time on Results pages is now calculated lap times that meet the following conditions:
    "if lap doesnt cut and if lap is < 107% of average for that driver so far and if lap isn't lap 1"
* Fixed an issue with Quick Race Time/Laps selector not defaulting to the correct value.

---

v1.0.0
------

Initial Release!
<|MERGE_RESOLUTION|>--- conflicted
+++ resolved
@@ -7,12 +7,9 @@
 * Added a "Start after Parent Session has completed" option to the Race Weekend Schedule popup
 * Added configurable negative points modifiers for championships for crashes and cuts.
 * Added an Entrant Attendance field to Championship table to help admins keep track of who is showing up for races.
-<<<<<<< HEAD
 * Enabled recurring events within championships. A recurring event inside a championship will create a copy of itself in the championship list, scheduled for the next time as defined by the recurrence rule.
-=======
 * Added "Register with Steam" to Championships with a Sign Up Form.
 * Added "Sign in with Steam" to the Update Account Details page.
->>>>>>> 257fc0b4
 
 Fixes:
 
