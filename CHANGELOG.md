--- conflicted
+++ resolved
@@ -26,11 +26,8 @@
 * MOTD text will now be automatically wrapped to prevent large horizontal messages on join.
 * Fixes a bug where drivers who connect but do not load were left in the Connected Drivers table in Live Timings.
 * Live Timings will now reconnect automatically if your connection drops.
-<<<<<<< HEAD
 * Only upload official ks content is now working again!
-=======
 * Fixes an issue where Open Championship EntryLists would not be correctly preserved when assigning car slots to pre-existing Entrants. 
->>>>>>> ddf83525
 
 v1.3.3
 ------
