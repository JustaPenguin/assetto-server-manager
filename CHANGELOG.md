v1.5.4
------

Added:

* Results pages now show your 'Potential' lap time - the sum of your best sectors.
<<<<<<< HEAD
* Added an option in Race Weekends to filter from the best lap across multiple results files.
=======
* Added an option to the config.yml to watch the content folder for changes and keep the car search index updated.
* Added an option to the config.yml to prevent server manager from opening a browser on Windows on start.
>>>>>>> 40658fad

Fixes:

* Setting the ballast on an entrant to a larger value than the Max Ballast option no longer stops the server from starting.
* Results pages now correctly display statistics per car - so if you're switching cars in a session you can see accurate reports for that car.
* Penalties are now applied per driver and car, rather than just per driver.
* Fixes an issue where events scheduled in a multi-server scenario would start on the wrong server.

---

v1.5.3
------

Added:

* Live Timings "Stored Times" will now persist between reboots of Server Manager, if the next event started is the same as the last event running before the Server Manager reboot.
* You can now configure Server Manager to restart any Event that was running before Server Manager was stopped. Check out "Restart Event On Server Manager Launch" in Server Options.
* Added an option to prevent web crawlers from accessing any pages on the manager using a robots.txt.
* Added information about whether a car/track is default/mod/DLC to list and detail pages.
* Championship and Race Weekend Looping Practice Sessions are now labelled in the navigation bar, e.g. "Championship Practice in Progress"
* Added penalty options to Qualifying and Practice sessions, penalties can be applied independently in each session. In Race Weekends these penalties will affect the entry list of the next session.
* Added a button to blacklist a driver directly from results pages, the button is inside the penalties popup and can only be accessed by admins.
* Added content download links to discord messages (thanks @cheesegrits!)
* Enabled Content Manager Wrapper "Install Missing Content" button, just add links to tracks/cars on their detail pages and the button will work for events using that content!
* You can now filter stock, DLC and mod cars in or out of the car search. Check out the car search help for more details! Please note that you will need to rebuild your search index for this to work. Go to Server Options, scroll down to "Maintenance" and click "Rebuild Search Index"!
* Server Manager will now set up some example Championships and Custom Races if you have not yet created any
* You can now sort the EntryList for a Championship Race Weekend Session by the number of Championship points a driver has. This could be useful for running reverse grid qualifying races!
* Added a health-check endpoint. Hopefully this will help us with debugging issues!

Fixes:

* Fixes track/car display in dark mode
* Fixes track details page names to be a bit nicer
* Added Black Cat County to the list of default content
* Fixes an issue where Server Manager would not start when a recurring race with an end date had a scheduled recurrence while Server Manager was offline.
* Custom Races are now unscheduled when they are deleted.
* Stopped users from being able to delete their own accounts.
* Fixes an issue where drivers who switched teams mid-Championship had an incorrect number of races shown for their teams.
* Championship event inheritance now correctly uses the previous event setup, not the first event setup
* Fixes an issue where tyres did not show correctly in Session configuration for Championship Race Weekend events.
* Fixes an issue where placeholder entrants were incorrectly added to the entrylist of a Race Weekend practice session.

---

v1.5.2
------

Added:

* Added information about whether a car/track is part of a DLC or a Mod when creating an event.
* Discord Enhancements (Thanks @cheesegrits!):
  - Splits the '!schedule' command into '!sessions' (full "wall of text" individual session calendar, restricted to one week ahead) and '!schedule' (abbreviated, one per race calendar). This still needs work, as can easily exceed Discord's max msg length.

  - Added role mentioning. If the optional DiscordRoleID is set, that role will be mentioned in all Discord notifications (meaning anyone with that role will get pinged). Additionally, if the optional 'DiscordRoleCommand' is also set, we will attempt to add/remove that role for users, when they issue the "!whatever" command verb - this requires that the bot has "Manage Roles" permission.

  - Changed NotificationReminderTimer to NotificationReminderTimers (plural), to support comma separated multiple timers (like "90,15" for two reminders at 90 and 15 minutes).

  - Added option to disable notifications when a race is scheduled.

  - Added notification for scheduled races being cancelled.

  - Improved formatting of Discord messages, everything is now an embed (except the role mention, which has to be part of the basic message).

Fixes:

* Fixes track pages for users running Server Manager on Windows
* Fixes an issue where Championships with 'Any Car Model' specified would fail to find a class for a car.
* Fixes an issue where cars with no skins might prevent a race from starting.
* Fixes an issue where Scheduled Championship Race Weekend sessions caused the calendar to error on load.
* Fixes the Race Weekend "Start after previous session" checkbox not displaying correctly.
* Fixes an issue where all drivers were incorrectly disconnected from the Live Timings page when an event with multiple sessions looped

---

v1.5.1
------

Added:

* Added a "Start on Tyre from Fastest Lap" option to Race Weekend Filtering. You can use this to force an entrant for a session to start on the tyre they used to complete their fastest lap in the previous session. This might be useful when simulating F1-style qualifications.
* Added a "Start after Parent Session has completed" option to the Race Weekend Schedule popup
* Added configurable negative points modifiers for championships for crashes and cuts.
* Added an Entrant Attendance field to Championship table to help admins keep track of who is showing up for races.
* Enabled recurring events within championships. A recurring event inside a championship will create a copy of itself in the championship list, scheduled for the next time as defined by the recurrence rule.
* Added "Register with Steam" to Championships with a Sign Up Form.
* Added "Sign in with Steam" to the Update Account Details page.
* Added collision maps to result pages so you look back on your numerous incidents with clarity. On the event tab you can control which collisions are shown on the map.
* Added track info pages that work much the same as car info pages.
* STracker integration! This is still somewhat experimental, please report any bugs you find with this! Check out the STracker Options page to get started.
* Added an "Any Available Car" option to Entrylists. In Sign Up Championships, this allows you to select a range of cars and let registrants choose which car they want. If not filled, these car slots become random car assignments in Custom Races.

Fixes:

* Fixes an issue where you could not create a Championship with a single entrant.
* Skins with a # in their name no longer break the car details page.
* Fixes an issue where the data file for some newer Assetto Corsa cars could not be read.
* You can now assign negative points penalties in Championships (so you can add points to people in the Standings if you want!)
* Fixed a couple of issues with plugins running with the Assetto Process.
* Championship entrant/standings tables can now overflow and scroll if they get really long.
* Improved fastest lap sorting in Championships.

---

v1.5.0
------

Added:

* Race Weekends (premium feature) - A Race Weekend is a group of sequential sessions that can be run at any time. For example, you could set up a Qualifying session to run on a Saturday, then the Race to follow it on a Sunday. Server Manager handles the starting grid for you, and lets you organise Entrants into splits based on their results and other factors!
  
  - You can create individual Race Weekends or create Race Weekends as part of a Championship
  - Race Weekends need a fully configured Entry List to work properly. If you're using a Championship Race Weekend, the Championship Entry List is used.
  - You can add as many sessions to a Race Weekend as you like! You could run 4 Practice sessions, followed by 3 Races, and then a Qualifying, then a Practice, another Race, etc! You have full control!
  - You can start individual Race Weekend sessions at any time. So you can run one session one day, then another one three weeks ahead if you like. We think this will be useful for things such as Endurance events, where you maybe want your drivers to qualify on a different day so they don't tire themselves out before doing a 2 hour race.
  - By default, the results of a session will form the Grid positions for the next session.
  - You can sort the results of a session by a number of different factors (fastest lap, total race time, collisions, cuts, safety, random and alphabetical)
  - All session results can be reversed in the same way you can configure a Reverse Grid Race normally.
  - To manage the flow between sessions, click on the arrow between two sessions.
  - A session grid can be formed from the results of multiple parent sessions. This means you can split and merge the Race Weekend as much as you like. For example, you could set up an F1-style qualifying using Race Weekends! (Check out the example Race Weekend).
  - Race Weekend sessions are shown in a flow-chart, so you can see the connections between the sessions.
  - In Multiclass Championship Race Weekends, the sorting of the Entry Lists is per class. The classes are then ordered by the fastest lap of each class (so LMP1 cars will be ahead of GTE cars on the grid, for example)
  - Each Championship Race Weekend session allows you to set points for the individual session. Championship points are calculated using these points values.
  - You can schedule individual Race Weekend Sessions too!

* Discord integration! Thanks to @cheesegrits for this! Check out the Server Options page for more information.
* Dark Theme! You can now set Server Manager to use a Dark Theme in the Server Options. You can also edit this for your account in the "Update Details" page.
* A re-ordered homepage with the tiles sorted into categories.
* Server Name Templates - you can now specify (in Server Options) how Server Manager displays your server and event name.
* We've tidied up the Server Options page a bit. It was getting quite large! The new headings should make things a bit more readable.
* If 'Show Race Name In Server Lobby' is enabled, Quick Races and Custom Races with no specified name now show the track name in the Server Lobby.
* A global option to switch speed units from Km/h to MPH for people who want to use the correct measurement system.
* "Force Virtual Mirror" now defaults to on in all race setup forms.
* Admin Control Panel on the Live Timing page. Allows admins to send server wide messages, advance to the next/restart session, kick users and other admin commands!
* You can now re-order Championship Events! Drag them around on the page using the top bar of the Championship Event.

Fixes:

* Championship Sign Up Forms are only shown if the Championship has free slots left and the Championship is not fully complete.
* Championships now always show the 'Entrants' tab, so you can check to see if you're in the list!
* Improved cache validation so that user-uploaded files can change without needing to empty the browser cache.

---

v1.4.2
------

Added:

* Added configurable server join and content manager messages. Check out the "Messages" page for more details.
* Championship Events now show the best qualifying and fastest lap in each class.
* You can now rename drivers on results pages.
* Drivers can now add their Driver Name, GUID and Team to their account. This will highlight their results on all result pages, add them to the autofill entrant list and automatically input their information if they sign up for an event with a sign up form
* Added a "Persist Open Championship Entrants" option. When turned off, this prevents the Championship Entry List from filling up, so you can run multiple Championship events in a quick-fire fashion without needing to edit the Entry List between each one. (Championship Points will continue to work correctly).
* Championship Sign Up Forms now replace your existing sign up with a new one if you sign up with the same GUID and email, so you can request to change cars.

Fixes:

* Results in the results listings now only show entrants that took part in a session, rather than all registered entrants for that session.
* Added a popup to alert admins when there are pending Registration Requests for a Championship.
* Added a "Back to Championship" button on the Championship Registration Request management page.
* The Championship EntryList displayed before events start now shows the car skins.
* Championship Entrants are now shown in the order of their pitboxes in the Championship Entrant overview table (shown only when championship progress is 0%).
* Fixed an issue where registered users did not have their skin set up on individual Championship Events.
* Fixes an issue where search indexing could fail due to a car with malformed details JSON. Cars which have malformed details JSON (that we can't clean up) will now load without any car details, allowing search indexing to continue.
* Fixes an issue that caused incorrect ordering of Multiclass Open Championship results. If your Multiclass Open Championships have incorrect classes, you can re-import the Championship event results to fix the issue. 
* Fixes an issue where fastest laps were only awarded to the fastest class in a Multiclass Championship.
* Fixes an issue where Sol session start times would change to an incorrect time when editing an event.
* Locked Entry List and Pickup Mode options are now available to be changed in non-Championship events. Do with them what you will.
* Fixes an issue where Championship Sign Up forms couldn't assign a car when users were not allowed car choice.

---

v1.4.1
------

Fixes:

* Added the "Sleep Time" option to the Server Options page. Added a migration to set the Sleep Time option to 1 for all users.
  This fixes an issue where it was not correctly set to 1 (a value that kunos explicitly recommends), which on smaller servers could cause 100% CPU usage.

---

v1.4.0
------

Added:

* A calendar that automatically populates with scheduled events! Intended to help users see when events are planned and
  sign up for them if required.
* New Car Details pages! You can now manage your car collection right in Server Manager!
* Car Search! Search for cars by name, tags, BHP, weight, etc. Car search is connected into Quick Races, Custom Races, Championships. Check out the 'Search Help' on any pages with the search bar to find out what kind of things you can search for!
* Scheduled Race recurrence! You can now set scheduled races to recur at regular intervals.
* Skin Upload - you can now upload individual skins on the Car Details page
* Skin Delete - you can now delete individual skins on the Car Details page.
* Improved asset handling - this is a bit behind-the-scenes, but we've made some efforts to make Server Manager's styles (and fonts!) load quicker.
* Car Notes and Download links - you can now add notes and download links to a car.
* Car Tags - you can now add and remove tags to cars. This means if you have a group of cars you use regularly, you can add a tag to them and just search for that tag!
* Improved Content Manager integration! You can now enable a "Content Manager Wrapper" in Server Options, which provides extra information to entrants in the Content Manager server information! If enabled, Content Manager Wrapper shows download links for the cars that you have uploaded (if they have a Download URL set), Championship information positions, and more! As well, the Content Manager Wrapper will make loading server information quicker.
* Added an option to config.yml to use a filesystem session store instead of a cookie session store. This should fix issues that people were having with login not being persisted when running multiple Server Manager instances on the same address but different port. Now, you can specify a different filesystem store for each instance of Server Manager. Check out the config.yml 'http' section for more information on this.
* Added a Content Manager join link to the Live Timings page. This join link can be turned on/off on the server settings page.
* Added a generic welcome message for all drivers on connect, it will also warn the driver if the server is running Sol.
* Server Manager now uses gzip compression where possible. This should improve page load times considerably!
* Added server "Performance Mode" option to config.yml. If this mode is enabled server manager will disable live timings completely, reducing cpu utilisation. This setting may be used in the future to disable further advanced options in order to improve performance.
* You'll now see this Changelog in Server Manager once per account every time you upgrade. You can also view the Changelog in Server Manager itself at any time using the link in the footer!

Note, all of the new Car features work best when you have uploaded your cars to Server Manager. If you haven't, the pages will still work, but won't be anywhere near as cool!

Fixes:

* Improved error handling when parsing config.yml, this should give an error with more detail rather than crashing.
* MOTD text will now be automatically wrapped to prevent large horizontal messages on join.
* Fixes a bug where drivers who connect but do not load were left in the Connected Drivers table in Live Timings.
* Live Timings will now reconnect automatically if your connection drops.
* Only upload official ks content is now working again!
* Fixes an issue where Open Championship EntryLists would not be correctly preserved when assigning car slots to pre-existing Entrants. 
* Added a server wide fallback sorting option for events where AC has outputted an incorrect driver order in the result json file. Only enable this if you have sorting issues. If you have championship events where the sorting is incorrect you will need to re-import the results files using Manage Event, Import Results.
* Fixes an issue where the sessions "Time" / "Laps" selector did not show an input field when loading a previously saved race setup.
* Some errors which were being seen often are now 'warnings' not errors, so you won't see them as often.
* Reworked the Live Timings table to perform better and prevent scrolling issues.
* Removed the strict frontend sorting of pit IDs when creating an event. Now you can put cars wherever you like, but they will then be automatically sorted based on weighting. E.g. 0-3-5-5-6 becomes 0-1-2-3-4. Please try to avoid multiple entrants with the same pit ID, as their pitbox will essentially become random.
* Entrants in the autofill list should no longer duplicate when using the json store, although you will need to manually remove any existing duplicates.

---

v1.3.4
------

Fixes:

* Fixed an entry list issue that made some cars impossible to connect to if the pit ID selection had a gap in it. Any gaps in the pit IDs will now be closed automatically (e.g. 1-2-4 becomes 0-1-2). If you want gaps in your entry list please add dummy cars to it.

---

v1.3.3
------

**Please back up your data store (as defined in config.yml in 'store' -> 'path') before upgrading to this 
  version!**

Added:

* We have made significant changes to Live Timings in this update, including:
  - A new page layout which should hopefully give more space for the Live Timings table, with the map slightly reduced in size.
  - Live Timings and the Live Map now both use the same source for data, meaning that your browser doesn't need to make as many requests to find out information.
  - Live Timings now use a more standard time format (e.g. 01:23.234 instead of 1m23.234s).
  - Crashes involving Drivers now show the name of the other Driver that was involved in the crash.
  - Track information has been moved into a popover which appears when you click the session title on the Live Timings page.
  - Firefox map resizing bugs are now properly fixed.
  - Various other small bugs are fixed too.
  - A new grid layout for the IFrames on the Live Timings page. On larger screens, you can place two iframes side by side.
  
  This is quite a large change in terms of code. If you find any problems with Live Timings, please let us know and we will sort them out!

* You can now disable DRS Zones for any track in Custom Race / Championship Events. The drs_zones.ini file for the track
  is replaced with a 'no DRS' file, meaning that players can't activate DRS at any point on the circuit. Note: this changes
  actual track files, so if you're using a multi-server setup pointing to the same content folder, this may cause problems
  if you're running races at the same track simultaneously.
* Starting a Quick Race now takes you straight to the Live Timings page.
* Scheduled Championship events now show the start time of individual sessions if applicable.
* You can now explicitly control the Grid/Pit Box position of an entrant in Custom Races and Championships! This is 
  useful if you want to place teammates next to each other in the pits, avoid broken pit boxes or have a custom
  starting grid for a race with no qualifying. It should auto fill sensibly if left alone too!
* Audit logs, Server Manager now locally tracks all actions carried out by registered users. Only admins can access
  the logs, and logging can be disabled in the config.yml. Logs are intended to help server admins track down users
  acting maliciously or just making mistakes, for example deleting a whole Championship an hour before it was 
  meant to start (we're looking at you, Greg).
* Added a link to our new Wiki in the footer! If you want to contribute tips and tricks for Server Manager, the wiki is the place!
  You can access the wiki here: https://github.com/cj123/assetto-server-manager/wiki
* The Server Manager javascript is now minified, which should make the pages load quicker!
* Results tables now use the same time format as Live Timings (e.g. 01:23.234 instead of 1m23.234s).
* You can now split the JSON store into two separate directories: private and shared. This is useful for multiserver setups,
  where multiple instances of Server Manager can share the same database for Championships, Custom Races and AutoFill Entrants.
  Check out the config.yml for more details. Thanks to WraithStar for contributing this!

Fixes:

* Open Championships will no longer empty the team name of a driver that has a team name specified.
* Fixes an issue where tracks with a default layout and an extra layout (e.g. 'wet' tracks) would not be correctly set up
  from Quick Race.
* Users with read access or lower can no longer access replacement championship passwords by exporting the championship.
* Championship overview and add event pages will now warn the user if the selected track has too few pit boxes to accommodate
  the configured number of entrants.
* Changed how process killing is done on Windows, hopefully making stopping plugins more reliable! We've had some mixed results
  on this one, so we'd like to hear if it's working for you now!
* Result tables now hide the Team column if no driver in the results has a team.
* Improved the allowed tyres UI to more clearly show which is enabled and which is disabled.

Removed:

* In an effort to reduce the build size and complexity, we have removed the old Entrant autofill method. This has been
  replaced by the more obvious dropdown in the Entrant box.

---

v1.3.2
------

**Please note, this release contains breaking changes for run_on_start in config.yml**. If you are using run_on_start,
you need to read the following:

Each run_on_start command is now run from the directory that the binary file is in. 
For example, ./stracker/stracker_linux_x86/stracker --stracker_ini stracker-default.ini now actually performs the following two commands:

1. cd ./stracker/stracker_linux_x86
2. ./stracker --stracker_ini stracker-default.ini

This means that previous configuration entries will need updating! The config.example.yml contains updated examples for how this might work.

Added:

* Plugins are now run from the directory that their executable file is in. Please read the above note for more information.
* Results overviews now show the tyre which was used to complete the driver's fastest lap of that session.
* Added per-Event points breakdowns to Championships!
* Server Logs are now only accessible by users in the "Write" group or above.

Fixes:

* Corrected the sizing of the "Remove IFrame" button on the Live Timings page.
* Corrected the sizing and positioning of the Live Map when the page is resized.
* Added an explanation as to why the UDP ports specified in Server Options do not match the ones in the server_cfg.ini. 
* Fixes a bug where the EntryList was limited to 18 entrants in Custom Races.
* AutoFill entrants are now alphabetically sorted.
* Laps which have Cuts > 0 are now excluded from "Best Lap" in Live Timings
* Fixes misleading times in the Live Timings stored times table by adding leading zeroes to millisecond values under 100ms.

---

v1.3.1
------

Added:

* Live Map smoothing! Thanks to germanrcuriel on GitHub for this one! It makes a huge difference to the Live Map!
* Removed the gray background from the Live Map, replaced it with a drop-shadow. Thanks again to germanrcuriel for this! 
* Tweaked the layout of the Live Timing description.
* You can now delete AutoFill entrants from the new AutoFill entrants page (available for users with Delete permissions or higher)
* Added Top Speed to Live Timings
* Team Standings are hidden in Championships where no entrant has a team name.
* You can now delete entrants who have registered to a Championship Sign Up Form.

Fixes:

* You can now start Practice Events for Open Championships that do not have any entrants registered to them.
* Championship Sign Up Forms now show how many free slots each car has.
* Championship Sign Up Forms and Open Championships now properly respect the distribution of cars in an EntryList.
  - If a user rejoins an Open Championship in a different car, their original slot in the EntryList is cleared so that
    other Championship Entrants may use it instead. (Previously this slot was removed).
  - Users registering on the Sign Up form can only be put in slots in the EntryList where their requested car matches
    the car defined in the EntryList.
* Fixes a bug where new Entrants could not be added to a Custom Race if all previous Entrants had been deleted from it.
* Fixes a bug where Championship Events with a Second race would sometimes stop running after the first race.
* Fixed an issue where sometimes drivers would not properly disconnect from the Live Map.
* Pickup mode is now enabled for all Championship Practice Events that don't have Booking Sessions.
* The "Locked Entry List" option has a more detailed explanation about how it works.
* Open Championship Events using Booking mode can now be correctly configured. Note that you must create entrant slots in the 
  Championship setup, otherwise the Championship Events will start without any cars available!
* Open Championship Events with Booking mode now have a Booking mode for their practice sessions too.
* The 'Save Race' button at the top of the Custom Race form now saves the race without redirecting you to Live Timings
* Fixes a panic that can occur when using shortened driver names if a driver's name ends in a space.
* Fixes an issue where a driver's initials were not saved correctly when reloading the live map.

---

v1.3.0
------

Added:

* Added a Championship Sign Up form. When configuring a Championship, you can now enable 'Sign Up Form'. This creates a public 
  registration form where anybody can sign up to be added to a Championship. This has the following options:
  - Require admin approval for applications - Every sign up request must be approved by an administrator before 
    they are added to the EntryList.
  - Ask users for Email - you can request that users enter their email address so you can contact them
  - Ask users for Team - enable a 'Team' field to be filled out by registrants (this is optional though)
  - Let users choose car and skin - On by default, users can pick their car and skin. If turned off, an administrator 
    will have to configure the car and skin in the EntryList once the driver is accepted.
  - Extra Questions - ask registrants to fill out questions that you specify, e.g. Discord username, Twitter handle, 
    number of races completed, etc.
  
  Championship Sign Up requests can be viewed by Write Access users and Approved or Rejected in a new page. 
  This new page also allows Write Access users to email groups of registrants, and download a Comma Separated Values 
  list of the registration requests (to be used in spreadsheets etc.)
  
  We hope that this functionality improves the management of large events for Server Owners! Please get in touch if 
  you run large events and let us know how it goes!
  
* In Server Options you can now configure Server Manager to show the Championship or Custom Race name after the server name
  in the Assetto Corsa server lobby.
* You can now add custom CSS to your server manager install from the Server Options!
* You can now add points penalties to Championship Drivers and Teams.
* Added monitoring and analytics. This will help us keep better track of issues in Server Manager. You can disable this
  in the config.yml.
* Improved 'Reverse Grid' text to explain what happens if the value is set to '1' (a 2nd Race will take place with the grid formed from the 1st Race's Results)
* You can now import Championship results for second races.
* You can now export all of the results for a championship to Simresults together.
* Individual events (custom races and championships) can now override the global server password setting.
* Added the ability to import entire championships.
* Added the ability to use shortened Driver Names in all areas of the Server Manager web UI to protect people's identities online. 
  You can enable this in Server Options.

Fixes:

* Loop Mode is no longer an option in Championship Events
* Imported Championship Events now correctly link to their original results files, meaning that penalties carry across
  to Championships when applied in the results pages.
* Fixes a bug where penalties would not correctly apply to some Championship Events.
* Fixes an issue where Looped Races could hang at the end of a race rather than continuing to the next Looped Race.
* Open Championships will now correctly set up Entrants (and results tables) when importing results files that have new
  Entrants in them.
* Sol session start time should now save properly.
* Locked entry list option should now work.
* Fixes a bug where saving a Championship Event using the top Save button would actually cause the event to be duplicated.
* Reworded the Reverse Grid description

---

v1.2.2
------

Fixes a bug where new Championship Entrants couldn't be added.

---

v1.2.1
------

Added:

* Added a MOTD editor
* Added the missing MAX_CONTACTS_PER_KM server_cfg.ini option. We've found this a bit temperamental so use it with caution!
* Ballast and Restrictor are now visible in Results pages
* When adding Entrants to a Custom Race or Championship, the values from the last Entrant in the list are copied to 
  each new Entrant that is added. This should make editing the EntryList a bit easier!
* Championship welcome message now shows a link to the championship overview page (requires server_manager_base_URL 
  option in config.yml)
* Scheduled events now show their times in your local timezone.
* You can now subscribe to iCal feeds for scheduled races at a server level or per Championship.

Fixes:

* Limited the Live Map refresh interval to a minimum of 200ms. It is now 500ms by default in config.yml.
* The Manage Event button in a Championship is now visible for completed events for admin users only. This
  should allow you to import results files if Championships fail to complete successfully.
* Starting a Custom Race now takes you to the Live Timings page.
* Servers with really long names now have the name truncated in the navigation. You can hover over the name to see the full text.
* Fixed an issue where lots of UDP errors would appear in the log.
* Championship Name is now a required field
* Removed a non-critical error message from the logs
* Fixed live map extra data toggle.
* Detected improper disconnects (game crashes, alt+f4 etc.) in live timing.
* Fixes an issue where configured car skins would be lost in Open Championships.

---

v1.2.0
------

Note: This update changes how the accounts work, you will need to re-add all of your existing accounts in the server
control panel! To do this, you will need the new default admin details:

  * username: admin
  * password: servermanager

We also recommend backing up your data store (as defined in config.yml in 'store' -> 'path') before upgrading to this 
version!

Now, on to the changes!

Added:

* Account Management via the web interface! No more fiddling with configuration files! You will need to re-add your accounts
  in the web UI.
* Adds Fixed Setups to Custom Races and Championships. Fixed setups can be uploaded on the Cars page. You can fix
  a setup for a whole championship or individually for specific events in the Championship.
* Adds skin, ballast and restrictor customisation for individual Championship Events. You can overwrite these options
  for all Championship Events in the Edit Championship Page.
* Added configurable IFrames to the live timings page. Users with write access can modify and add IFrames to the
  page (they will persist for all users between events). Intended for use with event live streams or track info etc.
* Added extra track info to live timings page.
* Added an extra info pane to drivers on the live map that displays their current speed, gear and rpm. This can be
  toggled on/off by clicking their name in the live timings table.
* Changed the layout of the live timings page to better accommodate the new features.
* Added "Import Championship Event" functionality, which lets you import non-championship results files into a
  championship. To use this, create a championship event for the track and layout you wish to import results to. Then,
  click on "Manage Event" on the Championship page and select the session results files to import from.
* Added car images to Championship pages.
* Added car info to live timing table
* Added an option to only upload official ks content from a folder
* Added option to upload multiple content folders by dragging them into the drag and drop upload boxes.
* Added a more informative message for users who experience issues launching Server Manager. We're trying our best
  to make Server Manager really good, and we're a little disheartened by negative reviews caused by people not managing
  to follow our setup instructions, so hopefully this will help with debugging!
* Added a dropdown to the Entrant box which makes auto fill much more obvious and less likely to be interfered with
  by browsers.
* Added a "Delete" group - they are the only group (other than admin) allowed to delete content, championships, races, etc.
* You can now change which assetto server executable file is run by Server Manager. By default, acServer(.exe) is used.
  See config.yml "executable_path" for more information. This means tools such as ac-server-wrapper should now be
  compatible with Server Manager! You can even write your own wrapper scripts around acServer if you'd like.
* Added buttons to change the Championship event order and show/hide completed/not completed events.
* Looped practice events will now persist drivers in the live timings table across each event.
* Added a text input (with support for images, embedded video etc.) to Championship pages. Intended for adding information
  about the championship, rules, links to content used etc.
* Vastly improved Championship points scoring. Points scoring now adheres to the following rules:
  - If a driver changes car but NOT team or class, both team and driver points persist.
  - If a driver changes team, but NOT class, drivers points persist, team points stay at old team and new points 
    earned go to new team. You can override this by turning on the "Transfer Points from previous team?" switch when you
    change a driver's team name.
  - If a driver changes class, an entirely new entry is made but the old one is not deleted - new points earned go to the 
    new team and new driver entry.
  
  - A byproduct of this is that once points have been added to a Championship Class, they cannot be removed. That is, if you
    have 6 drivers in a Championship Class and you remove 2, there will still be 6 points inputs in the Class. This is so
    that previous Championship Events have the correct number of points for their calculations.
* Added logging to server-manager.log - this should make debugging issues easier.
* Moved "Result Screen Time" option to Custom Race / Championship Event configuration instead of Server Options
* Added disconnected table to live timing page, shows best times of disconnected drivers from the current session.
* Added blacklist.txt editor.

Fixes:

* Fixes an issue preventing the upload of older cars which contain a data folder rather than a data.acd file.
* Removed unnecessary duplication of entrants on Championship pages.
* Fixes an issue with illegal Byte Order Marks preventing some track info files from being read.
* Fixes an issue where some Live Map cars would not properly clear on server restart.
* Fixes an issue where new entrants in a Championship were not persisted for autofill.
* Fixes an issue that made it impossible to start quick/custom races on mobile safari.
* Fixes an issue where Championship Events were not correctly finished/tracked.
* Fixes an issue where Second Race Points Multiplier would default to 0 if not specified, rather than using 1.
* We now exclude disqualified drivers from points in the race they were disqualified from.
* Championship Events now show the cars that entered the race or are due to enter the race in their header, rather
  than just showing the cars entered into the Championship.
* Added logging to server-manager.log - this should make debugging issues easier.
* Improved reliability of live timing table.
* Event scheduling now uses your local timezone from your browser.
* Fixes incorrectly decoded utf32 strings coming through UDP data.
* Booking Mode now works correctly. Closed Championships have booking mode disabled for all events.

---

v1.1.3
------

* Fixes an issue with Championship Practice Events not working after updating the cars in the Championship entry list.

---

v1.1.2
------

* Adds support for sTracker. Read the new config.yml file for more information on setting up sTracker.
* Adds support for running processes alongside the Assetto Corsa server. Each process is run when the server
  is started, and killed when the server is stopped. See config.yml for more information.
* Improves UDP forwarding to only forward as many bytes as were received.
* Log outputs are now limited to a size of 1MB. When the log output reaches 1MB, it is trimmed to keep the most recent
  messages.
* Championships are now split into active and completed championships. They are ordered by the time they were last
  updated.
* Fixes a bug where tyres configured in a championship event would not carry across to the next championship event or
  load into the edit championship event page.
* Fixed scheduled events for time zones outside of UTC.
* Improved some page layouts on mobile devices

---

v1.1.1
------

* Fixed a bug that caused some scheduled races to not start correctly.

---

v1.1.0
------

We recommend re-uploading all of your tracks after doing this update! Some new features will only work with
new track assets!

Please also consult the config.yml in the zip file, there is a new section: "live_map" that you must add to your
config.yml to get live map functionality!

* Added a Live Map. You'll need to re-upload your tracks to see the live map, since it requires new
  track assets.
* Added support for 'Reverse Grid Positions' races within Championship events. If a second race occurs, the championship
  page will show results for that too. It will correctly add points to the entrants and optionally can apply a
  multiplier to all second races to scale their points. This multiplier can be a decimal, and can even be negative!
* Added the ability to schedule championship events and custom races.
* Added button on results page to open the results on the SimResults website.
* When creating a race the number of available pit boxes for a track/layout is now displayed, max clients is limited to
  this number (requires manual upload of track - including default content).
* Championship events now welcome each player with a message describing their current position in the championship
  and who their nearest rivals are.
* Improve handling of tracks which have a default layout (i.e. data folder in the base of the track directory) AND extra
  layouts. This fix adds compatibility for mods such as the Assetto Corsa Wet Mod.
* Added support for plugins such as KissMyRank. Follow the KissMyRank setup, but instead of editing
  server_cfg.ini, edit the Options in Server Manager (it overwrites server_cfg.ini!)
* Overhauled UDP proxying to work with sending messages as well as existing support for receiving.
  (This is what makes KissMyRank etc work!)

---

v1.0.2
------

* Increase number of results per result listing page to 20.
* Add a 404 error for results pages that don't exist
* Results listing page now shows 10 pages in the pagination bar with options to skip to the front and end,
  and forwards/backwards by 10 pages
* Fixed an issue with named Custom Race entrants losing their car/skin on race start
* Collision speeds on Live Timings page are now rounded to 2 decimal places

---

v1.0.1
------

* Fixed an issue with populating default points when creating championship classes. Points for places beyond the F1
  defaults now show '0' when created, rather than '25' which was incorrectly shown before.
* Average Lap Time on Results pages is now calculated lap times that meet the following conditions:
    "if lap doesnt cut and if lap is < 107% of average for that driver so far and if lap isn't lap 1"
* Fixed an issue with Quick Race Time/Laps selector not defaulting to the correct value.

---

v1.0.0
------

Initial Release!
<|MERGE_RESOLUTION|>--- conflicted
+++ resolved
@@ -4,12 +4,9 @@
 Added:
 
 * Results pages now show your 'Potential' lap time - the sum of your best sectors.
-<<<<<<< HEAD
 * Added an option in Race Weekends to filter from the best lap across multiple results files.
-=======
 * Added an option to the config.yml to watch the content folder for changes and keep the car search index updated.
 * Added an option to the config.yml to prevent server manager from opening a browser on Windows on start.
->>>>>>> 40658fad
 
 Fixes:
 
