--- conflicted
+++ resolved
@@ -139,15 +139,10 @@
                     {{ if .ServerStatus  }}
                         <li class="nav-item dropdown mr-2 {{ if not WriteAccess }} mt-2 {{ end }}">
                             {{ if WriteAccess }}
-<<<<<<< HEAD
                                 <a class="nav-link dropdown-toggle" href="#" id="navBarStatusDropdown" role="button" data-toggle="dropdown" aria-haspopup="true" aria-expanded="false">
-                                    {{ if .server_event.IsChampionship }}
-=======
-                                {{ if .ServerEvent.IsChampionship }}
-                                    <a class="nav-link dropdown-toggle" href="#" id="navBarStatusDropdown" role="button" data-toggle="dropdown" aria-haspopup="true" aria-expanded="false">
->>>>>>> dba73995
+                                    {{ if .ServerEvent.IsChampionship }}
                                         <span class="badge badge-warning">Championship in Progress</span>
-                                    {{ else if .server_event.IsRaceWeekend }}
+                                    {{ else if .ServerEvent.IsRaceWeekend }}
                                         <span class="badge badge-warning">Race Weekend in Progress</span>
                                     {{ else }}
                                         <span class="badge badge-success">Assetto Server Running</span>
