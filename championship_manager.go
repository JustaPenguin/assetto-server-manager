--- conflicted
+++ resolved
@@ -30,14 +30,10 @@
 	ChampionshipID, EventID uuid.UUID
 	SessionType             SessionType
 
-<<<<<<< HEAD
 	loadedEntrants map[udp.CarID]udp.SessionCarInfo
 
-	NumLapsCompleted int
-=======
 	NumLapsCompleted   int
 	NumRaceStartEvents int
->>>>>>> 8df9a0a1
 }
 
 func NewChampionshipManager(rm *RaceManager) *ChampionshipManager {
