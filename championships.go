--- conflicted
+++ resolved
@@ -12,7 +12,6 @@
 	"github.com/cj123/assetto-server-manager/pkg/udp"
 	"github.com/google/uuid"
 	"github.com/sirupsen/logrus"
-	"github.com/teambition/rrule-go"
 )
 
 // ChampionshipClassColors are sequentially selected to indicate different classes within a Championship
@@ -46,6 +45,10 @@
 	BestLap:              0,
 	PolePosition:         0,
 	SecondRaceMultiplier: 1,
+
+	CollisionWithDriver: 0,
+	CollisionWithEnv:    0,
+	CutTrack:            0,
 }
 
 // ChampionshipPoints represent the potential points for positions as well as other awards in a Championship.
@@ -53,6 +56,10 @@
 	Places       []int
 	BestLap      int
 	PolePosition int
+
+	CollisionWithDriver int
+	CollisionWithEnv    int
+	CutTrack            int
 
 	SecondRaceMultiplier float64
 }
@@ -486,7 +493,7 @@
 		// closed sign up form championships report only the taken slots as their num entrants
 		for _, class := range c.Classes {
 			for _, entrant := range class.Entrants {
-				if entrant.GUID != "" {
+				if entrant.GUID != "" && !entrant.IsPlaceHolder {
 					entrants++
 				}
 			}
@@ -513,6 +520,38 @@
 	return e
 }
 
+func (c *Championship) EntrantAttendance(guid string) int {
+	i := 0
+
+	for _, event := range c.Events {
+		if event.Completed() {
+			for _, class := range c.Classes {
+				standings := class.StandingsForEvent(event)
+
+				for _, standing := range standings {
+					if standing.Car.GetGUID() == guid {
+						i++
+					}
+				}
+			}
+		}
+	}
+
+	return i
+}
+
+func (c *Championship) NumCompletedEvents() int {
+	i := 0
+
+	for _, event := range c.Events {
+		if event.Completed() {
+			i++
+		}
+	}
+
+	return i
+}
+
 // AddClass to the championship
 func (c *Championship) AddClass(class *ChampionshipClass) {
 	c.Classes = append(c.Classes, class)
@@ -520,21 +559,36 @@
 
 // Progress of the Championship as a percentage
 func (c *Championship) Progress() float64 {
-	numRaces := float64(len(c.Events))
-
-	if numRaces == 0 {
+	numEvents := float64(len(c.Events))
+
+	for _, event := range c.Events {
+		if event.IsRaceWeekend() && event.RaceWeekend != nil {
+			numEvents += float64(len(event.RaceWeekend.Sessions)) - 1
+		}
+	}
+
+	if numEvents == 0 {
 		return 0
 	}
 
-	numCompletedRaces := float64(0)
-
-	for _, race := range c.Events {
-		if race.Completed() {
-			numCompletedRaces++
-		}
-	}
-
-	return (numCompletedRaces / numRaces) * 100
+	numCompletedEvents := float64(0)
+
+	for _, event := range c.Events {
+
+		if event.Completed() {
+			numCompletedEvents++
+		}
+
+		if event.IsRaceWeekend() && event.RaceWeekend != nil {
+			for _, session := range event.RaceWeekend.Sessions {
+				if session.Completed() {
+					numCompletedEvents++
+				}
+			}
+		}
+	}
+
+	return (numCompletedEvents / numEvents) * 100
 }
 
 func (c *Championship) NumPendingSignUps() int {
@@ -857,6 +911,12 @@
 				if fastestLap.DriverGUID == driver.DriverGUID {
 					givePoints(event, driver.DriverGUID, float64(points.BestLap)*pointsMultiplier)
 				}
+
+				if sessionType == SessionTypeRace || sessionType == SessionTypeSecondRace {
+					givePoints(event, driver.DriverGUID, float64(points.CollisionWithDriver*session.Results.GetCrashesOfType(driver.DriverGUID, "COLLISION_WITH_CAR"))*pointsMultiplier*-1)
+					givePoints(event, driver.DriverGUID, float64(points.CollisionWithEnv*session.Results.GetCrashesOfType(driver.DriverGUID, "COLLISION_WITH_ENV"))*pointsMultiplier*-1)
+					givePoints(event, driver.DriverGUID, float64(points.CutTrack*session.Results.GetCuts(driver.DriverGUID))*pointsMultiplier*-1)
+				}
 			}
 		}
 	}
@@ -875,7 +935,7 @@
 	var out []*ChampionshipStanding
 
 	// make a copy of events so we do not persist race weekend sessions
-	events := c.extractRaceWeekendSessionsIntoIndividualEvents(inEvents)
+	events := ExtractRaceWeekendSessionsIntoIndividualEvents(inEvents)
 
 	for _, event := range events {
 		for _, session := range event.Sessions {
@@ -969,7 +1029,7 @@
 
 // extractRaceWeekendSessionsIntoIndividualEvents looks for race weekend events, and makes each indiivdual session of that
 // race weekend a Championship Event, to aide with points tallying
-func (c *ChampionshipClass) extractRaceWeekendSessionsIntoIndividualEvents(inEvents []*ChampionshipEvent) []*ChampionshipEvent {
+func ExtractRaceWeekendSessionsIntoIndividualEvents(inEvents []*ChampionshipEvent) []*ChampionshipEvent {
 	events := make([]*ChampionshipEvent, 0)
 
 	for _, event := range inEvents {
@@ -979,6 +1039,11 @@
 			for _, session := range event.RaceWeekend.Sessions {
 				e := NewChampionshipEvent()
 
+				e.ID = session.ID
+				e.RaceSetup = session.RaceConfig
+				e.CompletedTime = session.CompletedTime
+				e.StartedTime = session.StartedTime
+
 				e.Sessions[session.SessionType()] = &ChampionshipSession{
 					StartedTime:        session.StartedTime,
 					CompletedTime:      session.CompletedTime,
@@ -1005,7 +1070,7 @@
 	teams := make(map[string]float64)
 
 	// make a copy of events so we do not persist race weekend sessions
-	events := c.extractRaceWeekendSessionsIntoIndividualEvents(inEvents)
+	events := ExtractRaceWeekendSessionsIntoIndividualEvents(inEvents)
 
 	c.standings(events, func(event *ChampionshipEvent, driverGUID string, points float64) {
 		var team string
@@ -1058,8 +1123,20 @@
 	}
 }
 
+// copied an existing ChampionshipEvent but assigns a new ID
+func DuplicateChampionshipEvent(event *ChampionshipEvent) *ChampionshipEvent {
+	newEvent := *event
+
+	newEvent.ID = uuid.New()
+	newEvent.CompletedTime = time.Time{}
+
+	return &newEvent
+}
+
 // A ChampionshipEvent is a given RaceSetup with Sessions.
 type ChampionshipEvent struct {
+	ScheduledEventBase
+
 	ID uuid.UUID
 
 	RaceSetup CurrentRaceConfig
@@ -1074,16 +1151,8 @@
 
 	StartedTime   time.Time
 	CompletedTime time.Time
-<<<<<<< HEAD
-	Scheduled     time.Time
-=======
->>>>>>> e755bdcf
 
 	championship *Championship
-}
-
-func (cr *ChampionshipEvent) EventName() string {
-	return fmt.Sprintf("Championship Event at %s", trackSummary(cr.RaceSetup.Track, cr.RaceSetup.TrackLayout))
 }
 
 func (cr *ChampionshipEvent) IsRaceWeekend() bool {
@@ -1106,32 +1175,12 @@
 	return cr.CombineEntryLists(cr.championship)
 }
 
-func (cr *ChampionshipEvent) SetRecurrenceRule(input string) error {
-	return nil
-}
-
-func (cr *ChampionshipEvent) GetRecurrenceRule() (*rrule.RRule, error) {
-	return nil, nil
-}
-
-func (cr *ChampionshipEvent) HasRecurrenceRule() bool {
-	return false
-}
-
-func (cr *ChampionshipEvent) ClearRecurrenceRule() {
-	return
-}
-
 func (cr *ChampionshipEvent) GetID() uuid.UUID {
 	return cr.ID
 }
 
 func (cr *ChampionshipEvent) GetRaceSetup() CurrentRaceConfig {
 	return cr.RaceSetup
-}
-
-func (cr *ChampionshipEvent) GetScheduledTime() time.Time {
-	return cr.Scheduled
 }
 
 func (cr *ChampionshipEvent) Cars(c *Championship) []string {
