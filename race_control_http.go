--- conflicted
+++ resolved
@@ -1,17 +1,15 @@
 package servermanager
 
 import (
-	"encoding/json"
 	"net/http"
-	"strconv"
 	"strings"
 	"time"
 
+	"github.com/cj123/assetto-server-manager/pkg/udp"
+	"github.com/mitchellh/go-wordwrap"
+
 	"github.com/gorilla/websocket"
 	"github.com/sirupsen/logrus"
-
-	"github.com/JustaPenguin/assetto-server-manager/pkg/csp"
-	"github.com/JustaPenguin/assetto-server-manager/pkg/udp"
 )
 
 const (
@@ -20,14 +18,14 @@
 )
 
 type Broadcaster interface {
-	Send(message udp.Message) ([]byte, error)
+	Send(message udp.Message) error
 }
 
 type NilBroadcaster struct{}
 
-func (NilBroadcaster) Send(message udp.Message) ([]byte, error) {
-	logrus.WithField("message", message).Debugf("Message send %d", message.Event())
-	return nil, nil
+func (NilBroadcaster) Send(message udp.Message) error {
+	logrus.WithField("message", message).Infof("Message send %d", message.Event())
+	return nil
 }
 
 var upgrader = websocket.Upgrader{
@@ -35,13 +33,11 @@
 	WriteBufferSize: 1024,
 }
 
-func encodeRaceControlMessage(message udp.Message) ([]byte, error) {
-	m := raceControlMessage{
+func newRaceControlMessage(message udp.Message) raceControlMessage {
+	return raceControlMessage{
 		EventType: message.Event(),
 		Message:   message,
 	}
-
-	return json.Marshal(m)
 }
 
 type raceControlMessage struct {
@@ -51,31 +47,20 @@
 
 type RaceControlHub struct {
 	clients   map[*raceControlClient]bool
-	broadcast chan []byte
+	broadcast chan raceControlMessage
 	register  chan *raceControlClient
 	upgrader  *websocket.Upgrader
 }
 
-func (h *RaceControlHub) Send(message udp.Message) ([]byte, error) {
-	encoded, err := encodeRaceControlMessage(message)
-
-	if err != nil {
-		return nil, err
-	}
-
-	h.broadcast <- encoded
-
-	return encoded, nil
+func (h *RaceControlHub) Send(message udp.Message) error {
+	h.broadcast <- newRaceControlMessage(message)
+
+	return nil
 }
 
 func newRaceControlHub() *RaceControlHub {
-<<<<<<< HEAD
-	return &RaceControlHub{
-		broadcast: make(chan []byte, 1000),
-=======
 	rch := &RaceControlHub{
 		broadcast: make(chan raceControlMessage),
->>>>>>> bc39caf9
 		register:  make(chan *raceControlClient),
 		clients:   make(map[*raceControlClient]bool),
 	}
@@ -107,7 +92,7 @@
 	hub *RaceControlHub
 
 	conn    *websocket.Conn
-	receive chan []byte
+	receive chan raceControlMessage
 }
 
 func (c *raceControlClient) writePump() {
@@ -117,27 +102,27 @@
 			logrus.WithField("panic", rvr).Errorf("Recovered from panic")
 		}
 		ticker.Stop()
-		_ = c.conn.Close()
+		c.conn.Close()
 	}()
 
 	for {
 		select {
 		case message, ok := <-c.receive:
-			_ = c.conn.SetWriteDeadline(time.Now().Add(writeWait))
+			c.conn.SetWriteDeadline(time.Now().Add(writeWait))
 			if !ok {
 				// The hub closed the channel.
-				_ = c.conn.WriteMessage(websocket.CloseMessage, []byte{})
+				c.conn.WriteMessage(websocket.CloseMessage, []byte{})
 				return
 			}
 
-			err := c.conn.WriteMessage(websocket.TextMessage, message)
+			err := c.conn.WriteJSON(message)
 
 			if err != nil && !strings.HasSuffix(err.Error(), "write: broken pipe") {
 				logrus.WithError(err).Errorf("Could not send websocket message")
 				return
 			}
 		case <-ticker.C:
-			_ = c.conn.SetWriteDeadline(time.Now().Add(writeWait))
+			c.conn.SetWriteDeadline(time.Now().Add(writeWait))
 			if err := c.conn.WriteMessage(websocket.PingMessage, nil); err != nil {
 				return
 			}
@@ -169,16 +154,11 @@
 type liveTimingTemplateVars struct {
 	BaseTemplateVars
 
-	RaceDetails                 *CustomRace
-	FrameLinks                  []string
-	CSSDotSmoothing             int
-	CMJoinLink                  string
-	UseMPH                      bool
-	IsStrackerEnabled           bool
-	IsKissMyRankEnabled         bool
-	KissMyRankWebStatsPublicURL string
-	CSPWeathers                 []csp.Weather
-	STrackerInterfacePublicURL  string
+	RaceDetails     *CustomRace
+	FrameLinks      []string
+	CSSDotSmoothing int
+	CMJoinLink      string
+	UseMPH          bool
 }
 
 func (rch *RaceControlHandler) liveTiming(w http.ResponseWriter, r *http.Request) {
@@ -194,22 +174,13 @@
 
 	if err != nil {
 		logrus.WithError(err).Errorf("could not get frame links")
-		http.Error(w, http.StatusText(http.StatusInternalServerError), http.StatusInternalServerError)
-		return
-	}
-
-	serverOpts, err := rch.store.LoadServerOptions()
-
-	if err != nil {
-		logrus.WithError(err).Errorf("couldn't load server options")
-		http.Error(w, http.StatusText(http.StatusInternalServerError), http.StatusInternalServerError)
 		return
 	}
 
 	linkString := ""
 
-	if serverOpts.ShowContentManagerJoinLink == 1 {
-		link, err := getContentManagerJoinLink(*serverOpts)
+	if rch.serverProcess.GetServerConfig().GlobalServerConfig.ShowContentManagerJoinLink == 1 {
+		link, err := getContentManagerJoinLink(rch.serverProcess.GetServerConfig())
 
 		if err != nil {
 			logrus.WithError(err).Errorf("could not get content manager join link")
@@ -218,42 +189,21 @@
 		}
 	}
 
-	strackerOptions, err := rch.store.LoadStrackerOptions()
-
-	if err != nil {
-		logrus.WithError(err).Errorf("couldn't load stracker options")
-		http.Error(w, http.StatusText(http.StatusInternalServerError), http.StatusInternalServerError)
-		return
-	}
-
-	sTrackerPublicURL := strackerOptions.HTTPConfiguration.PublicURL
-
-	if sTrackerPublicURL == "" {
-		sTrackerPublicURL = "/stracker/mainpage"
-	}
-
-	kissMyRankOptions, err := rch.store.LoadKissMyRankOptions()
-
-	if err != nil {
-		logrus.WithError(err).Errorf("couldn't load kissmyrank options")
-		http.Error(w, http.StatusText(http.StatusInternalServerError), http.StatusInternalServerError)
-		return
+	serverOpts, err := rch.store.LoadServerOptions()
+
+	if err != nil {
+		logrus.WithError(err).Errorf("couldn't load server options")
 	}
 
 	rch.viewRenderer.MustLoadTemplate(w, r, "live-timing.html", &liveTimingTemplateVars{
 		BaseTemplateVars: BaseTemplateVars{
 			WideContainer: true,
 		},
-		RaceDetails:                 customRace,
-		FrameLinks:                  frameLinks,
-		CSSDotSmoothing:             udp.RealtimePosIntervalMs,
-		CMJoinLink:                  linkString,
-		UseMPH:                      serverOpts.UseMPH == 1,
-		IsStrackerEnabled:           IsStrackerInstalled() && strackerOptions.EnableStracker,
-		IsKissMyRankEnabled:         IsKissMyRankInstalled() && kissMyRankOptions.EnableKissMyRank,
-		KissMyRankWebStatsPublicURL: kissMyRankOptions.WebStatsPublicURL,
-		CSPWeathers:                 csp.AvailableWeathers,
-		STrackerInterfacePublicURL:  sTrackerPublicURL,
+		RaceDetails:     customRace,
+		FrameLinks:      frameLinks,
+		CSSDotSmoothing: udp.RealtimePosIntervalMs,
+		CMJoinLink:      linkString,
+		UseMPH:          serverOpts.UseMPH == 1,
 	})
 }
 
@@ -294,15 +244,13 @@
 		return
 	}
 
-	client := &raceControlClient{hub: rch.raceControlHub, conn: c, receive: make(chan []byte, 256)}
+	client := &raceControlClient{hub: rch.raceControlHub, conn: c, receive: make(chan raceControlMessage, 256)}
 	client.hub.register <- client
 
 	go client.writePump()
 
 	// new client, send them an initial race control message.
-	rch.raceControl.lastUpdateMessageMutex.Lock()
-	client.receive <- rch.raceControl.lastUpdateMessage
-	rch.raceControl.lastUpdateMessageMutex.Unlock()
+	client.receive <- newRaceControlMessage(rch.raceControl)
 }
 
 func (rch *RaceControlHandler) broadcastChat(w http.ResponseWriter, r *http.Request) {
@@ -310,10 +258,23 @@
 		return
 	}
 
-	err := rch.raceControl.splitAndBroadcastChat(r.FormValue("broadcast-chat"))
-
-	if err != nil {
-		logrus.WithError(err).Errorf("Unable to broadcast chat message")
+	wrapped := strings.Split(wordwrap.WrapString(
+		r.FormValue("broadcast-chat"),
+		60,
+	), "\n")
+
+	for _, msg := range wrapped {
+		broadcastMessage, err := udp.NewBroadcastChat(msg)
+
+		if err == nil {
+			err := rch.serverProcess.SendUDPMessage(broadcastMessage)
+
+			if err != nil {
+				logrus.WithError(err).Errorf("Unable to broadcast chat message")
+			}
+		} else {
+			logrus.WithError(err).Errorf("Unable to build chat message")
+		}
 	}
 }
 
@@ -346,40 +307,21 @@
 		return
 	}
 
-	err := rch.raceControl.ConnectedDrivers.Each(func(driverGUID udp.DriverGUID, driver *RaceControlDriver) error {
-		if string(driverGUID) != guid {
-			return nil
-		}
-
-		command, err := udp.NewAdminCommand("/kick " + driver.CarInfo.DriverName)
-
-		if err != nil {
-			return err
-		}
-
-		return rch.serverProcess.SendUDPMessage(command)
-	})
+	var carID uint8
+
+	for id, rangeGuid := range rch.raceControl.CarIDToGUID {
+		if string(rangeGuid) == guid {
+			carID = uint8(id)
+			break
+		}
+	}
+
+	kickUser := udp.NewKickUser(carID)
+
+	err := rch.serverProcess.SendUDPMessage(kickUser)
 
 	if err != nil {
 		logrus.WithError(err).Errorf("Unable to send kick command")
-	}
-}
-
-func (rch *RaceControlHandler) sendChat(w http.ResponseWriter, r *http.Request) {
-	if err := r.ParseForm(); err != nil {
-		return
-	}
-
-	guid := r.FormValue("chat-user")
-
-	if (guid == "") || (guid == "default-driver-spacer") {
-		return
-	}
-
-	err := rch.raceControl.splitAndSendChat(r.FormValue("send-chat"), guid)
-
-	if err != nil {
-		logrus.WithError(err).Errorf("Unable to send chat message to driver: %s", guid)
 	}
 }
 
@@ -405,70 +347,4 @@
 	}
 
 	http.Redirect(w, r, "/live-timing", http.StatusFound)
-}
-
-func (rch *RaceControlHandler) nextWeather(w http.ResponseWriter, r *http.Request) {
-	if err := r.ParseForm(); err != nil {
-		return
-	}
-
-	timeStamp := formValueAsInt(r.FormValue("timestamp"))
-	timeToApply := formValueAsInt(r.FormValue("time-to-apply"))
-	nextWeather := formValueAsInt(r.FormValue("next-weather"))
-
-	err := rch.raceControl.nextWeather(timeStamp, timeToApply, nextWeather)
-
-	if err != nil {
-		logrus.WithError(err).Errorf("Unable to make next weather request")
-
-		AddErrorFlash(w, r, "The server was unable to make the weather change request!")
-	}
-}
-
-func (rch *RaceControlHandler) testWeather(w http.ResponseWriter, r *http.Request) {
-	if err := r.ParseForm(); err != nil {
-		return
-	}
-
-	timeStamp := formValueAsInt(r.FormValue("timestamp"))
-	timeToApply := formValueAsInt(r.FormValue("time-to-apply"))
-	currentWeather := formValueAsInt(r.FormValue("current-weather"))
-	nextWeather := formValueAsInt(r.FormValue("next-weather"))
-	transition := formValueAsFloat(r.FormValue("transition"))
-
-	err := rch.raceControl.testWeather(timeStamp, timeToApply, currentWeather, nextWeather, transition)
-
-	if err != nil {
-		logrus.WithError(err).Errorf("Unable to make next weather request")
-
-		AddErrorFlash(w, r, "The server was unable to make the weather change request!")
-	}
-}
-
-func (rch *RaceControlHandler) countdown(w http.ResponseWriter, r *http.Request) {
-	// broadcast countdown
-	ticker := time.NewTicker(time.Second * 3)
-	i := 4
-
-	for range ticker.C {
-		var countdown string
-
-		i--
-
-		if i > 0 {
-			countdown = strconv.Itoa(i)
-		} else if i == 0 {
-			countdown = "GO"
-		} else {
-			ticker.Stop()
-
-			return
-		}
-
-		err := rch.raceControl.splitAndBroadcastChat(countdown)
-
-		if err != nil {
-			logrus.WithError(err).Error("Unable to broadcast countdown message")
-		}
-	}
 }