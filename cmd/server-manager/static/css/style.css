--- conflicted
+++ resolved
@@ -274,7 +274,6 @@
     }
 }
 
-<<<<<<< HEAD
 #map {
     position: relative;
 }
@@ -287,8 +286,8 @@
     height: 10px;
     content: " ";
     z-index: 100;
-=======
+}
+
 .popover {
     max-width: 278px !important;
->>>>>>> 77451b54
 }