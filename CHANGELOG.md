v1.5.4
------

Added:

* Results pages now show your 'Potential' lap time - the sum of your best sectors.
* Added an option in Race Weekends to filter from the best lap across multiple results files.
* Added an option to the config.yml to watch the content folder for changes and keep the car search index updated.
* Added an option to the config.yml to prevent server manager from opening a browser on Windows on start.

Fixes:

* Setting the ballast on an entrant to a larger value than the Max Ballast option no longer stops the server from starting.
* Results pages now correctly display statistics per car - so if you're switching cars in a session you can see accurate reports for that car.
* Penalties are now applied per driver and car, rather than just per driver.
* Fixes an issue where events scheduled in a multi-server scenario would start on the wrong server.
* Stracker proxy plugin local/plugin ports should now be properly set by the SM UI.
<<<<<<< HEAD
* Tyres with spaces in their short_names cause the server to fail to connect to lobby, stopped those tyres from being uploaded to the server.
=======
* Prevent users from being able to set up a race that will cause the server to crash by setting pickup mode off, locked entry list on and reverse grid race to anything other than 0.
>>>>>>> 1c1456b7

---

v1.5.3
------

Added:

* Live Timings "Stored Times" will now persist between reboots of Server Manager, if the next event started is the same as the last event running before the Server Manager reboot.
* You can now configure Server Manager to restart any Event that was running before Server Manager was stopped. Check out "Restart Event On Server Manager Launch" in Server Options.
* Added an option to prevent web crawlers from accessing any pages on the manager using a robots.txt.
* Added information about whether a car/track is default/mod/DLC to list and detail pages.
* Championship and Race Weekend Looping Practice Sessions are now labelled in the navigation bar, e.g. "Championship Practice in Progress"
* Added penalty options to Qualifying and Practice sessions, penalties can be applied independently in each session. In Race Weekends these penalties will affect the entry list of the next session.
* Added a button to blacklist a driver directly from results pages, the button is inside the penalties popup and can only be accessed by admins.
* Added content download links to discord messages (thanks @cheesegrits!)
* Enabled Content Manager Wrapper "Install Missing Content" button, just add links to tracks/cars on their detail pages and the button will work for events using that content!
* You can now filter stock, DLC and mod cars in or out of the car search. Check out the car search help for more details! Please note that you will need to rebuild your search index for this to work. Go to Server Options, scroll down to "Maintenance" and click "Rebuild Search Index"!
* Server Manager will now set up some example Championships and Custom Races if you have not yet created any
* You can now sort the EntryList for a Championship Race Weekend Session by the number of Championship points a driver has. This could be useful for running reverse grid qualifying races!
* Added a health-check endpoint. Hopefully this will help us with debugging issues!

Fixes:

* Fixes track/car display in dark mode
* Fixes track details page names to be a bit nicer
* Added Black Cat County to the list of default content
* Fixes an issue where Server Manager would not start when a recurring race with an end date had a scheduled recurrence while Server Manager was offline.
* Custom Races are now unscheduled when they are deleted.
* Stopped users from being able to delete their own accounts.
* Fixes an issue where drivers who switched teams mid-Championship had an incorrect number of races shown for their teams.
* Championship event inheritance now correctly uses the previous event setup, not the first event setup
* Fixes an issue where tyres did not show correctly in Session configuration for Championship Race Weekend events.
* Fixes an issue where placeholder entrants were incorrectly added to the entrylist of a Race Weekend practice session.

---

v1.5.2
------

Added:

* Added information about whether a car/track is part of a DLC or a Mod when creating an event.
* Discord Enhancements (Thanks @cheesegrits!):
  - Splits the '!schedule' command into '!sessions' (full "wall of text" individual session calendar, restricted to one week ahead) and '!schedule' (abbreviated, one per race calendar). This still needs work, as can easily exceed Discord's max msg length.

  - Added role mentioning. If the optional DiscordRoleID is set, that role will be mentioned in all Discord notifications (meaning anyone with that role will get pinged). Additionally, if the optional 'DiscordRoleCommand' is also set, we will attempt to add/remove that role for users, when they issue the "!whatever" command verb - this requires that the bot has "Manage Roles" permission.

  - Changed NotificationReminderTimer to NotificationReminderTimers (plural), to support comma separated multiple timers (like "90,15" for two reminders at 90 and 15 minutes).

  - Added option to disable notifications when a race is scheduled.

  - Added notification for scheduled races being cancelled.

  - Improved formatting of Discord messages, everything is now an embed (except the role mention, which has to be part of the basic message).

Fixes:

* Fixes track pages for users running Server Manager on Windows
* Fixes an issue where Championships with 'Any Car Model' specified would fail to find a class for a car.
* Fixes an issue where cars with no skins might prevent a race from starting.
* Fixes an issue where Scheduled Championship Race Weekend sessions caused the calendar to error on load.
* Fixes the Race Weekend "Start after previous session" checkbox not displaying correctly.
* Fixes an issue where all drivers were incorrectly disconnected from the Live Timings page when an event with multiple sessions looped

---

v1.5.1
------

Added:

* Added a "Start on Tyre from Fastest Lap" option to Race Weekend Filtering. You can use this to force an entrant for a session to start on the tyre they used to complete their fastest lap in the previous session. This might be useful when simulating F1-style qualifications.
* Added a "Start after Parent Session has completed" option to the Race Weekend Schedule popup
* Added configurable negative points modifiers for championships for crashes and cuts.
* Added an Entrant Attendance field to Championship table to help admins keep track of who is showing up for races.
* Enabled recurring events within championships. A recurring event inside a championship will create a copy of itself in the championship list, scheduled for the next time as defined by the recurrence rule.
* Added "Register with Steam" to Championships with a Sign Up Form.
* Added "Sign in with Steam" to the Update Account Details page.
* Added collision maps to result pages so you look back on your numerous incidents with clarity. On the event tab you can control which collisions are shown on the map.
* Added track info pages that work much the same as car info pages.
* STracker integration! This is still somewhat experimental, please report any bugs you find with this! Check out the STracker Options page to get started.
* Added an "Any Available Car" option to Entrylists. In Sign Up Championships, this allows you to select a range of cars and let registrants choose which car they want. If not filled, these car slots become random car assignments in Custom Races.

Fixes:

* Fixes an issue where you could not create a Championship with a single entrant.
* Skins with a # in their name no longer break the car details page.
* Fixes an issue where the data file for some newer Assetto Corsa cars could not be read.
* You can now assign negative points penalties in Championships (so you can add points to people in the Standings if you want!)
* Fixed a couple of issues with plugins running with the Assetto Process.
* Championship entrant/standings tables can now overflow and scroll if they get really long.
* Improved fastest lap sorting in Championships.

---

v1.5.0
------

Added:

* Race Weekends (premium feature) - A Race Weekend is a group of sequential sessions that can be run at any time. For example, you could set up a Qualifying session to run on a Saturday, then the Race to follow it on a Sunday. Server Manager handles the starting grid for you, and lets you organise Entrants into splits based on their results and other factors!
  
  - You can create individual Race Weekends or create Race Weekends as part of a Championship
  - Race Weekends need a fully configured Entry List to work properly. If you're using a Championship Race Weekend, the Championship Entry List is used.
  - You can add as many sessions to a Race Weekend as you like! You could run 4 Practice sessions, followed by 3 Races, and then a Qualifying, then a Practice, another Race, etc! You have full control!
  - You can start individual Race Weekend sessions at any time. So you can run one session one day, then another one three weeks ahead if you like. We think this will be useful for things such as Endurance events, where you maybe want your drivers to qualify on a different day so they don't tire themselves out before doing a 2 hour race.
  - By default, the results of a session will form the Grid positions for the next session.
  - You can sort the results of a session by a number of different factors (fastest lap, total race time, collisions, cuts, safety, random and alphabetical)
  - All session results can be reversed in the same way you can configure a Reverse Grid Race normally.
  - To manage the flow between sessions, click on the arrow between two sessions.
  - A session grid can be formed from the results of multiple parent sessions. This means you can split and merge the Race Weekend as much as you like. For example, you could set up an F1-style qualifying using Race Weekends! (Check out the example Race Weekend).
  - Race Weekend sessions are shown in a flow-chart, so you can see the connections between the sessions.
  - In Multiclass Championship Race Weekends, the sorting of the Entry Lists is per class. The classes are then ordered by the fastest lap of each class (so LMP1 cars will be ahead of GTE cars on the grid, for example)
  - Each Championship Race Weekend session allows you to set points for the individual session. Championship points are calculated using these points values.
  - You can schedule individual Race Weekend Sessions too!

* Discord integration! Thanks to @cheesegrits for this! Check out the Server Options page for more information.
* Dark Theme! You can now set Server Manager to use a Dark Theme in the Server Options. You can also edit this for your account in the "Update Details" page.
* A re-ordered homepage with the tiles sorted into categories.
* Server Name Templates - you can now specify (in Server Options) how Server Manager displays your server and event name.
* We've tidied up the Server Options page a bit. It was getting quite large! The new headings should make things a bit more readable.
* If 'Show Race Name In Server Lobby' is enabled, Quick Races and Custom Races with no specified name now show the track name in the Server Lobby.
* A global option to switch speed units from Km/h to MPH for people who want to use the correct measurement system.
* "Force Virtual Mirror" now defaults to on in all race setup forms.
* Admin Control Panel on the Live Timing page. Allows admins to send server wide messages, advance to the next/restart session, kick users and other admin commands!
* You can now re-order Championship Events! Drag them around on the page using the top bar of the Championship Event.

Fixes:

* Championship Sign Up Forms are only shown if the Championship has free slots left and the Championship is not fully complete.
* Championships now always show the 'Entrants' tab, so you can check to see if you're in the list!
* Improved cache validation so that user-uploaded files can change without needing to empty the browser cache.

---

v1.4.2
------

Added:

* Added configurable server join and content manager messages. Check out the "Messages" page for more details.
* Championship Events now show the best qualifying and fastest lap in each class.
* You can now rename drivers on results pages.
* Drivers can now add their Driver Name, GUID and Team to their account. This will highlight their results on all result pages, add them to the autofill entrant list and automatically input their information if they sign up for an event with a sign up form
* Added a "Persist Open Championship Entrants" option. When turned off, this prevents the Championship Entry List from filling up, so you can run multiple Championship events in a quick-fire fashion without needing to edit the Entry List between each one. (Championship Points will continue to work correctly).
* Championship Sign Up Forms now replace your existing sign up with a new one if you sign up with the same GUID and email, so you can request to change cars.

Fixes:

* Results in the results listings now only show entrants that took part in a session, rather than all registered entrants for that session.
* Added a popup to alert admins when there are pending Registration Requests for a Championship.
* Added a "Back to Championship" button on the Championship Registration Request management page.
* The Championship EntryList displayed before events start now shows the car skins.
* Championship Entrants are now shown in the order of their pitboxes in the Championship Entrant overview table (shown only when championship progress is 0%).
* Fixed an issue where registered users did not have their skin set up on individual Championship Events.
* Fixes an issue where search indexing could fail due to a car with malformed details JSON. Cars which have malformed details JSON (that we can't clean up) will now load without any car details, allowing search indexing to continue.
* Fixes an issue that caused incorrect ordering of Multiclass Open Championship results. If your Multiclass Open Championships have incorrect classes, you can re-import the Championship event results to fix the issue. 
* Fixes an issue where fastest laps were only awarded to the fastest class in a Multiclass Championship.
* Fixes an issue where Sol session start times would change to an incorrect time when editing an event.
* Locked Entry List and Pickup Mode options are now available to be changed in non-Championship events. Do with them what you will.
* Fixes an issue where Championship Sign Up forms couldn't assign a car when users were not allowed car choice.

---

v1.4.1
------

Fixes:

* Added the "Sleep Time" option to the Server Options page. Added a migration to set the Sleep Time option to 1 for all users.
  This fixes an issue where it was not correctly set to 1 (a value that kunos explicitly recommends), which on smaller servers could cause 100% CPU usage.

---

v1.4.0
------

Added:

* A calendar that automatically populates with scheduled events! Intended to help users see when events are planned and
  sign up for them if required.
* New Car Details pages! You can now manage your car collection right in Server Manager!
* Car Search! Search for cars by name, tags, BHP, weight, etc. Car search is connected into Quick Races, Custom Races, Championships. Check out the 'Search Help' on any pages with the search bar to find out what kind of things you can search for!
* Scheduled Race recurrence! You can now set scheduled races to recur at regular intervals.
* Skin Upload - you can now upload individual skins on the Car Details page
* Skin Delete - you can now delete individual skins on the Car Details page.
* Improved asset handling - this is a bit behind-the-scenes, but we've made some efforts to make Server Manager's styles (and fonts!) load quicker.
* Car Notes and Download links - you can now add notes and download links to a car.
* Car Tags - you can now add and remove tags to cars. This means if you have a group of cars you use regularly, you can add a tag to them and just search for that tag!
* Improved Content Manager integration! You can now enable a "Content Manager Wrapper" in Server Options, which provides extra information to entrants in the Content Manager server information! If enabled, Content Manager Wrapper shows download links for the cars that you have uploaded (if they have a Download URL set), Championship information positions, and more! As well, the Content Manager Wrapper will make loading server information quicker.
* Added an option to config.yml to use a filesystem session store instead of a cookie session store. This should fix issues that people were having with login not being persisted when running multiple Server Manager instances on the same address but different port. Now, you can specify a different filesystem store for each instance of Server Manager. Check out the config.yml 'http' section for more information on this.
* Added a Content Manager join link to the Live Timings page. This join link can be turned on/off on the server settings page.
* Added a generic welcome message for all drivers on connect, it will also warn the driver if the server is running Sol.
* Server Manager now uses gzip compression where possible. This should improve page load times considerably!
* Added server "Performance Mode" option to config.yml. If this mode is enabled server manager will disable live timings completely, reducing cpu utilisation. This setting may be used in the future to disable further advanced options in order to improve performance.
* You'll now see this Changelog in Server Manager once per account every time you upgrade. You can also view the Changelog in Server Manager itself at any time using the link in the footer!

Note, all of the new Car features work best when you have uploaded your cars to Server Manager. If you haven't, the pages will still work, but won't be anywhere near as cool!

Fixes:

* Improved error handling when parsing config.yml, this should give an error with more detail rather than crashing.
* MOTD text will now be automatically wrapped to prevent large horizontal messages on join.
* Fixes a bug where drivers who connect but do not load were left in the Connected Drivers table in Live Timings.
* Live Timings will now reconnect automatically if your connection drops.
* Only upload official ks content is now working again!
* Fixes an issue where Open Championship EntryLists would not be correctly preserved when assigning car slots to pre-existing Entrants. 
* Added a server wide fallback sorting option for events where AC has outputted an incorrect driver order in the result json file. Only enable this if you have sorting issues. If you have championship events where the sorting is incorrect you will need to re-import the results files using Manage Event, Import Results.
* Fixes an issue where the sessions "Time" / "Laps" selector did not show an input field when loading a previously saved race setup.
* Some errors which were being seen often are now 'warnings' not errors, so you won't see them as often.
* Reworked the Live Timings table to perform better and prevent scrolling issues.
* Removed the strict frontend sorting of pit IDs when creating an event. Now you can put cars wherever you like, but they will then be automatically sorted based on weighting. E.g. 0-3-5-5-6 becomes 0-1-2-3-4. Please try to avoid multiple entrants with the same pit ID, as their pitbox will essentially become random.
* Entrants in the autofill list should no longer duplicate when using the json store, although you will need to manually remove any existing duplicates.

---

v1.3.4
------

Fixes:

* Fixed an entry list issue that made some cars impossible to connect to if the pit ID selection had a gap in it. Any gaps in the pit IDs will now be closed automatically (e.g. 1-2-4 becomes 0-1-2). If you want gaps in your entry list please add dummy cars to it.

---

v1.3.3
------

**Please back up your data store (as defined in config.yml in 'store' -> 'path') before upgrading to this 
  version!**

Added:

* We have made significant changes to Live Timings in this update, including:
  - A new page layout which should hopefully give more space for the Live Timings table, with the map slightly reduced in size.
  - Live Timings and the Live Map now both use the same source for data, meaning that your browser doesn't need to make as many requests to find out information.
  - Live Timings now use a more standard time format (e.g. 01:23.234 instead of 1m23.234s).
  - Crashes involving Drivers now show the name of the other Driver that was involved in the crash.
  - Track information has been moved into a popover which appears when you click the session title on the Live Timings page.
  - Firefox map resizing bugs are now properly fixed.
  - Various other small bugs are fixed too.
  - A new grid layout for the IFrames on the Live Timings page. On larger screens, you can place two iframes side by side.
  
  This is quite a large change in terms of code. If you find any problems with Live Timings, please let us know and we will sort them out!

* You can now disable DRS Zones for any track in Custom Race / Championship Events. The drs_zones.ini file for the track
  is replaced with a 'no DRS' file, meaning that players can't activate DRS at any point on the circuit. Note: this changes
  actual track files, so if you're using a multi-server setup pointing to the same content folder, this may cause problems
  if you're running races at the same track simultaneously.
* Starting a Quick Race now takes you straight to the Live Timings page.
* Scheduled Championship events now show the start time of individual sessions if applicable.
* You can now explicitly control the Grid/Pit Box position of an entrant in Custom Races and Championships! This is 
  useful if you want to place teammates next to each other in the pits, avoid broken pit boxes or have a custom
  starting grid for a race with no qualifying. It should auto fill sensibly if left alone too!
* Audit logs, Server Manager now locally tracks all actions carried out by registered users. Only admins can access
  the logs, and logging can be disabled in the config.yml. Logs are intended to help server admins track down users
  acting maliciously or just making mistakes, for example deleting a whole Championship an hour before it was 
  meant to start (we're looking at you, Greg).
* Added a link to our new Wiki in the footer! If you want to contribute tips and tricks for Server Manager, the wiki is the place!
  You can access the wiki here: https://github.com/cj123/assetto-server-manager/wiki
* The Server Manager javascript is now minified, which should make the pages load quicker!
* Results tables now use the same time format as Live Timings (e.g. 01:23.234 instead of 1m23.234s).
* You can now split the JSON store into two separate directories: private and shared. This is useful for multiserver setups,
  where multiple instances of Server Manager can share the same database for Championships, Custom Races and AutoFill Entrants.
  Check out the config.yml for more details. Thanks to WraithStar for contributing this!

Fixes:

* Open Championships will no longer empty the team name of a driver that has a team name specified.
* Fixes an issue where tracks with a default layout and an extra layout (e.g. 'wet' tracks) would not be correctly set up
  from Quick Race.
* Users with read access or lower can no longer access replacement championship passwords by exporting the championship.
* Championship overview and add event pages will now warn the user if the selected track has too few pit boxes to accommodate
  the configured number of entrants.
* Changed how process killing is done on Windows, hopefully making stopping plugins more reliable! We've had some mixed results
  on this one, so we'd like to hear if it's working for you now!
* Result tables now hide the Team column if no driver in the results has a team.
* Improved the allowed tyres UI to more clearly show which is enabled and which is disabled.

Removed:

* In an effort to reduce the build size and complexity, we have removed the old Entrant autofill method. This has been
  replaced by the more obvious dropdown in the Entrant box.

---

v1.3.2
------

**Please note, this release contains breaking changes for run_on_start in config.yml**. If you are using run_on_start,
you need to read the following:

Each run_on_start command is now run from the directory that the binary file is in. 
For example, ./stracker/stracker_linux_x86/stracker --stracker_ini stracker-default.ini now actually performs the following two commands:

1. cd ./stracker/stracker_linux_x86
2. ./stracker --stracker_ini stracker-default.ini

This means that previous configuration entries will need updating! The config.example.yml contains updated examples for how this might work.

Added:

* Plugins are now run from the directory that their executable file is in. Please read the above note for more information.
* Results overviews now show the tyre which was used to complete the driver's fastest lap of that session.
* Added per-Event points breakdowns to Championships!
* Server Logs are now only accessible by users in the "Write" group or above.

Fixes:

* Corrected the sizing of the "Remove IFrame" button on the Live Timings page.
* Corrected the sizing and positioning of the Live Map when the page is resized.
* Added an explanation as to why the UDP ports specified in Server Options do not match the ones in the server_cfg.ini. 
* Fixes a bug where the EntryList was limited to 18 entrants in Custom Races.
* AutoFill entrants are now alphabetically sorted.
* Laps which have Cuts > 0 are now excluded from "Best Lap" in Live Timings
* Fixes misleading times in the Live Timings stored times table by adding leading zeroes to millisecond values under 100ms.

---

v1.3.1
------

Added:

* Live Map smoothing! Thanks to germanrcuriel on GitHub for this one! It makes a huge difference to the Live Map!
* Removed the gray background from the Live Map, replaced it with a drop-shadow. Thanks again to germanrcuriel for this! 
* Tweaked the layout of the Live Timing description.
* You can now delete AutoFill entrants from the new AutoFill entrants page (available for users with Delete permissions or higher)
* Added Top Speed to Live Timings
* Team Standings are hidden in Championships where no entrant has a team name.
* You can now delete entrants who have registered to a Championship Sign Up Form.

Fixes:

* You can now start Practice Events for Open Championships that do not have any entrants registered to them.
* Championship Sign Up Forms now show how many free slots each car has.
* Championship Sign Up Forms and Open Championships now properly respect the distribution of cars in an EntryList.
  - If a user rejoins an Open Championship in a different car, their original slot in the EntryList is cleared so that
    other Championship Entrants may use it instead. (Previously this slot was removed).
  - Users registering on the Sign Up form can only be put in slots in the EntryList where their requested car matches
    the car defined in the EntryList.
* Fixes a bug where new Entrants could not be added to a Custom Race if all previous Entrants had been deleted from it.
* Fixes a bug where Championship Events with a Second race would sometimes stop running after the first race.
* Fixed an issue where sometimes drivers would not properly disconnect from the Live Map.
* Pickup mode is now enabled for all Championship Practice Events that don't have Booking Sessions.
* The "Locked Entry List" option has a more detailed explanation about how it works.
* Open Championship Events using Booking mode can now be correctly configured. Note that you must create entrant slots in the 
  Championship setup, otherwise the Championship Events will start without any cars available!
* Open Championship Events with Booking mode now have a Booking mode for their practice sessions too.
* The 'Save Race' button at the top of the Custom Race form now saves the race without redirecting you to Live Timings
* Fixes a panic that can occur when using shortened driver names if a driver's name ends in a space.
* Fixes an issue where a driver's initials were not saved correctly when reloading the live map.

---

v1.3.0
------

Added:

* Added a Championship Sign Up form. When configuring a Championship, you can now enable 'Sign Up Form'. This creates a public 
  registration form where anybody can sign up to be added to a Championship. This has the following options:
  - Require admin approval for applications - Every sign up request must be approved by an administrator before 
    they are added to the EntryList.
  - Ask users for Email - you can request that users enter their email address so you can contact them
  - Ask users for Team - enable a 'Team' field to be filled out by registrants (this is optional though)
  - Let users choose car and skin - On by default, users can pick their car and skin. If turned off, an administrator 
    will have to configure the car and skin in the EntryList once the driver is accepted.
  - Extra Questions - ask registrants to fill out questions that you specify, e.g. Discord username, Twitter handle, 
    number of races completed, etc.
  
  Championship Sign Up requests can be viewed by Write Access users and Approved or Rejected in a new page. 
  This new page also allows Write Access users to email groups of registrants, and download a Comma Separated Values 
  list of the registration requests (to be used in spreadsheets etc.)
  
  We hope that this functionality improves the management of large events for Server Owners! Please get in touch if 
  you run large events and let us know how it goes!
  
* In Server Options you can now configure Server Manager to show the Championship or Custom Race name after the server name
  in the Assetto Corsa server lobby.
* You can now add custom CSS to your server manager install from the Server Options!
* You can now add points penalties to Championship Drivers and Teams.
* Added monitoring and analytics. This will help us keep better track of issues in Server Manager. You can disable this
  in the config.yml.
* Improved 'Reverse Grid' text to explain what happens if the value is set to '1' (a 2nd Race will take place with the grid formed from the 1st Race's Results)
* You can now import Championship results for second races.
* You can now export all of the results for a championship to Simresults together.
* Individual events (custom races and championships) can now override the global server password setting.
* Added the ability to import entire championships.
* Added the ability to use shortened Driver Names in all areas of the Server Manager web UI to protect people's identities online. 
  You can enable this in Server Options.

Fixes:

* Loop Mode is no longer an option in Championship Events
* Imported Championship Events now correctly link to their original results files, meaning that penalties carry across
  to Championships when applied in the results pages.
* Fixes a bug where penalties would not correctly apply to some Championship Events.
* Fixes an issue where Looped Races could hang at the end of a race rather than continuing to the next Looped Race.
* Open Championships will now correctly set up Entrants (and results tables) when importing results files that have new
  Entrants in them.
* Sol session start time should now save properly.
* Locked entry list option should now work.
* Fixes a bug where saving a Championship Event using the top Save button would actually cause the event to be duplicated.
* Reworded the Reverse Grid description

---

v1.2.2
------

Fixes a bug where new Championship Entrants couldn't be added.

---

v1.2.1
------

Added:

* Added a MOTD editor
* Added the missing MAX_CONTACTS_PER_KM server_cfg.ini option. We've found this a bit temperamental so use it with caution!
* Ballast and Restrictor are now visible in Results pages
* When adding Entrants to a Custom Race or Championship, the values from the last Entrant in the list are copied to 
  each new Entrant that is added. This should make editing the EntryList a bit easier!
* Championship welcome message now shows a link to the championship overview page (requires server_manager_base_URL 
  option in config.yml)
* Scheduled events now show their times in your local timezone.
* You can now subscribe to iCal feeds for scheduled races at a server level or per Championship.

Fixes:

* Limited the Live Map refresh interval to a minimum of 200ms. It is now 500ms by default in config.yml.
* The Manage Event button in a Championship is now visible for completed events for admin users only. This
  should allow you to import results files if Championships fail to complete successfully.
* Starting a Custom Race now takes you to the Live Timings page.
* Servers with really long names now have the name truncated in the navigation. You can hover over the name to see the full text.
* Fixed an issue where lots of UDP errors would appear in the log.
* Championship Name is now a required field
* Removed a non-critical error message from the logs
* Fixed live map extra data toggle.
* Detected improper disconnects (game crashes, alt+f4 etc.) in live timing.
* Fixes an issue where configured car skins would be lost in Open Championships.

---

v1.2.0
------

Note: This update changes how the accounts work, you will need to re-add all of your existing accounts in the server
control panel! To do this, you will need the new default admin details:

  * username: admin
  * password: servermanager

We also recommend backing up your data store (as defined in config.yml in 'store' -> 'path') before upgrading to this 
version!

Now, on to the changes!

Added:

* Account Management via the web interface! No more fiddling with configuration files! You will need to re-add your accounts
  in the web UI.
* Adds Fixed Setups to Custom Races and Championships. Fixed setups can be uploaded on the Cars page. You can fix
  a setup for a whole championship or individually for specific events in the Championship.
* Adds skin, ballast and restrictor customisation for individual Championship Events. You can overwrite these options
  for all Championship Events in the Edit Championship Page.
* Added configurable IFrames to the live timings page. Users with write access can modify and add IFrames to the
  page (they will persist for all users between events). Intended for use with event live streams or track info etc.
* Added extra track info to live timings page.
* Added an extra info pane to drivers on the live map that displays their current speed, gear and rpm. This can be
  toggled on/off by clicking their name in the live timings table.
* Changed the layout of the live timings page to better accommodate the new features.
* Added "Import Championship Event" functionality, which lets you import non-championship results files into a
  championship. To use this, create a championship event for the track and layout you wish to import results to. Then,
  click on "Manage Event" on the Championship page and select the session results files to import from.
* Added car images to Championship pages.
* Added car info to live timing table
* Added an option to only upload official ks content from a folder
* Added option to upload multiple content folders by dragging them into the drag and drop upload boxes.
* Added a more informative message for users who experience issues launching Server Manager. We're trying our best
  to make Server Manager really good, and we're a little disheartened by negative reviews caused by people not managing
  to follow our setup instructions, so hopefully this will help with debugging!
* Added a dropdown to the Entrant box which makes auto fill much more obvious and less likely to be interfered with
  by browsers.
* Added a "Delete" group - they are the only group (other than admin) allowed to delete content, championships, races, etc.
* You can now change which assetto server executable file is run by Server Manager. By default, acServer(.exe) is used.
  See config.yml "executable_path" for more information. This means tools such as ac-server-wrapper should now be
  compatible with Server Manager! You can even write your own wrapper scripts around acServer if you'd like.
* Added buttons to change the Championship event order and show/hide completed/not completed events.
* Looped practice events will now persist drivers in the live timings table across each event.
* Added a text input (with support for images, embedded video etc.) to Championship pages. Intended for adding information
  about the championship, rules, links to content used etc.
* Vastly improved Championship points scoring. Points scoring now adheres to the following rules:
  - If a driver changes car but NOT team or class, both team and driver points persist.
  - If a driver changes team, but NOT class, drivers points persist, team points stay at old team and new points 
    earned go to new team. You can override this by turning on the "Transfer Points from previous team?" switch when you
    change a driver's team name.
  - If a driver changes class, an entirely new entry is made but the old one is not deleted - new points earned go to the 
    new team and new driver entry.
  
  - A byproduct of this is that once points have been added to a Championship Class, they cannot be removed. That is, if you
    have 6 drivers in a Championship Class and you remove 2, there will still be 6 points inputs in the Class. This is so
    that previous Championship Events have the correct number of points for their calculations.
* Added logging to server-manager.log - this should make debugging issues easier.
* Moved "Result Screen Time" option to Custom Race / Championship Event configuration instead of Server Options
* Added disconnected table to live timing page, shows best times of disconnected drivers from the current session.
* Added blacklist.txt editor.

Fixes:

* Fixes an issue preventing the upload of older cars which contain a data folder rather than a data.acd file.
* Removed unnecessary duplication of entrants on Championship pages.
* Fixes an issue with illegal Byte Order Marks preventing some track info files from being read.
* Fixes an issue where some Live Map cars would not properly clear on server restart.
* Fixes an issue where new entrants in a Championship were not persisted for autofill.
* Fixes an issue that made it impossible to start quick/custom races on mobile safari.
* Fixes an issue where Championship Events were not correctly finished/tracked.
* Fixes an issue where Second Race Points Multiplier would default to 0 if not specified, rather than using 1.
* We now exclude disqualified drivers from points in the race they were disqualified from.
* Championship Events now show the cars that entered the race or are due to enter the race in their header, rather
  than just showing the cars entered into the Championship.
* Added logging to server-manager.log - this should make debugging issues easier.
* Improved reliability of live timing table.
* Event scheduling now uses your local timezone from your browser.
* Fixes incorrectly decoded utf32 strings coming through UDP data.
* Booking Mode now works correctly. Closed Championships have booking mode disabled for all events.

---

v1.1.3
------

* Fixes an issue with Championship Practice Events not working after updating the cars in the Championship entry list.

---

v1.1.2
------

* Adds support for sTracker. Read the new config.yml file for more information on setting up sTracker.
* Adds support for running processes alongside the Assetto Corsa server. Each process is run when the server
  is started, and killed when the server is stopped. See config.yml for more information.
* Improves UDP forwarding to only forward as many bytes as were received.
* Log outputs are now limited to a size of 1MB. When the log output reaches 1MB, it is trimmed to keep the most recent
  messages.
* Championships are now split into active and completed championships. They are ordered by the time they were last
  updated.
* Fixes a bug where tyres configured in a championship event would not carry across to the next championship event or
  load into the edit championship event page.
* Fixed scheduled events for time zones outside of UTC.
* Improved some page layouts on mobile devices

---

v1.1.1
------

* Fixed a bug that caused some scheduled races to not start correctly.

---

v1.1.0
------

We recommend re-uploading all of your tracks after doing this update! Some new features will only work with
new track assets!

Please also consult the config.yml in the zip file, there is a new section: "live_map" that you must add to your
config.yml to get live map functionality!

* Added a Live Map. You'll need to re-upload your tracks to see the live map, since it requires new
  track assets.
* Added support for 'Reverse Grid Positions' races within Championship events. If a second race occurs, the championship
  page will show results for that too. It will correctly add points to the entrants and optionally can apply a
  multiplier to all second races to scale their points. This multiplier can be a decimal, and can even be negative!
* Added the ability to schedule championship events and custom races.
* Added button on results page to open the results on the SimResults website.
* When creating a race the number of available pit boxes for a track/layout is now displayed, max clients is limited to
  this number (requires manual upload of track - including default content).
* Championship events now welcome each player with a message describing their current position in the championship
  and who their nearest rivals are.
* Improve handling of tracks which have a default layout (i.e. data folder in the base of the track directory) AND extra
  layouts. This fix adds compatibility for mods such as the Assetto Corsa Wet Mod.
* Added support for plugins such as KissMyRank. Follow the KissMyRank setup, but instead of editing
  server_cfg.ini, edit the Options in Server Manager (it overwrites server_cfg.ini!)
* Overhauled UDP proxying to work with sending messages as well as existing support for receiving.
  (This is what makes KissMyRank etc work!)

---

v1.0.2
------

* Increase number of results per result listing page to 20.
* Add a 404 error for results pages that don't exist
* Results listing page now shows 10 pages in the pagination bar with options to skip to the front and end,
  and forwards/backwards by 10 pages
* Fixed an issue with named Custom Race entrants losing their car/skin on race start
* Collision speeds on Live Timings page are now rounded to 2 decimal places

---

v1.0.1
------

* Fixed an issue with populating default points when creating championship classes. Points for places beyond the F1
  defaults now show '0' when created, rather than '25' which was incorrectly shown before.
* Average Lap Time on Results pages is now calculated lap times that meet the following conditions:
    "if lap doesnt cut and if lap is < 107% of average for that driver so far and if lap isn't lap 1"
* Fixed an issue with Quick Race Time/Laps selector not defaulting to the correct value.

---

v1.0.0
------

Initial Release!
<|MERGE_RESOLUTION|>--- conflicted
+++ resolved
@@ -15,11 +15,8 @@
 * Penalties are now applied per driver and car, rather than just per driver.
 * Fixes an issue where events scheduled in a multi-server scenario would start on the wrong server.
 * Stracker proxy plugin local/plugin ports should now be properly set by the SM UI.
-<<<<<<< HEAD
 * Tyres with spaces in their short_names cause the server to fail to connect to lobby, stopped those tyres from being uploaded to the server.
-=======
 * Prevent users from being able to set up a race that will cause the server to crash by setting pickup mode off, locked entry list on and reverse grid race to anything other than 0.
->>>>>>> 1c1456b7
 
 ---
 
