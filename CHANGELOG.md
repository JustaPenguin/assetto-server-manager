--- conflicted
+++ resolved
@@ -8,12 +8,9 @@
 * You can now specify which tab in a Championship is active by default on page load.
 * Added a page that allows admins to view a read-only copy of the server_cfg.ini and entry_list.ini currently applied to the server.
 * You can now add tags to a group of cars before uploading them on the car list page!
-<<<<<<< HEAD
 * Drivers/Teams in a Championship with equal points will now be automatically sorted by their number of top finishes (the highest number of 1st place finishes, if equal then highest number of 2nd place finishes etc.)
-=======
 * Added new "Split Type" functionality to Race Weekend filters, allowing you to split entire sessions by Championship Class.
 * New lua plugin file (race-control.lua) containing onChat function which is called whenever a chat message is sent in-game, from the live timings page or from a lua script
->>>>>>> 81c0293d
 
 Fixed:
 
