v1.2.0
------

* Added configurable IFrames to the live timings page. Users with write access can modify and add IFrames to the
  page (they will persist for all users between events). Intended for use with event live streams or track info etc.
* Added extra track info to live timings page.
* Added an extra info pane to drivers on the live map that displays their current speed, gear and rpm. This can be
  toggled on/off by clicking their name in the live timings table.
* Changed the layout of the live timings page to better accommodate the new features.
* Fixes an issue preventing the upload of older cars which contain a data folder rather than a data.acd file.
* Added "Import Championship Event" functionality, which lets you import non-championship results files into a
  championship. To use this, create a championship event for the track and layout you wish to import results to. Then,
  click on "Manage Event" on the Championship page and select the session results files to import from.
* Removed unnecessary duplication of entrants on Championship pages.
<<<<<<< HEAD
* Added car images to Championship pages.
=======
* Fixes an issue with illegal Byte Order Marks preventing some track info files from being read.
* Fixes an issue where some Live Map cars would not properly clear on server restart.
>>>>>>> 1759e1cd

v1.1.3
------

* Fixes an issue with Championship Practice Events not working after updating the cars in the Championship entry list.

v1.1.2
------

* Adds support for sTracker. Read the new config.yml file for more information on setting up sTracker.
* Adds support for running processes alongside the Assetto Corsa server. Each process is run when the server
  is started, and killed when the server is stopped. See config.yml for more information.
* Improves UDP forwarding to only forward as many bytes as were received.
* Log outputs are now limited to a size of 1MB. When the log output reaches 1MB, it is trimmed to keep the most recent
  messages.
* Championships are now split into active and completed championships. They are ordered by the time they were last
  updated.
* Fixes a bug where tyres configured in a championship event would not carry across to the next championship event or
  load into the edit championship event page.
* Fixed scheduled events for time zones outside of UTC.
* Improved some page layouts on mobile devices

v1.1.1
------

* Fixed a bug that caused some scheduled races to not start correctly.

v1.1.0
------

We recommend re-uploading all of your tracks after doing this update! Some new features will only work with
new track assets!

Please also consult the config.yml in the zip file, there is a new section: "live_map" that you must add to your
config.yml to get live map functionality!

* Added a Live Map. You'll need to re-upload your tracks to see the live map, since it requires new
  track assets.
* Added support for 'Reverse Grid Positions' races within Championship events. If a second race occurs, the championship
  page will show results for that too. It will correctly add points to the entrants and optionally can apply a
  multiplier to all second races to scale their points. This multiplier can be a decimal, and can even be negative!
* Added the ability to schedule championship events and custom races.
* Added button on results page to open the results on the SimResults website.
* When creating a race the number of available pit boxes for a track/layout is now displayed, max clients is limited to
  this number (requires manual upload of track - including default content).
* Championship events now welcome each player with a message describing their current position in the championship
  and who their nearest rivals are.
* Improve handling of tracks which have a default layout (i.e. data folder in the base of the track directory) AND extra
  layouts. This fix adds compatibility for mods such as the Assetto Corsa Wet Mod.
* Added support for plugins such as KissMyRank. Follow the KissMyRank setup, but instead of editing
  server_cfg.ini, edit the Options in Server Manager (it overwrites server_cfg.ini!)
* Overhauled UDP proxying to work with sending messages as well as existing support for receiving.
  (This is what makes KissMyRank etc work!)

v1.0.2
------

* Increase number of results per result listing page to 20.
* Add a 404 error for results pages that don't exist
* Results listing page now shows 10 pages in the pagination bar with options to skip to the front and end,
  and forwards/backwards by 10 pages
* Fixed an issue with named Custom Race entrants losing their car/skin on race start
* Collision speeds on Live Timings page are now rounded to 2 decimal places

v1.0.1
------

* Fixed an issue with populating default points when creating championship classes. Points for places beyond the F1
  defaults now show '0' when created, rather than '25' which was incorrectly shown before.
* Average Lap Time on Results pages is now calculated lap times that meet the following conditions:
    "if lap doesnt cut and if lap is < 107% of average for that driver so far and if lap isn't lap 1"
* Fixed an issue with Quick Race Time/Laps selector not defaulting to the correct value.

v1.0.0
------

Initial Release!
<|MERGE_RESOLUTION|>--- conflicted
+++ resolved
@@ -12,12 +12,9 @@
   championship. To use this, create a championship event for the track and layout you wish to import results to. Then,
   click on "Manage Event" on the Championship page and select the session results files to import from.
 * Removed unnecessary duplication of entrants on Championship pages.
-<<<<<<< HEAD
 * Added car images to Championship pages.
-=======
 * Fixes an issue with illegal Byte Order Marks preventing some track info files from being read.
 * Fixes an issue where some Live Map cars would not properly clear on server restart.
->>>>>>> 1759e1cd
 
 v1.1.3
 ------
