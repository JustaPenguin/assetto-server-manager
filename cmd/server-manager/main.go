package main

import (
<<<<<<< HEAD
	"crypto/tls"
	"net"
	"net/http"
	"os"
	"path/filepath"
	"runtime"
	"strconv"
	"strings"

	servermanager "github.com/JustaPenguin/assetto-server-manager"
	"github.com/JustaPenguin/assetto-server-manager/cmd/server-manager/static"
	"github.com/JustaPenguin/assetto-server-manager/cmd/server-manager/views"
	"github.com/JustaPenguin/assetto-server-manager/internal/changelog"
	"github.com/JustaPenguin/assetto-server-manager/pkg/udp"

	"github.com/dustin/go-humanize"
	"github.com/fatih/color"
	"github.com/lorenzosaino/go-sysctl"
	"github.com/pkg/browser"
	"github.com/sirupsen/logrus"
	lua "github.com/yuin/gopher-lua"
=======
	"github.com/cj123/assetto-server-manager"
	"github.com/cj123/assetto-server-manager/cmd/server-manager/static"
	"github.com/cj123/assetto-server-manager/cmd/server-manager/views"
	"github.com/cj123/assetto-server-manager/pkg/udp"
	"github.com/pkg/browser"
	"github.com/sirupsen/logrus"
	"net"
	"net/http"
	"os"
	"runtime"
	"strings"
>>>>>>> 181590c6
)

var defaultAddress = "0.0.0.0:8772"

const (
	udpRealtimePosRefreshIntervalMin = 100
)

func init() {
	runtime.LockOSThread()
	servermanager.InitLogging()
}

func main() {
	config, err := servermanager.ReadConfig("config.yml")

	if err != nil {
		ServeHTTPWithError(defaultAddress, "Read configuration file (config.yml)", err)
		return
	}

	if config.Monitoring.Enabled {
		servermanager.InitMonitoring()
	}

	store, err := config.Store.BuildStore()

	if err != nil {
		ServeHTTPWithError(config.HTTP.Hostname, "Open server manager storage (bolt or json)", err)
		return
	}

	changes, err := changelog.LoadChangelog()

	if err != nil {
		ServeHTTPWithError(config.HTTP.Hostname, "Load changelog (internal error)", err)
		return
	}

	servermanager.Changelog = changes

	var templateLoader servermanager.TemplateLoader
	var filesystem http.FileSystem

	if os.Getenv("FILESYSTEM_HTML") == "true" {
		templateLoader = servermanager.NewFilesystemTemplateLoader("views")
		filesystem = http.Dir("static")
	} else {
		templateLoader = &views.TemplateLoader{}
		filesystem = static.FS(false)
	}

	resolver, err := servermanager.NewResolver(templateLoader, os.Getenv("FILESYSTEM_HTML") == "true", store)

	if err != nil {
		ServeHTTPWithError(config.HTTP.Hostname, "Initialise resolver (internal error)", err)
		return
	}
	servermanager.SetAssettoInstallPath(config.Steam.InstallPath)

	err = servermanager.InstallAssettoCorsaServer(config.Steam.Username, config.Steam.Password, config.Steam.ForceUpdate)

	if err != nil {
		ServeHTTPWithError(defaultAddress, "Install assetto corsa server with steamcmd. Likely you do not have steamcmd installed correctly.", err)
		return
	}

	if config.LiveMap.IsEnabled() {
		if config.LiveMap.IntervalMs < udpRealtimePosRefreshIntervalMin {
			udp.RealtimePosIntervalMs = udpRealtimePosRefreshIntervalMin
		} else {
			udp.RealtimePosIntervalMs = config.LiveMap.IntervalMs
		}

		if runtime.GOOS == "linux" {
			// check known kernel net memory restrictions. if they're lower than the recommended
			// values, then print out explaining how to increase them
			memValues := []string{"net.core.rmem_max", "net.core.rmem_default", "net.core.wmem_max", "net.core.wmem_default"}

			for _, val := range memValues {
				checkMemValue(val)
			}
		}
	}

<<<<<<< HEAD
	if config.Lua.Enabled && servermanager.Premium() {
		luaPath := os.Getenv("LUA_PATH")

		newPath, err := filepath.Abs("./plugins/?.lua")

		if err != nil {
			logrus.WithError(err).Error("Couldn't get absolute path for /plugins folder")
		} else {
			if luaPath != "" {
				luaPath = luaPath + ";" + newPath
			} else {
				luaPath = newPath
			}

			err = os.Setenv("LUA_PATH", luaPath)

			if err != nil {
				logrus.WithError(err).Error("Couldn't automatically set Lua path, lua will not run! Try setting the environment variable LUA_PATH manually.")
			}
		}

		servermanager.Lua = lua.NewState()
		defer servermanager.Lua.Close()

		servermanager.InitLua(resolver.ResolveRaceControl())
	}

	err = servermanager.InitWithResolver(resolver)

	if err != nil {
		ServeHTTPWithError(config.HTTP.Hostname, "Initialise server manager (internal error)", err)
		return
=======
	// @TODO properly create the right number of multiservers
	_, err = servermanager.NewMultiServer(store)

	if err != nil {
		panic(err)
>>>>>>> 181590c6
	}

	listener, err := net.Listen("tcp", config.HTTP.Hostname)

	if err != nil {
		ServeHTTPWithError(defaultAddress, "Listen on hostname "+config.HTTP.Hostname+". Likely the port has already been taken by another application", err)
		return
	}

	logrus.Infof("starting assetto server manager on: %s", config.HTTP.Hostname)

	if !config.Server.DisableWindowsBrowserOpen && runtime.GOOS == "windows" {
		_ = browser.OpenURL("http://" + strings.Replace(config.HTTP.Hostname, "0.0.0.0", "127.0.0.1", 1))
	}

	router := resolver.ResolveRouter(filesystem)

	srv := &http.Server{
		Handler: router,
	}

	if config.HTTP.TLS.Enabled {
		srv.TLSConfig = &tls.Config{
			MinVersion:               tls.VersionTLS12,
			CurvePreferences:         []tls.CurveID{tls.CurveP521, tls.CurveP384, tls.CurveP256},
			PreferServerCipherSuites: true,
			CipherSuites: []uint16{
				tls.TLS_ECDHE_RSA_WITH_AES_256_GCM_SHA384,
				tls.TLS_ECDHE_RSA_WITH_AES_256_CBC_SHA,
				tls.TLS_RSA_WITH_AES_256_GCM_SHA384,
				tls.TLS_RSA_WITH_AES_256_CBC_SHA,
			},
		}

		srv.TLSNextProto = make(map[string]func(*http.Server, *tls.Conn, http.Handler))

		if err := srv.ServeTLS(listener, config.HTTP.TLS.CertPath, config.HTTP.TLS.KeyPath); err != nil {
			logrus.WithError(err).Fatal("Could not start TLS server")
		}
	} else {
		if err := srv.Serve(listener); err != nil {
			logrus.WithError(err).Fatal("Could not start server")
		}
	}
}

<<<<<<< HEAD
const udpBufferRecommendedSize = uint64(2e6) // 2MB
=======
/*
@TODO fixme

func startUDPReplay(file string) {
	time.Sleep(time.Second * 20)
>>>>>>> 181590c6

func checkMemValue(key string) {
	val, err := sysctlAsUint64(key)

	if err != nil {
		logrus.WithError(err).Errorf("Could not check sysctl val: %s", key)
		return
	}

	if val < udpBufferRecommendedSize {
		d := color.New(color.FgRed)
		red := d.PrintfFunc()
		redln := d.PrintlnFunc()

		redln()
		redln("-------------------------------------------------------------------")
		redln("                          W A R N I N G")
		redln("-------------------------------------------------------------------")

		red("System %s value is too small! UDP messages are \n", key)
		redln("more likely to be lost and the stability of various Server Manager")
		redln("systems will be greatly affected.")
		redln()

		red("Your current value is %s. We recommend a value of %s for a \n", humanize.Bytes(val), humanize.Bytes(udpBufferRecommendedSize))
		redln("more consistent operation.")
		redln()

		red("You can do this with the command:\n\t sysctl -w %s=%d\n", key, udpBufferRecommendedSize)
		redln()

		redln("More information can be found on sysctl variables here:\n\t https://www.cyberciti.biz/faq/howto-set-sysctl-variables/")
	}
}

func sysctlAsUint64(val string) (uint64, error) {
	val, err := sysctl.Get(val)

	if err != nil {
		return 0, err
	}
<<<<<<< HEAD

	return strconv.ParseUint(val, 10, 0)
}
=======
}
*/
>>>>>>> 181590c6
<|MERGE_RESOLUTION|>--- conflicted
+++ resolved
@@ -1,29 +1,6 @@
 package main
 
 import (
-<<<<<<< HEAD
-	"crypto/tls"
-	"net"
-	"net/http"
-	"os"
-	"path/filepath"
-	"runtime"
-	"strconv"
-	"strings"
-
-	servermanager "github.com/JustaPenguin/assetto-server-manager"
-	"github.com/JustaPenguin/assetto-server-manager/cmd/server-manager/static"
-	"github.com/JustaPenguin/assetto-server-manager/cmd/server-manager/views"
-	"github.com/JustaPenguin/assetto-server-manager/internal/changelog"
-	"github.com/JustaPenguin/assetto-server-manager/pkg/udp"
-
-	"github.com/dustin/go-humanize"
-	"github.com/fatih/color"
-	"github.com/lorenzosaino/go-sysctl"
-	"github.com/pkg/browser"
-	"github.com/sirupsen/logrus"
-	lua "github.com/yuin/gopher-lua"
-=======
 	"github.com/cj123/assetto-server-manager"
 	"github.com/cj123/assetto-server-manager/cmd/server-manager/static"
 	"github.com/cj123/assetto-server-manager/cmd/server-manager/views"
@@ -35,18 +12,14 @@
 	"os"
 	"runtime"
 	"strings"
->>>>>>> 181590c6
 )
+
+var debug = os.Getenv("DEBUG") == "true"
 
 var defaultAddress = "0.0.0.0:8772"
 
-const (
-	udpRealtimePosRefreshIntervalMin = 100
-)
-
 func init() {
 	runtime.LockOSThread()
-	servermanager.InitLogging()
 }
 
 func main() {
@@ -68,14 +41,15 @@
 		return
 	}
 
-	changes, err := changelog.LoadChangelog()
+	servermanager.InitWithStore(store)
+	servermanager.SetAssettoInstallPath(config.Steam.InstallPath)
+
+	err = servermanager.InstallAssettoCorsaServer(config.Steam.Username, config.Steam.Password, config.Steam.ForceUpdate)
 
 	if err != nil {
-		ServeHTTPWithError(config.HTTP.Hostname, "Load changelog (internal error)", err)
+		ServeHTTPWithError(defaultAddress, "Install assetto corsa server with steamcmd. Likely you do not have steamcmd installed correctly.", err)
 		return
 	}
-
-	servermanager.Changelog = changes
 
 	var templateLoader servermanager.TemplateLoader
 	var filesystem http.FileSystem
@@ -88,80 +62,29 @@
 		filesystem = static.FS(false)
 	}
 
-	resolver, err := servermanager.NewResolver(templateLoader, os.Getenv("FILESYSTEM_HTML") == "true", store)
+	if config.LiveMap.IsEnabled() {
+		if config.LiveMap.IntervalMs < 200 {
+			udp.RealtimePosIntervalMs = 200
+		} else {
+			udp.RealtimePosIntervalMs = config.LiveMap.IntervalMs
+		}
+	}
+
+	servermanager.ViewRenderer, err = servermanager.NewRenderer(templateLoader, os.Getenv("FILESYSTEM_HTML") == "true")
 
 	if err != nil {
-		ServeHTTPWithError(config.HTTP.Hostname, "Initialise resolver (internal error)", err)
-		return
-	}
-	servermanager.SetAssettoInstallPath(config.Steam.InstallPath)
-
-	err = servermanager.InstallAssettoCorsaServer(config.Steam.Username, config.Steam.Password, config.Steam.ForceUpdate)
-
-	if err != nil {
-		ServeHTTPWithError(defaultAddress, "Install assetto corsa server with steamcmd. Likely you do not have steamcmd installed correctly.", err)
+		ServeHTTPWithError(config.HTTP.Hostname, "Initialise view renderer (internal error)", err)
 		return
 	}
 
-	if config.LiveMap.IsEnabled() {
-		if config.LiveMap.IntervalMs < udpRealtimePosRefreshIntervalMin {
-			udp.RealtimePosIntervalMs = udpRealtimePosRefreshIntervalMin
-		} else {
-			udp.RealtimePosIntervalMs = config.LiveMap.IntervalMs
-		}
-
-		if runtime.GOOS == "linux" {
-			// check known kernel net memory restrictions. if they're lower than the recommended
-			// values, then print out explaining how to increase them
-			memValues := []string{"net.core.rmem_max", "net.core.rmem_default", "net.core.wmem_max", "net.core.wmem_default"}
-
-			for _, val := range memValues {
-				checkMemValue(val)
-			}
-		}
-	}
-
-<<<<<<< HEAD
-	if config.Lua.Enabled && servermanager.Premium() {
-		luaPath := os.Getenv("LUA_PATH")
-
-		newPath, err := filepath.Abs("./plugins/?.lua")
-
-		if err != nil {
-			logrus.WithError(err).Error("Couldn't get absolute path for /plugins folder")
-		} else {
-			if luaPath != "" {
-				luaPath = luaPath + ";" + newPath
-			} else {
-				luaPath = newPath
-			}
-
-			err = os.Setenv("LUA_PATH", luaPath)
-
-			if err != nil {
-				logrus.WithError(err).Error("Couldn't automatically set Lua path, lua will not run! Try setting the environment variable LUA_PATH manually.")
-			}
-		}
-
-		servermanager.Lua = lua.NewState()
-		defer servermanager.Lua.Close()
-
-		servermanager.InitLua(resolver.ResolveRaceControl())
-	}
-
-	err = servermanager.InitWithResolver(resolver)
-
-	if err != nil {
-		ServeHTTPWithError(config.HTTP.Hostname, "Initialise server manager (internal error)", err)
-		return
-=======
 	// @TODO properly create the right number of multiservers
 	_, err = servermanager.NewMultiServer(store)
 
 	if err != nil {
 		panic(err)
->>>>>>> 181590c6
 	}
+
+	//go startUDPReplay("./assetto/session-logs/brandshatch_sillyold.db")
 
 	listener, err := net.Listen("tcp", config.HTTP.Hostname)
 
@@ -172,96 +95,37 @@
 
 	logrus.Infof("starting assetto server manager on: %s", config.HTTP.Hostname)
 
-	if !config.Server.DisableWindowsBrowserOpen && runtime.GOOS == "windows" {
+	if runtime.GOOS == "windows" {
 		_ = browser.OpenURL("http://" + strings.Replace(config.HTTP.Hostname, "0.0.0.0", "127.0.0.1", 1))
 	}
 
-	router := resolver.ResolveRouter(filesystem)
+	router := servermanager.Router(filesystem)
 
-	srv := &http.Server{
-		Handler: router,
-	}
-
-	if config.HTTP.TLS.Enabled {
-		srv.TLSConfig = &tls.Config{
-			MinVersion:               tls.VersionTLS12,
-			CurvePreferences:         []tls.CurveID{tls.CurveP521, tls.CurveP384, tls.CurveP256},
-			PreferServerCipherSuites: true,
-			CipherSuites: []uint16{
-				tls.TLS_ECDHE_RSA_WITH_AES_256_GCM_SHA384,
-				tls.TLS_ECDHE_RSA_WITH_AES_256_CBC_SHA,
-				tls.TLS_RSA_WITH_AES_256_GCM_SHA384,
-				tls.TLS_RSA_WITH_AES_256_CBC_SHA,
-			},
-		}
-
-		srv.TLSNextProto = make(map[string]func(*http.Server, *tls.Conn, http.Handler))
-
-		if err := srv.ServeTLS(listener, config.HTTP.TLS.CertPath, config.HTTP.TLS.KeyPath); err != nil {
-			logrus.WithError(err).Fatal("Could not start TLS server")
-		}
-	} else {
-		if err := srv.Serve(listener); err != nil {
-			logrus.WithError(err).Fatal("Could not start server")
-		}
+	if err := http.Serve(listener, router); err != nil {
+		logrus.Fatal(err)
 	}
 }
 
-<<<<<<< HEAD
-const udpBufferRecommendedSize = uint64(2e6) // 2MB
-=======
 /*
 @TODO fixme
 
 func startUDPReplay(file string) {
 	time.Sleep(time.Second * 20)
->>>>>>> 181590c6
 
-func checkMemValue(key string) {
-	val, err := sysctlAsUint64(key)
+	db, err := bbolt.Open(file, 0644, nil)
 
 	if err != nil {
-		logrus.WithError(err).Errorf("Could not check sysctl val: %s", key)
-		return
+		logrus.WithError(err).Error("Could not open bolt")
 	}
 
-	if val < udpBufferRecommendedSize {
-		d := color.New(color.FgRed)
-		red := d.PrintfFunc()
-		redln := d.PrintlnFunc()
+	err = replay.ReplayUDPMessages(db, 1, func(response udp.Message) {
+		servermanager.LiveTimingCallback(response)
+		servermanager.LiveMapCallback(response)
+		servermanager.LoopCallback(response)
+	}, time.Second*2)
 
-		redln()
-		redln("-------------------------------------------------------------------")
-		redln("                          W A R N I N G")
-		redln("-------------------------------------------------------------------")
-
-		red("System %s value is too small! UDP messages are \n", key)
-		redln("more likely to be lost and the stability of various Server Manager")
-		redln("systems will be greatly affected.")
-		redln()
-
-		red("Your current value is %s. We recommend a value of %s for a \n", humanize.Bytes(val), humanize.Bytes(udpBufferRecommendedSize))
-		redln("more consistent operation.")
-		redln()
-
-		red("You can do this with the command:\n\t sysctl -w %s=%d\n", key, udpBufferRecommendedSize)
-		redln()
-
-		redln("More information can be found on sysctl variables here:\n\t https://www.cyberciti.biz/faq/howto-set-sysctl-variables/")
+	if err != nil {
+		logrus.WithError(err).Error("UDP Replay failed")
 	}
 }
-
-func sysctlAsUint64(val string) (uint64, error) {
-	val, err := sysctl.Get(val)
-
-	if err != nil {
-		return 0, err
-	}
-<<<<<<< HEAD
-
-	return strconv.ParseUint(val, 10, 0)
-}
-=======
-}
-*/
->>>>>>> 181590c6
+*/