{{ define "title" }}
    {{ if .IsChampionship }}
        Championship Event
    {{ else }}
        Custom Race
    {{ end }}
{{ end }}

{{ define "content" }}
    {{ $f := .Current }}

    <h1 class="text-center">
        {{ if .IsChampionship }}
            Championship Event
        {{ else }}
            Custom Race
        {{ end }}
    </h1>

    {{ if .IsChampionship }}
        <p>Configure an Event for the <strong>{{ .Championship.Name }}</strong> Championship.</p>
    {{ end }}

    <form class="race-setup" method="post" {{ if .IsChampionship }} action="/championship/{{ .Championship.ID.String }}/event/submit" {{ else }} action="/custom/new/submit" {{ end}} data-safe-submit>

        <div class="card mt-3 border-secondary">
            <div class="card-header">
                <strong>Track{{ if not .IsChampionship }} & Cars {{ end }}</strong>
            </div>

            <div class="card-body">
                <div class="row mb-5">
                    <div class="col-sm-8">
                        <div class="form-group row">
                            <label for="Track" class="col-sm-3 col-form-label">
                                Track
                            </label>

                            <div class="col-sm-9">
                                <select class="form-control" name="Track" id="Track">
                                    {{ range $index, $track := .TrackOpts }}
                                        <option value="{{ $track.Name }}" {{ if eq $track.Name $f.Track }}selected="selected" {{ end }}>
                                            {{ prettify $track.Name false }}
                                        </option>
                                    {{ end }}
                                </select>
                            </div>
                        </div>


                        <div class="form-group row" style="display: none;">
                            <label for="TrackLayout" class="col-sm-3 col-form-label">
                                Track Layout
                            </label>

                            <div class="col-sm-9">
                                <select class="form-control" name="TrackLayout" id="TrackLayout">
                                    {{ range $index, $track := .TrackOpts }}
                                        {{ range $layoutIndex, $layout := $track.Layouts }}
                                            {{ if and (eq $track.Name $f.Track) (eq $layout $f.TrackLayout) }}
                                                <option value="{{ $track.Name }}:{{ $layout }}:current">{{ $layout }}</option>
                                            {{ else }}
                                                <option value="{{ $track.Name }}:{{ $layout }}">{{ $layout }}</option>
                                            {{ end }}
                                        {{ end }}
                                    {{ end }}
                                </select>
                            </div>
                        </div>
                    </div>

                    <div class="col-sm-4">
                        <img class="img img-fluid"
                             id="trackImage"
                             src="/content/tracks/{{ $f.Track }}/ui{{ with $f.TrackLayout }}/{{.}}{{ end }}/preview.png"
                             alt="{{ $f.Track }} {{ $f.TrackLayout }}"
                        >
                    </div>
                </div>

                {{ if not .IsChampionship }}

                    <div class="form-group row">
                        <label for="Cars" class="col-sm-2 col-form-label">
                            Cars
                        </label>

                        <div class="col-sm-10">
<<<<<<< HEAD
                            <select multiple class="form-control Cars" name="Cars" size="15">
=======
                            <select multiple required class="form-control" name="Cars" id="Cars" size="15">
>>>>>>> 25b3c041
                                {{ range $index, $car := .CarOpts }}

                                    {{ $selected := false }}

                                    {{ range $j, $selectedCar := varSplit $f.Cars }}
                                        {{ if eq $selectedCar $car.Name }}
                                            {{ $selected = true }}
                                        {{ end }}
                                    {{ end }}

                                    <option value="{{ $car.Name }}" {{ if $selected }} selected="selected" {{ end }}>{{ prettify $car.Name true }}</option>
                                {{ end }}
                            </select>
                        </div>
                    </div>

                {{ end }}
            </div>
        </div>

        {{ if and .IsChampionship .ChampionshipHasAtLeastOnceRace }}
            <div class="card mt-3 border-info">
                <div class="card-header text-white bg-info">
                    <strong>Save Championship Race</strong>
                </div>
                <div class="card-body">
                    <p>
                        The setup below this panel is identical to the previous race setup that you just configured.
                        This means that if you are happy with those settings, you can go on to create another race.

                        If not, feel free to scroll down and change the configuration of this race.
                    </p>

                    <p>
                        When this race is saved, it will be added to the <strong>{{ .Championship.Name }}</strong> Championship.
                        You can add more races below, or, if you're done creating the championship, you can complete its setup here.
                    </p>

                    <div class="float-right">
                        <button class="btn btn-info mt-5" data-toggle="tooltip" name="action" value="addAnotherRace" type="submit" title="Save this setup and then configure another">Add another Race</button>
                        <button class="btn btn-success mt-5" data-toggle="tooltip" name="action" value="saveChampionship" type="submit" title="Save this race setup and finish creating the championship">Finish Creating Championship</button>
                    </div>
                </div>
            </div>
        {{ end }}


        <div class="card mt-3 border-secondary">
            <div class="card-header">
                <strong>Sessions</strong>
            </div>

            <div class="card-body">
                <ul class="nav nav-tabs" role="tablist">

                    {{ range $index, $sessionType := .AvailableSessions }}

                        {{ $hasSession := $f.HasSession $sessionType }}

                        <li class="nav-item">
                            <a class="nav-link {{ if eq $index 0 }}active{{ end }} {{ if $hasSession }} text-success {{ end }}" id="session-{{ $sessionType }}-tab"
                               data-toggle="tab" href="#session-{{ $sessionType }}"
                               role="tab"
                               aria-controls="{{ $sessionType }}" aria-selected="true">{{ $sessionType.String }}</a>
                        </li>
                    {{ end }}
                </ul>
                <div class="tab-content">


                    {{ range $index, $sessionType := .AvailableSessions }}
                        <div class="tab-pane fade {{ if eq $index 0 }}show active{{ end }} pt-5"
                             id="session-{{ $sessionType }}" role="tabpanel"
                             aria-labelledby="session-{{ $sessionType }}-tab">


                            {{ $hasSession := $f.HasSession $sessionType }}
                            {{ $session := index $f.Sessions $sessionType }}

                            <div class="form-group row">
                                <label class="col-sm-3 col-form-label">Enabled</label>

                                <div class="col-sm-9">
                                    <input
                                            type="checkbox"
                                            class="session-enabler"
                                            name="{{ $sessionType }}.Enabled"
                                            id="{{ $sessionType }}.Enabled"

                                            {{ if $hasSession }}
                                            checked="checked"
                                            {{ end }}
                                    >
                                </div>
                            </div>

                            <div class="session-details" {{ if not $hasSession }} style="display: none;" {{ end }}>
                                <div class="form-group row">
                                    <label for="{{ $sessionType }}.Name" class="col-sm-3 col-form-label">Name</label>

                                    <div class="col-sm-9">
                                        <input type="text" id="{{ $sessionType }}.Name" name="{{ $sessionType }}.Name"
                                               class="form-control" value="{{ with $session.Name }}{{ . }}{{ else }}{{ $sessionType.String }}{{ end }}">

                                        <small></small>
                                    </div>
                                </div>


                                {{ if eq $sessionType "RACE" }}
                                    <div class="form-group row">
                                        <div class="col-sm-3">
                                            <select id="TimeOrLaps" class="form-control">
                                                <option value="Time" {{ if ne $session.Time 0 }} selected="selected" {{ end }}>Time</option>
                                                <option value="Laps" {{ if ne $session.Laps 0 }} selected="selected" {{ end }}>Laps</option>
                                            </select>
                                        </div>

                                        <div class="col-sm-9" id="RaceTime" {{ if eq $session.Time 0 }}style="display: none;"{{ end }}>
                                            <input
                                                    type="number"
                                                    id="Race.Time"
                                                    name="Race.Time"
                                                    class="form-control"
                                                    value="{{ $session.Time }}"


                                                    step="1"
                                            >

                                            <small>Session length in minutes</small>
                                        </div>


                                        <div class="col-sm-9" id="RaceLaps" {{ if eq $session.Laps 0 }}style="display: none;"{{ end }}>
                                            <input
                                                    type="number"
                                                    id="Race.Laps"
                                                    name="Race.Laps"
                                                    class="form-control"
                                                    value="{{ $session.Laps }}"


                                                    step="1"
                                            >

                                            <small>Number of laps in the race</small>
                                        </div>
                                    </div>
                                {{ else }}
                                    <div class="form-group row">
                                        <label for="{{ $sessionType }}.Time"
                                               class="col-sm-3 col-form-label">Time</label>


                                        <div class="col-sm-9">
                                            <input
                                                    type="number"
                                                    id="{{ $sessionType }}.Time"
                                                    name="{{ $sessionType }}.Time"
                                                    class="form-control"
                                                    value="{{ with $session.Time }}{{ . }}{{ else }}15{{ end }}"
                                                    step="1"
                                            >

                                            <small>Session length in minutes</small>
                                        </div>
                                    </div>

                                {{ end }}

                                {{ if ne $sessionType "BOOK" }}

                                    <div class="form-group row">
                                        <label for="{{ $sessionType }}.IsOpen" class="col-sm-3 col-form-label">
                                            Is Open
                                        </label>
                                            <div class="col-sm-9">
                                                <select class="form-control"
                                                        id="{{ $sessionType }}.IsOpen"
                                                        name="{{ $sessionType }}.IsOpen"
                                                >
                                                    <option value="0" {{ if eq $session.IsOpen 0 }} selected="selected" {{ end }}>No join</option>
                                                    <option value="1" {{ if eq $session.IsOpen 1 }} selected="selected" {{ end }}>Free join</option>

                                                    {{ if eq $sessionType "RACE" }}
                                                        <option value="2" {{ if eq $session.IsOpen 2 }} selected="selected" {{ end }}>
                                                            Free join until 20 seconds to the green light
                                                        </option>
                                                    {{ end }}
                                                </select>

                                                <small>Allow joining during a session, the first session of an event should not be set to
                                                 no join, although subsequent ones can be in order to only allow drivers from the previous
                                                     session to connect.</small>
                                            </div>
                                    </div>

                                {{ end }}

                                {{ if eq $sessionType "RACE" }}

                                    <div class="form-group row">
                                        <label for="{{ $sessionType }}.WaitTime" class="col-sm-3 col-form-label">
                                            Wait Time
                                        </label>

                                        <div class="col-sm-9">
                                            <input
                                                    type="number"
                                                    id="{{ $sessionType }}.WaitTime"
                                                    name="{{ $sessionType }}.WaitTime"
                                                    class="form-control"
                                                    value="{{ $session.WaitTime }}"


                                                    step="1"
                                            >

                                            <small>Seconds before the start of the session</small>
                                        </div>
                                    </div>

                                {{ end }}


                                {{ if eq $sessionType "RACE" }}
                                    <hr>

                                    <div class="row">

                                        <div class="form-group row col-md-6">
                                            <label for="RacePitWindowStart" class="col-sm-6 col-form-label">Race Pit Window Start</label>

                                            <div class="col-sm-6">
                                                <input
                                                        type="number"
                                                        id="RacePitWindowStart"
                                                        name="RacePitWindowStart"
                                                        class="form-control"
                                                        value="{{ $f.RacePitWindowStart }}"


                                                        step="1"
                                                >

                                                <small>Pit window opens at lap/minute specified</small>
                                            </div>
                                        </div>


                                        <div class="form-group row col-md-6">
                                            <label for="RacePitWindowEnd" class="col-sm-6 col-form-label">Race Pit Window End</label>

                                            <div class="col-sm-6">
                                                <input
                                                        type="number"
                                                        id="RacePitWindowEnd"
                                                        name="RacePitWindowEnd"
                                                        class="form-control"
                                                        value="{{ $f.RacePitWindowEnd }}"


                                                        step="1"
                                                >

                                                <small>Pit window closes at lap/minute specified</small>
                                            </div>
                                        </div>

                                    </div>

                                    <div class="row">
                                        <div class="form-group row col-md-6">
                                            <label for="RaceOverTime" class="col-sm-6 col-form-label">Race Over Time</label>

                                            <div class="col-sm-6">
                                                <input
                                                        type="number"
                                                        id="RaceOverTime"
                                                        name="RaceOverTime"
                                                        class="form-control"
                                                        value="{{ $f.RaceOverTime }}"
                                                        min="0"

                                                        step="1"
                                                >

                                                <small>
                                                    Time remaining in seconds to finish the race from the moment the first one passes on the finish line
                                                </small>
                                            </div>
                                        </div>


                                        <div class="form-group row col-md-6">
                                            <label for="RaceGasPenaltyDisabled" class="col-sm-6 col-form-label">
                                                Race Gas Penalty
                                            </label>


                                            <div class="col-sm-6">
                                                <input
                                                        type="checkbox"
                                                        id="RaceGasPenaltyDisabled"
                                                        name="RaceGasPenaltyDisabled"
                                                        {{ if not $f.RaceGasPenaltyDisabled }}
                                                            checked="checked"
                                                        {{ end }}
                                                >
                                                <br>

                                                <small>
                                                    OFF: no penalization will be  forced, but cuts will be saved in the race result json.<br>
                                                    ON: any cut will be penalized with the gas cut message.
                                                </small>
                                            </div>
                                        </div>

                                    </div>

                                    <div class="row">
                                        <div class="form-group row col-md-6">
                                            <label for="ReversedGridRacePositions" class="col-sm-6 col-form-label" data-toggle="tooltip" title="The race session will be restarted in reversed grid order based on the standings of the previous race. Players disqualified in the first race will start from the back of the grid in the second race, regardless of their position being within the reversed grid range.">
                                                Reversed Grid Race Positions
                                            </label>

                                            <div class="col-sm-6">
                                                <input
                                                        type="number"
                                                        id="ReversedGridRacePositions"
                                                        name="ReversedGridRacePositions"
                                                        class="form-control"
                                                        value="{{ $f.ReversedGridRacePositions }}"


                                                        step="1"
                                                >

                                                <small> 0 = no additional race<br/>
                                                    1toX = only those position will be reversed for the next race,<br/>
                                                    -1 = all the positions will be reversed (Retired players will be on the last positions)
                                                </small>
                                            </div>
                                        </div>


                                        <div class="form-group row col-md-6 race-extra-lap" {{ if and (eq $session.Time 0) (ne $session.Laps 0) }} style="display: none;" {{ end }}>
                                            <label for="RaceExtraLap" class="col-sm-6 col-form-label">Extra Lap</label>


                                            <div class="col-sm-6">
                                                <input
                                                        type="checkbox"
                                                        id="RaceExtraLap"
                                                        name="RaceExtraLap"
                                                        {{ if $f.RaceExtraLap }}
                                                            checked="checked"
                                                        {{ end }}
                                                >
                                                <br>

                                                <small>
                                                    If the race is timed, force an extra lap after the leader has crossed the line
                                                </small>
                                            </div>
                                        </div>
                                    </div>
                                {{ else if eq $sessionType "QUALIFY" }}
                                    <hr>

                                    <div class="form-group row">
                                        <label for="QualifyMaxWaitPercentage" class="col-sm-3 col-form-label">Qualify Max Wait
                                            Percentage</label>

                                        <div class="col-sm-9">
                                            <input
                                                    type="number"
                                                    id="QualifyMaxWaitPercentage"
                                                    name="QualifyMaxWaitPercentage"
                                                    class="form-control"
                                                    value="{{ $f.QualifyMaxWaitPercentage }}"


                                                    step="1"
                                            >

                                            <small>The factor to calculate the remaining time in a qualify session after the session is
                                                ended: 120
                                                means that 120% of the session fastest lap remains to end the current lap.
                                            </small>
                                        </div>
                                    </div>
                                {{ end }}


                            </div>
                        </div>
                    {{ end }}
                </div>
            </div>
        </div>


        {{ if not .IsChampionship }}

            <div class="card mt-3 border-secondary">
            <div class="card-header">
                <strong>Entry List</strong>
            </div>

            <div class="card-body" id="entrants">

                <div class="form-group row">
                    <label for="MaxClients" class="col-sm-3 col-form-label">Max Clients</label>

                    <div class="col-sm-9">
                        <input
                                type="number"
                                id="MaxClients"
                                name="MaxClients"
                                class="form-control"
                                value="{{ $f.MaxClients }}"


                                step="1"
                        >

                        <small>Maximum number of clients allowed on the server</small>
                    </div>
                </div>




                <div class="form-group row">
                    <label for="LockedEntryList" class="col-sm-3 col-form-label">Locked Entry List</label>


                    <div class="col-sm-9">
                        <input type="checkbox"
                               id="LockedEntryList"
                               name="LockedEntryList"
                               value="{{ $f.LockedEntryList }}"

                                {{ if eq $f.LockedEntryList 1 }}
                                    checked="checked"
                                {{ end }}
                        >

                        <br>

                        <small>Only players already included in the entry list can join the server</small>
                    </div>
                </div>

                <p>If you add an Entrant once, the next time you add an Entrant, the 'name' input will give you suggestions and auto-populate the Entrant's Name, Team and GUID.</p>

                <div id="entrantTemplate" class="entrant">
                    {{ template "entrant" }}
                </div>

                {{ range $index, $entrant := .CurrentEntrants }}
                    <div class="entrant">
                        {{ template "entrant" $entrant }}
                    </div>
                {{ else }}
                    <div class="entrant">
                        {{ template "entrant" }}
                    </div>
                {{ end }}

                <div class="float-right">
                    <input class="form-control numEntrantsToAdd" type="number" name="NumEntrantsToAdd" value="1" min="0" max="40">

                    <button class="btn btn-warning addEntrant">Add Entrant(s)</button>
                </div>


                <!-- @TODO populate me -->
                <input type="hidden" class="totalNumEntrants" name="EntryList.NumEntrants" value="{{ if gt 0 (len .CurrentEntrants) }}{{ len .CurrentEntrants }}{{ else }}1{{ end }}">

                <div class="clearfix"></div>
            </div>
        </div>

        {{ end }}

        <div class="card mt-3 border-secondary">
            <div class="card-header">
                <strong>Assists</strong>
            </div>

            <div class="card-body">

                <div class="form-group row">
                    <label for="ABSAllowed" class="col-sm-3 col-form-label">ABS Allowed</label>

                    <div class="col-sm-9">
                        <select class="form-control" id="ABSAllowed" name="ABSAllowed">
                            <option value="0" {{ if eq $f.ABSAllowed 0 }} selected="selected" {{ end }}>Off</option>
                            <option value="1" {{ if eq $f.ABSAllowed 1 }} selected="selected" {{ end }}>Factory</option>
                            <option value="2" {{ if eq $f.ABSAllowed 2 }} selected="selected" {{ end }}>On</option>
                        </select>
                    </div>
                </div>


                <div class="form-group row">
                    <label for="TractionControlAllowed" class="col-sm-3 col-form-label">
                        Traction Control Allowed
                    </label>

                    <div class="col-sm-9">
                        <select class="form-control" id="TractionControlAllowed" name="TractionControlAllowed">
                            <option value="0" {{ if eq $f.TractionControlAllowed 0 }} selected="selected" {{ end }}>Off</option>
                            <option value="1" {{ if eq $f.TractionControlAllowed 1 }} selected="selected" {{ end }}>Factory</option>
                            <option value="2" {{ if eq $f.TractionControlAllowed 2 }} selected="selected" {{ end }}>On</option>
                        </select>
                    </div>
                </div>


                <div class="form-group row">
                    <label for="StabilityControlAllowed" class="col-sm-3 col-form-label">
                        Stability Control Allowed
                    </label>

                    <div class="col-sm-9">
                        <input type="checkbox"
                               id="StabilityControlAllowed"
                               name="StabilityControlAllowed"
                            {{ if $f.StabilityControlAllowed }}
                                checked="checked"
                            {{ end }}
                        >
                        <br>
                    </div>
                </div>


                <div class="form-group row">
                    <label for="AutoClutchAllowed" class="col-sm-3 col-form-label">Auto Clutch Allowed</label>


                    <div class="col-sm-9">
                        <input type="checkbox"
                               id="AutoClutchAllowed"
                               name="AutoClutchAllowed"
                               {{ if $f.AutoClutchAllowed }}
                                   checked="checked"
                               {{ end }}
                        >
                        <br>
                    </div>
                </div>


                <div class="form-group row">
                    <label for="TyreBlanketsAllowed" class="col-sm-3 col-form-label">Tyre Blankets Allowed</label>


                    <div class="col-sm-9">
                        <input type="checkbox"
                               id="TyreBlanketsAllowed"
                               name="TyreBlanketsAllowed"

                               {{ if $f.TyreBlanketsAllowed }}
                                   checked="checked"
                               {{ end }}
                        >
                        <br>

                        <small>
                            At the start of the session or after a pitstop, tyres will have the the optimal temperature.
                        </small>
                    </div>
                </div>

            </div>
        </div>


        <div class="card mt-3 border-secondary">
            <div class="card-header">
                <strong>Weather</strong>
            </div>

            <div class="card-body">

                <div class="form-group row">
                    <label class="col-sm-3 col-form-label">Sol Integration</label>

                    <div class="col-sm-9">
                        {{ if .SolIsInstalled }}
                            <input
                                    type="checkbox"
                                    class="sol-enabler"
                                    name="Sol.Enabled"
                                    id="Sol.Enabled"

                                    {{ if $f.IsSol }}
                                        checked="checked"
                                    {{ end }}
                            >

                            <br>
                            <small>Allows for 24 hour time cycles. The server treats time differently if enabled. Clients also require Sol and Content Manager</small>
                        {{ else }}
                            <p class="text-danger">Sol isn't installed. Please <a href="/weather">upload your Sol weathers</a> if you want to use Sol.</p>
                        {{ end }}
                    </div>
                </div>

                <div class="not-sol-settings" {{ if $f.IsSol }} style="display: none;" {{ end }}>


                    <div class="form-group row">
                        <label for="SunAngle" class="col-sm-3 col-form-label">Time Of Day</label>

                        <div class="col-sm-9">
                            <input
                                    type="time"
                                    id="TimeOfDay"
                                    name="TimeOfDay"
                                    class="form-control"
                                    value="16:00"
                            >

                            <small>Used to calculate the Sun Angle (below)</small>
                        </div>
                    </div>

                    <div class="form-group row">
                        <label for="SunAngle" class="col-sm-3 col-form-label">Sun Angle</label>

                        <div class="col-sm-9">
                            <input
                                    type="number"
                                    id="SunAngle"
                                    name="SunAngle"
                                    class="form-control"
                                    value="{{ $f.SunAngle }}"


                                    step="1"
                            >

                            <small>Angle of the position of the sun</small>
                        </div>
                    </div>

                    <div class="form-group row">
                        <label for="TimeOfDayMultiplier" class="col-sm-3 col-form-label">Time Of Day Multiplier</label>

                        <div class="col-sm-9">
                            <input
                                    type="number"
                                    id="TimeOfDayMultiplier"
                                    name="TimeOfDayMultiplier"
                                    class="form-control"
                                    value="{{ $f.TimeOfDayMultiplier }}"
                                    min="0"
                                    step="1"
                            >

                            <small>Multiplier for the time of day</small>
                        </div>
                    </div>
                </div>

                <div class="form-group row">
                    <label for="WindBaseSpeedMin" class="col-sm-3 col-form-label">Wind Base Speed Min</label>

                    <div class="col-sm-9">
                        <input
                                type="number"
                                id="WindBaseSpeedMin"
                                name="WindBaseSpeedMin"
                                class="form-control"
                                value="{{ $f.WindBaseSpeedMin }}"
                                min="0"
                                step="1"
                        >

                        <small>Min speed of the session possible</small>
                    </div>
                </div>


                <div class="form-group row">
                    <label for="WindBaseSpeedMax" class="col-sm-3 col-form-label">Wind Base Speed Max</label>

                    <div class="col-sm-9">
                        <input
                                type="number"
                                id="WindBaseSpeedMax"
                                name="WindBaseSpeedMax"
                                class="form-control"
                                value="{{ $f.WindBaseSpeedMax }}"
                                max="40"

                                step="1"
                        >

                        <small>Max speed of session possible (max 40)</small>
                    </div>
                </div>


                <div class="form-group row">
                    <label for="WindBaseDirection" class="col-sm-3 col-form-label">Wind Base Direction</label>

                    <div class="col-sm-9">
                        <input
                                type="number"
                                id="WindBaseDirection"
                                name="WindBaseDirection"
                                class="form-control"
                                value="{{ $f.WindBaseDirection }}"


                                step="1"
                        >

                        <small>Base direction of the wind (wind is pointing at); 0 = North, 90 = East etc</small>
                    </div>
                </div>


                <div class="form-group row">
                    <label for="WindVariationDirection" class="col-sm-3 col-form-label">Wind Variation Direction</label>

                    <div class="col-sm-9">
                        <input
                                type="number"
                                id="WindVariationDirection"
                                name="WindVariationDirection"
                                class="form-control"
                                value="{{ $f.WindVariationDirection }}"


                                step="1"
                        >

                        <small>Variation (&#43; or -) of the base direction</small>
                    </div>
                </div>

                <hr>

                <p>Each new session will <strong>randomly select</strong> its weather configuration from the below options.</p>

                <div class="row">

                    {{ $weatherIndex := 0 }}
                    {{ $weatherOptions := .Weather }}

                    {{ range $index, $weather := $f.Weather }}

                        <div class="col-sm-12 weather">
                            <div class="card mb-5 border-info">
                                <div class="card-header">
                                    <strong class="weather-num">{{ $weatherIndex }}</strong>

                                    <a href="#"
                                       class="float-right text-danger weather-delete"
                                       title="Delete this Weather"
                                       {{ if eq $weatherIndex 0 }}
                                           style="display: none;"
                                       {{ end }}
                                    >
                                        <i class="fa fa-trash"></i>
                                    </a>
                                </div>

                                <div class="card-body row">

                                    <div class="col-sm-7">

                                        <div class="sol-settings" {{ if not $f.IsSol }} style="display: none;" {{ end }}>

                                            <div class="form-group row">
                                                <label for="DateUnix" class="col-sm-3 col-form-label col-form-label-sm">Session Start Date/Time</label>

                                                <div class="col-sm-9 p-0" id='date-time-picker'>
                                                    <input
                                                            type='datetime-local'
                                                            id="DateUnix"
                                                            name="DateUnix"
                                                            class="form-control"
                                                            value="{{ ($weather.UnixToTime $weather.CMWFXDate) | date "2006-01-02T15:04" }}"
                                                    >
                                                </div>
                                            </div>

                                            <div class="form-group row">
                                                <label for="TimeMulti" class="col-sm-3 col-form-label col-form-label-sm">Time Progression Multiplier</label>

                                                <div class="col-sm-9 p-0">
                                                    <input
                                                            type="number"
                                                            id="TimeMulti"
                                                            name="TimeMulti"
                                                            class="form-control"
                                                            value="{{ $weather.CMWFXTimeMulti }}"
                                                            step="1"
                                                    >

                                                    <small>E.g. at 60x 24 hours in game will pass in 24 minutes real time</small>
                                                </div>
                                            </div>

                                        </div>

                                        <div class="form-group row">
                                            <label class="col-sm-3 col-form-label col-form-label-sm" for="Graphics">Graphics</label>

                                            <select name="Graphics" id="Graphics" class="form-control form-control-sm weather-graphics col-sm-9">
                                                {{ range $weatherKey, $weatherName := $weatherOptions }}
                                                    <option value="{{ $weatherKey }}" {{ if eq $weatherKey ($weather.TrimName $weather.Graphics) }} selected="selected" {{ end }}>
                                                        {{ $weatherName }}
                                                    </option>
                                                {{ end }}
                                            </select>
                                        </div>

                                        <div class="row">
                                            <div class="form-group col-sm-6">
                                                <label class="text-sm" for="BaseTemperatureAmbient"><small>Base Temperature Ambient</small></label>
                                                <input
                                                        type="number"
                                                        id="BaseTemperatureAmbient"
                                                        name="BaseTemperatureAmbient"
                                                        class="form-control form-control-sm"
                                                        value="{{ $weather.BaseTemperatureAmbient }}"


                                                        step="1"
                                                >
                                            </div>


                                            <div class="form-group col-sm-6">
                                                <label for="BaseTemperatureRoad"><small>Base Temperature Road</small></label>
                                                <input
                                                        type="number"
                                                        id="BaseTemperatureRoad"
                                                        name="BaseTemperatureRoad"
                                                        class="form-control form-control-sm"
                                                        value="{{ $weather.BaseTemperatureRoad }}"


                                                        step="1"
                                                >

                                                <small>This value will be added to the final ambient
                                                    temp. Value can be negative.
                                                </small>
                                            </div>
                                        </div>


                                        <div class="row">
                                            <div class="form-group col-sm-6">
                                                <label for="VariationAmbient"><small>Variation Ambient</small></label>

                                                <input
                                                        type="number"
                                                        id="VariationAmbient"
                                                        name="VariationAmbient"
                                                        class="form-control form-control-sm"
                                                        value="{{ $weather.VariationAmbient }}"


                                                        step="1"
                                                >

                                                <small>Variation of the ambient&#39;s temperature. In this example final ambient&#39;s
                                                    temperature can be 16 or 20
                                                </small>
                                            </div>


                                            <div class="form-group col-sm-6">
                                                <label for="VariationRoad"><small>Variation Road</small></label>

                                                <input
                                                        type="number"
                                                        id="VariationRoad"
                                                        name="VariationRoad"
                                                        class="form-control form-control-sm"
                                                        value="{{ $weather.VariationRoad }}"


                                                        step="1"
                                                >

                                                <small>Variation of the road&#39;s temperature. Like the ambient one</small>
                                            </div>
                                        </div>
                                    </div>


                                    <div class="col-sm-5">
                                        <img class="img img-fluid weather-preview mb-3" src="/content/weather/{{ $weather.TrimName $weather.Graphics }}/preview.jpg" alt="{{ $weather.TrimName $weather.Graphics }}">
                                    </div>

                                </div>
                            </div>
                        </div>

                        {{ $weatherIndex = add $weatherIndex 1 }}
                    {{ end }}
                </div>

                <button class="btn btn-info float-right" id="addWeather">Add Weather</button>

                <div class="clearfix mb-5"></div>

            </div>

        </div>


        <div class="card mt-3 border-secondary">
            <div class="card-header">
                <strong>Realism</strong>
            </div>

            <div class="card-body">


                <div class="form-group row">
                    <label for="LegalTyres" class="col-sm-3 col-form-label">Legal Tyres</label>

                    {{ $allTyres := .Tyres }}

                    <div class="col-sm-9">
                        <select multiple class="form-control" id="LegalTyres" name="LegalTyres">
                            {{ range $index, $tyre := varSplit $f.LegalTyres }}
                                <option value="{{ $tyre }}" selected="selected">{{ prettify ($allTyres.Name $tyre (varSplit $f.Cars)) false }} ({{ $tyre }})</option>
                            {{ end }}

                            {{ range $tyre, $found := .DeselectedTyres }}
                                <option value="{{ $tyre }}">{{ prettify ($allTyres.Name $tyre (varSplit $f.Cars)) false }} ({{ $tyre }})</option>
                            {{ end }}
                        </select>

                        <small>List of tyres short names that are allowed</small>
                    </div>
                </div>


                <div class="form-group row">
                    <label for="FuelRate" class="col-sm-3 col-form-label">Fuel Rate</label>

                    <div class="col-sm-9">
                        <input
                                type="number"
                                id="FuelRate"
                                name="FuelRate"
                                class="form-control"
                                value="{{ $f.FuelRate }}"
                                min="0"

                                step="1"
                        >

                        <small>Fuel usage from 0 (no fuel usage) to XXX (100 is the realistic one)</small>
                    </div>
                </div>


                <div class="form-group row">
                    <label for="DamageMultiplier" class="col-sm-3 col-form-label">Damage Multiplier</label>

                    <div class="col-sm-9">
                        <input
                                type="number"
                                id="DamageMultiplier"
                                name="DamageMultiplier"
                                class="form-control"
                                value="{{ $f.DamageMultiplier }}"
                                min="0"
                                min="100"
                                step="1"
                        >

                        <small>Damage from 0 (no damage) to 100 (full damage)</small>
                    </div>
                </div>


                <div class="form-group row">
                    <label for="TyreWearRate" class="col-sm-3 col-form-label">Tyre Wear Rate</label>

                    <div class="col-sm-9">
                        <input
                                type="number"
                                id="TyreWearRate"
                                name="TyreWearRate"
                                class="form-control"
                                value="{{ $f.TyreWearRate }}"
                                min="0"

                                step="1"
                        >

                        <small>Tyre wear from 0 (no tyre wear) to XXX (100 is the realistic one)</small>
                    </div>
                </div>


                <div class="form-group row">
                    <label for="ForceVirtualMirror" class="col-sm-3 col-form-label">Force Virtual Mirror</label>


                    <div class="col-sm-9">
                        <input type="checkbox"
                               id="ForceVirtualMirror"
                               name="ForceVirtualMirror"
                               {{ if $f.ForceVirtualMirror }}
                                   checked="checked"
                               {{ end }}
                        >
                        <br>

                        <small>Force clients to use Virtual Mirrors (does not work in VR)</small>
                    </div>
                </div>



                <h4>Dynamic Track</h4>

                <div class="form-group row">
                    <label for="SurfacePreset" class="col-sm-3 col-form-label">Surface Preset</label>

                    <div class="col-sm-9">
                        <select name="SurfacePreset" class="form-control" id="SurfacePreset">
                            <option></option>
                            {{ range $index, $preset := .SurfacePresets }}
                                <option value="{{ $index }}">{{ $preset.Name }}: {{ $preset.Description }}</option>
                            {{ end }}
                        </select>

                        <small>Dynamic Track Presets</small>
                    </div>
                </div>


                <div class="form-group row">
                    <label for="SessionStart" class="col-sm-3 col-form-label">Session Start</label>

                    <div class="col-sm-9">
                        <input
                                type="number"
                                id="SessionStart"
                                name="SessionStart"
                                class="form-control"
                                value="{{ $f.DynamicTrack.SessionStart }}"


                                step="1"
                        >

                        <small>% level of grip at session start</small>
                    </div>
                </div>


                <div class="form-group row">
                    <label for="Randomness" class="col-sm-3 col-form-label">Randomness</label>

                    <div class="col-sm-9">
                        <input
                                type="number"
                                id="Randomness"
                                name="Randomness"
                                class="form-control"
                                value="{{ $f.DynamicTrack.Randomness }}"


                                step="1"
                        >

                        <small>Level of randomness added to the start grip</small>
                    </div>
                </div>


                <div class="form-group row">
                    <label for="SessionTransfer" class="col-sm-3 col-form-label">Session Transfer</label>

                    <div class="col-sm-9">
                        <input
                                type="number"
                                id="SessionTransfer"
                                name="SessionTransfer"
                                class="form-control"
                                value="{{ $f.DynamicTrack.SessionTransfer }}"


                                step="1"
                        >

                        <small>How much of the gained grip is to be added to the next session 100 -&gt; all the gained
                            grip. Example: difference between starting (90) and ending (96) grip in the session = 6%,
                            with session_transfer = 50 then the next session is going to start with 93.
                        </small>
                    </div>
                </div>


                <div class="form-group row">
                    <label for="LapGain" class="col-sm-3 col-form-label">Lap Gain</label>

                    <div class="col-sm-9">
                        <input
                                type="number"
                                id="LapGain"
                                name="LapGain"
                                class="form-control"
                                value="{{ $f.DynamicTrack.LapGain }}"


                                step="1"
                        >

                        <small>How many laps are needed to add 1% grip</small>
                    </div>
                </div>

            </div>
        </div>


        <div class="card mt-3 border-secondary">
            <div class="card-header">
                <strong>Rules</strong>
            </div>

            <div class="card-body">


                <div class="form-group row">
                    <label for="MaxBallastKilograms" class="col-sm-3 col-form-label">Max Ballast Kilograms</label>

                    <div class="col-sm-9">
                        <input
                                type="number"
                                id="MaxBallastKilograms"
                                name="MaxBallastKilograms"
                                class="form-control"
                                value="{{ $f.MaxBallastKilograms }}"
                                min="0"

                                step="1"
                        >

                        <small>The max total of ballast that can be added through the admin command</small>
                    </div>
                </div>


                <div class="form-group row">
                    <label for="AllowedTyresOut" class="col-sm-3 col-form-label">Allowed Tyres Out</label>

                    <div class="col-sm-9">
                        <input
                                type="number"
                                id="AllowedTyresOut"
                                name="AllowedTyresOut"
                                class="form-control"
                                value="{{ $f.AllowedTyresOut }}"


                                step="1"
                        >

                        <small>The number of tyres allowed outside of track limits before a penalty is applied. -1 disables.</small>
                    </div>
                </div>


                <div class="form-group row">
                    <label for="PickupModeEnabled" class="col-sm-3 col-form-label">Pickup Mode Enabled</label>

                    <div class="col-sm-9">
                        <input
                                type="checkbox"
                                id="PickupModeEnabled"
                                name="PickupModeEnabled"
                                class="form-control"
                                {{ if $f.PickupModeEnabled }}
                                    checked="checked"
                                {{ end }}
                        ><br>

                        <small>If 0 the server starts in booking mode (<strong>do not use it</strong>).
                            Warning: in pickup mode you have to list only a circuit under TRACK and you need to list a
                            least one car in the entry_list
                        </small>
                    </div>
                </div>


                <div class="form-group row">
                    <label for="LoopMode" class="col-sm-3 col-form-label">Loop Mode</label>


                    <div class="col-sm-9">
                        <input
                                type="checkbox"
                                id="LoopMode"
                                name="LoopMode"
                                {{ if $f.LoopMode }}
                                    checked="checked"
                                {{ end }}
                        >
                        <br>

                        <small>The server restarts from the first event after the previous event has finished</small>
                    </div>
                </div>

                <div class="form-group row">
                    <label for="StartRule" class="col-sm-3 col-form-label">Start Rule</label>

                    <div class="col-sm-9">

                        <select class="form-control" id="StartRule" name="StartRule">
                            <option value="0" {{ if eq $f.StartRule 0 }} selected="selected" {{ end }}>Car is Locked Until Start</option>
                            <option value="1" {{ if eq $f.StartRule 1 }} selected="selected" {{ end }}>Teleport</option>
                            <option value="2" {{ if eq $f.StartRule 2 }} selected="selected" {{ end }}>Drive Through</option>
                        </select>

                        <small>If race has 3 or less laps then the Teleport penalty is enabled.</small>
                    </div>
                </div>
            </div>
        </div>

        {{ if .IsChampionship }}
            <div class="card mt-3 border-info">
                <div class="card-header text-white bg-info">
                    <strong>Save Championship Event</strong>
                </div>
                <div class="card-body">

                    {{ if .IsEditing }}
                        <p>
                            This edited setup will overwrite the {{ add .EditingID 1 }}{{ ordinal (add .EditingID 1) }}
                            Event in the <strong>{{ .Championship.Name }}</strong> Championship.
                        </p>
                    {{ else }}
                        <p>
                            When this event is saved, it will be added to the <strong>{{ .Championship.Name }}</strong> Championship.
                            You can add more events below, or, if you're done creating the championship, you can complete its setup here.
                        </p>
                    {{ end }}

                    <div class="float-right">

                        {{ if not .IsEditing }}
                            <button class="btn btn-info mt-5" data-toggle="tooltip" name="action" value="addAnotherRace" type="submit" title="Save this setup and then configure another">Add another Event</button>
                            <button class="btn btn-success mt-5" data-toggle="tooltip" name="action" value="saveChampionship" type="submit" title="Save this event setup and finish creating the championship">Finish Creating Championship</button>
                        {{ else }}
                            <input type="hidden" name="Editing" id="Editing" value="{{ .EditingID }}">
                            <button class="btn btn-info mt-5" data-toggle="tooltip" name="action" value="saveChampionship" type="submit">Edit Event</button>
                        {{ end }}
                   </div>
                </div>
            </div>
        {{ else }}
            <div class="card mt-3 border-info">
                <div class="card-header text-white bg-info">
                    <strong>Save Custom Race</strong>
                </div>
                <div class="card-body">

                    <div class="form-group row">
                        <label for="CustomRaceName" class="col-sm-3 col-form-label">Custom Race Name</label>

                        <div class="col-sm-9">

                            <input
                                    class="form-control"
                                    type="text"
                                    id="CustomRaceName"
                                    name="CustomRaceName"
                                    value="{{ .CustomRaceName }}"
                                    placeholder="Something to identify this Custom Race"
                            >

                            <small>The name above will be used on the Custom Races page.</small>
                        </div>
                    </div>


                    <div class="float-right">
                        {{ if not .IsEditing }}
                            <button class="btn btn-info mt-5" data-toggle="tooltip" name="action" value="justSave" type="submit" title="Save this setup without starting the race">Save Custom Race</button>
                            <button class="btn btn-success mt-5" data-toggle="tooltip" name="action" value="startRace" type="submit" title="Save this setup and begin the race">Start Race</button>
                        {{ else }}
                            <input type="hidden" name="Editing" id="Editing" value="{{ .EditingID }}">
                            <button class="btn btn-info mt-5" data-toggle="tooltip" name="action" value="justSave" type="submit">Edit Race</button>
                        {{ end }}
                    </div>
                </div>
            </div>
        {{ end }}

        <div class="clearfix"></div>
    </form>



    <script type="text/javascript">
        const availableTyres = {{ jsonEncode .Tyres }};
        const possibleEntrants = {{ jsonEncode .PossibleEntrants }};
        const availableCars = {{ jsonEncode .CarOpts.AsMap }};
        const surfacePresets = {{ jsonEncode .SurfacePresets }};
    </script>
{{ end }}<|MERGE_RESOLUTION|>--- conflicted
+++ resolved
@@ -86,11 +86,7 @@
                         </label>
 
                         <div class="col-sm-10">
-<<<<<<< HEAD
-                            <select multiple class="form-control Cars" name="Cars" size="15">
-=======
-                            <select multiple required class="form-control" name="Cars" id="Cars" size="15">
->>>>>>> 25b3c041
+                            <select multiple required class="form-control Cars" id="Cars" name="Cars" size="15">
                                 {{ range $index, $car := .CarOpts }}
 
                                     {{ $selected := false }}
