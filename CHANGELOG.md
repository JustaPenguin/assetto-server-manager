--- conflicted
+++ resolved
@@ -1,20 +1,9 @@
 v1.5.3
 ------
-<<<<<<< HEAD
 
 Added:
 
 * Added an option to prevent web crawlers from accessing any pages on the manager using a robots.txt.
-
-Fixes:
-
-
-
----
-=======
-Added:
-
-
 
 Fixes:
 
@@ -22,7 +11,7 @@
 * Added Black Cat County to the list of default content
 * Fixes an issue where Server Manager would not start when a recurring race with an end date had a scheduled recurrence while Server Manager was offline.
 
->>>>>>> c0785546
+---
 
 v1.5.2
 ------
