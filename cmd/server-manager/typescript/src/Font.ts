// Font.ts minimises Font-Awesome page load times by only loading in the icons that we are using.
import {library, dom} from "@fortawesome/fontawesome-svg-core";

import {faUser} from "@fortawesome/free-solid-svg-icons/faUser";
import {faBug} from "@fortawesome/free-solid-svg-icons/faBug";
import {faHeart} from "@fortawesome/free-solid-svg-icons/faHeart";
import {faCalendar} from "@fortawesome/free-solid-svg-icons/faCalendar";
import {faBook} from "@fortawesome/free-solid-svg-icons/faBook";
import {faFighterJet} from "@fortawesome/free-solid-svg-icons/faFighterJet";
import {faPalette} from "@fortawesome/free-solid-svg-icons/faPalette";
import {faFlagCheckered} from "@fortawesome/free-solid-svg-icons/faFlagCheckered";
import {faCog} from "@fortawesome/free-solid-svg-icons/faCog";
import {faPollH} from "@fortawesome/free-solid-svg-icons/faPollH";
import {faFileAlt} from "@fortawesome/free-solid-svg-icons/faFileAlt";
import {faRoad} from "@fortawesome/free-solid-svg-icons/faRoad";
import {faCar} from "@fortawesome/free-solid-svg-icons/faCar";
import {faCloudMoon} from "@fortawesome/free-solid-svg-icons/faCloudMoon";
import {faGavel} from "@fortawesome/free-solid-svg-icons/faGavel";
import {faCommentAlt} from "@fortawesome/free-solid-svg-icons/faCommentAlt";
import {faTrash} from "@fortawesome/free-solid-svg-icons/faTrash";
import {faSortUp} from "@fortawesome/free-solid-svg-icons/faSortUp";
import {faSortDown} from "@fortawesome/free-solid-svg-icons/faSortDown";
import {faStar as faSolidStar} from "@fortawesome/free-solid-svg-icons/faStar";
import {faStar as faRegularStar} from "@fortawesome/free-regular-svg-icons/faStar";
import {faFastBackward} from "@fortawesome/free-solid-svg-icons/faFastBackward";
import {faCaretLeft} from "@fortawesome/free-solid-svg-icons/faCaretLeft";
import {faCaretRight} from "@fortawesome/free-solid-svg-icons/faCaretRight";
import {faFastForward} from "@fortawesome/free-solid-svg-icons/faFastForward";
import {faServer} from "@fortawesome/free-solid-svg-icons/faServer";
import {faGithub} from "@fortawesome/free-brands-svg-icons/faGithub";
import {faPlayCircle as faPlayCircleRegular} from "@fortawesome/free-regular-svg-icons/faPlayCircle";
import {faPlayCircle as faPlayCircleSolid} from "@fortawesome/free-solid-svg-icons/faPlayCircle";
import {faTimes} from "@fortawesome/free-solid-svg-icons/faTimes";
import {faChevronLeft} from "@fortawesome/free-solid-svg-icons/faChevronLeft";
import {faChevronRight} from "@fortawesome/free-solid-svg-icons/faChevronRight";
import {faCalendarCheck} from "@fortawesome/free-solid-svg-icons/faCalendarCheck";
import {faClipboardList} from "@fortawesome/free-solid-svg-icons/faClipboardList";
import {faUsersCog} from "@fortawesome/free-solid-svg-icons/faUsersCog";
import {faArrowRight} from "@fortawesome/free-solid-svg-icons/faArrowRight";
import {faArrowDown} from "@fortawesome/free-solid-svg-icons/faArrowDown";
import {faPencilAlt} from "@fortawesome/free-solid-svg-icons/faPencilAlt";
import {faCarCrash} from "@fortawesome/free-solid-svg-icons/faCarCrash";
<<<<<<< HEAD
import {faStopwatch} from "@fortawesome/free-solid-svg-icons/faStopwatch";
import {faChartLine} from "@fortawesome/free-solid-svg-icons/faChartLine";
import {faGasPump} from "@fortawesome/free-solid-svg-icons/faGasPump";
import {faPuzzlePiece} from "@fortawesome/free-solid-svg-icons/faPuzzlePiece";
import {faBalanceScale} from "@fortawesome/free-solid-svg-icons/faBalanceScale";
import {faUsers} from "@fortawesome/free-solid-svg-icons/faUsers";
import {faShieldAlt} from "@fortawesome/free-solid-svg-icons/faShieldAlt"
import {faVideo} from "@fortawesome/free-solid-svg-icons/faVideo";
=======
import {faChartBar} from "@fortawesome/free-solid-svg-icons/faChartBar";
>>>>>>> e755bdcf

library.add(
    faUser,
    faBug,
    faHeart,
    faCalendar,
    faBook,
    faFighterJet,
    faPalette,
    faFlagCheckered,
    faCog,
    faPollH,
    faFileAlt,
    faRoad,
    faCar,
    faCloudMoon,
    faGavel,
    faCommentAlt,
    faTrash,
    faSortUp,
    faSortDown,
    faRegularStar,
    faSolidStar,
    faPlayCircleRegular,
    faPlayCircleSolid,
    faFastBackward,
    faCaretLeft,
    faCaretRight,
    faFastForward,
    faServer,
    faGithub,
    faTimes,
    faChevronLeft,
    faChevronRight,
    faCalendarCheck,
    faClipboardList,
    faUsersCog,
    faArrowRight,
    faArrowDown,
    faPencilAlt,
    faCarCrash,
<<<<<<< HEAD
    faStopwatch,
    faChartLine,
    faGasPump,
    faPuzzlePiece,
    faBalanceScale,
    faUsers,
    faShieldAlt,
    faVideo,
=======
    faChartBar,
>>>>>>> e755bdcf
);

dom.watch();<|MERGE_RESOLUTION|>--- conflicted
+++ resolved
@@ -40,18 +40,7 @@
 import {faArrowDown} from "@fortawesome/free-solid-svg-icons/faArrowDown";
 import {faPencilAlt} from "@fortawesome/free-solid-svg-icons/faPencilAlt";
 import {faCarCrash} from "@fortawesome/free-solid-svg-icons/faCarCrash";
-<<<<<<< HEAD
-import {faStopwatch} from "@fortawesome/free-solid-svg-icons/faStopwatch";
-import {faChartLine} from "@fortawesome/free-solid-svg-icons/faChartLine";
-import {faGasPump} from "@fortawesome/free-solid-svg-icons/faGasPump";
-import {faPuzzlePiece} from "@fortawesome/free-solid-svg-icons/faPuzzlePiece";
-import {faBalanceScale} from "@fortawesome/free-solid-svg-icons/faBalanceScale";
-import {faUsers} from "@fortawesome/free-solid-svg-icons/faUsers";
-import {faShieldAlt} from "@fortawesome/free-solid-svg-icons/faShieldAlt"
-import {faVideo} from "@fortawesome/free-solid-svg-icons/faVideo";
-=======
 import {faChartBar} from "@fortawesome/free-solid-svg-icons/faChartBar";
->>>>>>> e755bdcf
 
 library.add(
     faUser,
@@ -93,18 +82,7 @@
     faArrowDown,
     faPencilAlt,
     faCarCrash,
-<<<<<<< HEAD
-    faStopwatch,
-    faChartLine,
-    faGasPump,
-    faPuzzlePiece,
-    faBalanceScale,
-    faUsers,
-    faShieldAlt,
-    faVideo,
-=======
     faChartBar,
->>>>>>> e755bdcf
 );
 
 dom.watch();