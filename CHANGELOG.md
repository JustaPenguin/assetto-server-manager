v1.7.8
------

Added:

* Added the ability to toggle on/off the ACSR skill gate for ACSR exported championships.
* Added compatibility with Real Penalty v3.00.02
* You can now specify which tab in a Championship is active by default on page load.
* Added a page that allows admins to view a read-only copy of the server_cfg.ini and entry_list.ini currently applied to the server.
* You can now add tags to a group of cars before uploading them on the car list page!
* Drivers/Teams in a Championship with equal points will now be automatically sorted by their number of top finishes (the highest number of 1st place finishes, if equal then highest number of 2nd place finishes etc.)
* Added new "Split Type" functionality to Race Weekend filters, allowing you to split entire sessions by Championship Class.
<<<<<<< HEAD
* We've redesigned the Custom Races page a little bit. Hopefully it's easier to find things in it!
* Track images now show the track map in the bottom right corner.
=======
* New lua plugin file (race-control.lua) containing onChat function which is called whenever a chat message is sent in-game, from the live timings page or from a lua script
>>>>>>> 0177867d

Fixed:

* Added a check for "Session Openness" when starting events. If the first event of a session is set to "No Join", Server Manager will correct it to "Free Join" (for Practice/Qualifying) and "Free join until 20 seconds to the Green Light" for Race sessions. This fixes an issue where the acServer will constantly loop sessions if the first session is not joinable.
* Race Weekends now correctly handle entrants which have their car choice set to "Any Available Car"
* Chat messages displayed on the Live Timings page will now show the correct timestamp for messages sent by drivers on the server.
* Race session wait time should now be included in live timings session time

---

v1.7.7
------

Fixed:

* Sign Up Forms should now work as intended for non-ACSR enabled events.

---

v1.7.6
------

Added:

* Added the ability to gate ACSR exported events based on ACSR skill and safety ratings!
* Added a chat box to Live Timings, showing the in-game chat and messages broadcast from the server!
* Added a "combine results" button to the results index page, allowing you to manually combine any results (you should probably only combine results of the same type and track, but there is no hard restriction in place)
* Added functionality that aims to persist results information for sessions that do not complete fully. This works by sending a "Next Session" message to the acServer to tell it to write out results files for the current session. This feature is disabled by default - look for the `persist_mid_session_results` option in the config.example.yml included with this release.
* Server Logs and Audit Logs now display using the full width of the browser window.
* Added the user group to the body class. This should allow you to customise the CSS for different user groups.
* Race Details popup now displays the time of day calculated from the sun angle (if Sol is disabled)

Fixed:

* Fixes an issue where the car name would be incorrectly set in Race Control for drivers who have swapped cars.
* Fixes an issue where kicked drivers could become linked to the $#@@!$kicked GUID that AC assigns to kicked drivers in results files. This issue could affect ACSR, penalties, page renders and more.
* Fixes an issue in Time Attack events where drivers connecting in different slots in multiple sessions would result in broken results files. We strongly recommend using locked entry lists in conjunction with Time Attack events.
* Fixes an issue where Wind settings were not written out correctly to the server configuration file, resulting in 0 wind speed/direction. Please note that you will need to re-edit any races to add wind settings to them.
* The race details popup now shows details about a second race (if configured).
* Fixes pitbox numbers being incorrect when initially setting up an event.
* Improved handling of results files with non-standard names.
* Time Attack events should now be moved to the top of the results list each time they are updated.
* Read users are no longer able to access the UI controls for the Manually Choose Drivers option in Race Weekends.
* Improved some help text on the Real Penalty options page.
* Championship and Race Weekend looping practice sessions now force the Result Screen Time to 30 seconds, rather than using the event's Result Screen Time.
* Fixes an issue where lua plugins running concurrently may cause a server crash.

---

v1.7.5
------

Added:

* Driver Swaps! This premium feature adds the ability to do driver swaps in race sessions, without needing any game plugins! This leverages Assetto Corsa's "Partial Driver Swap" functionality and adds our own software on top of it to make it fair for everyone!
  - Driver Swaps work in Championships and Race Weekends
  - Configuration of Driver Swaps is done per-race in the Entry List section of the race form. Turn on Driver Swap and add multiple GUIDs to an Entrant, separated by ';'.
  - You can configure how long a driver swap should take, and disqualification and post-race penalties if people set off too early!
  - You can also set a minimum number of Driver Swaps that each car must make.
  - Driver Swap result files show which lap was completed by which driver (using the AutoFill Entrant list where possible to put names in)
  - Driver Swaps require compatible tracks. A compatible track has the timing line before or after all of the pitboxes. 
    You can follow this guide (written by @mike855 - thanks!) to modify a track to be compatible: https://github.com/JustaPenguin/assetto-server-manager/wiki/Driver-swap-track-editing
* Premium users can now specify a spectator car slot in Championships and Race Weekends. The spectator car will be added to the back of the grid and excluded from Championship Points and Race Weekend grid decisions.
* A landing intro for hosted servers that points users in the right direction.
* You can now broadcast a 3-2-1-GO countdown to all drivers from the Live Timings Admin Panel.
* You can now duplicate Championships using the dropdown next to "Edit" in the Championship list.
* You can now sort (and split!) Race Weekend Entry Lists by Championship Class - so you could for example run separate qualifying sessions for each class!
* You can now manually choose drivers when filtering between two Race Weekend sessions, instead of picking split numbers.
* Championships and Race Weekends now autofill the schedule input with the latest date currently scheduled in that Championship/Race Weekend, hopefully this will make life easier for some admins!
* Added a new lua plugin function for onChampionshipEventStart that can add ballast to drivers based on their finishing position in some other event in the championship.
* Added the option to toggle on/off exporting a second race to ACSR inside an ACSR enabled championship.
* Championship Events and Race Weekend Sessions now show the date they were completed on.
* Added a Championship Overview tab that shows colour-coded points across all events in a Championship.
* Added a popup to Custom Races, Championships and Race Weekends that drivers can use to view details of the event.
* You can now activate a timed scanner for new Scheduled Events that you have created/imported manually. Experimental, and only intended for advanced users.
* Added a new option in config.yml (`use_car_name_cache`). When enabled, this loads the name for all cars into memory and uses them where possible in web pages. This improves the accuracy of car names (e.g. "Mercedes 190 EVO2" becomes "Mercedes-Benz 190E EVO II") 
* Real Penalty Tool integration! You can now use Server Manager to configure [Real Penalty Tool](https://www.racedepartment.com/downloads/real-penalty-tool.29591/). Much like the sTracker and KissMyRank integration, the ports and forwarding for this plugin will be automatically configured.

Fixed:

* Race Weekend Championship sorters are no longer available in non-Championship Race Weekends.
* Improved handling of track JSON files
* Fixes an issue where the Content Manager Welcome Message disappeared in the previous update.
* Fixes an issue where Race Weekend Sessions may not have the correct number of Championship Points fields.
* Improved accuracy of DLC/Original Game information in content lists.
* Race Weekend Sessions now indicate if there is an extra lap at the end of a race.
* Fixes an issue where starting a race would sometimes cause Server Manager to freeze.
* Content Manager now shows Championship descriptions for Championship Race Weekends.
* Championship Race Weekends now send users their Championship points summary when they join.
* Fixes an issue where the full grid would not be shown in the Race Weekend filter preview.
* Made the new password screen a bit more visually unique, and added a paragraph to explain to new users that they should set their own password rather than using the default one.
* Tyres with unsafe characters in the name (e.g. sv60's) should no longer cause issues with the Custom Race form.
* Updated championship event start Lua plugin to take and return the full event entry list.
* Fixes an issue where drivers would persist in the connected drivers table in Live Timings when they disconnect without completing a lap.
* Fixes an issue where car tyres would not be added when cars are manually added to the content folder.
* Where applicable, server password fields attempt to reject browser autofill.

---

v1.7.4
------

Added:

* Time Attack Events (premium). Time Attack events let you run a looping session that combines all of the results files into one!
* You can now control whether weather presets added to championships will be activated only in Practice sessions, only in Championship events or in either. This is intended to allow for practice sessions with more stable weather/time progression than the actual event.
* TLS support. You can now specify a certificate and key file in the config.yml to enable TLS support in Server Manager. This feature is requested often, so we've implemented it to a good standard as of the time of release. HTTPS is fast moving, and there are no guarantees that what is secure now will be secure in a year. Reverse proxying with nginx/apache is still an option.
* Looped races now indicate when they are running in the "in progress" indicator in the navigation bar. Looped races will only initiate if allowed to start automatically!
* You now have more control over the Content Manager welcome message using templates (similar to the server name template).
* Compatibility with KissMyRank v1.6f
* Added a "Public URL" option to sTracker's HTTP Configuration to be used when linking to sTracker from Live Timings. If you were having problems with parts of sTracker not working correctly, try setting the Public URL option.

Fixes:

* Fixes an issue where the reported tyre for a driver's best lap could sometimes be incorrect.
* Fixes an incorrect value for ACServerResultsBasePath in the KissMyRank setup. Thanks @blu1111! 
* Fixes an issue where Championship Event Points tables would incorrectly report points penalties. Points penalties are now only shown in the main Championship points table.
* Fixes an issue where renaming an Entrant's team in a Championship and using "Transfer Points from previous team" would not transfer points for Race Weekends.
* Fixes an issue where pitboxes were not correctly assigned to Entrants.
* Removed the "Start on Tyre from Fastest Lap" Checkbox for non-write access users, the word "yes" or "no" is displayed instead.
* Fixes an issue where applying penalties to Championship or Race Weekend sessions could cause a server crash.
* Improved performance when adding lots of cars in a race setup.
* Completed Championship Events can now be duplicated.
* Fixed an issue where empty question fields, penalties (and maybe more things) could cause the Championship event lua plugins to fail
* Fixes an issue where Live Timings would not show all cars driven by a driver (for example if they were switching cars in a session to test them out)
* Fixes an issue where running stracker could cause a server crash when Server Manager changed the real time position interval. In some extreme cases you may find your live map running in slow motion, currently disabling stracker is the only fix for this.
* Reworked the pagination of Results and Cars pages to make it a bit more usable.
* Fixes an issue where drivers would be removed from Live Timings if the Live Map was disabled.

---

v1.7.3-1
--------

Fixes:

* Fixes an issue where new multiserver setups of Server Manager would go into a redirect loop when creating new servers.
  If you experienced this issue, please try setting the multiserver up from scratch (i.e. delete the shared_store.json and servers folders).
* Fixes an issue where a Scheduled Custom Race may revert to an older copy when being started.
* Fallback Results now takes account of results files where a driver has laps but is in neither the Cars nor Results lists.

---

v1.7.3
------

Added:

* ACSR Ratings are now shown in ACSR enabled Championships, in Driver Standings, the Entrants tables and the Sign Up form responses (including the CSV export).
* You can now download Server Logs from Server Manager (thanks @mazzn!)
* You can now run Open Championships with ACSR integration!
* Server Manager now logs the output of the acServer executable to the logs folder inside your Server Install Path. You can configure this in Server Options -> Miscellaneous
* In a Multi-Server environment, you can now set different account groups per server, for example you could set an Account to have "Write" access on one server and "Delete" access on another.
* Added a new permission - "No Access" - which blocks a user from doing anything on a server.
* Open weather API Lua plugin can now automatically find the location of the track (so long as the track json file contains this information) and set the weather accordingly! Thanks to @mike855 for this contribution!
* Entrants are now written to the entry_list.ini file in the order of their pitboxes (this should make debugging a bit easier!)

Fixes:

* On Windows, batch files are now stopped correctly by Server Manager.
* Fixes an issue where Championship Class IDs could overlap causing Multi-class championships to incorrectly report standings.
* Fixes an issue where Championship and Race Weekend exports on Firefox would not export with their full name.
* Fixes an issue where Championship/Race Weekend sessions could not be cancelled if the server is not running.
* Fixes an issue where Race Weekend Race sessions would have their wait time forced to 120 seconds.
* Fixes an issue where the progress of a Championship with Race Weekends would be incorrectly reported on the Championship List page.
* Fixes an issue where Championship attendance would not work correctly for event with Race Weekends.
* Fixes an issue where watching content folder for changes could cause a crash on Windows.
* The Championship Entrant table is now sorted alphabetically.
* Championship Event Pitbox overrides are now applied correctly on Championships with Sign Up forms enabled. If Entrants in a Championship share the same pitbox, the order of the entrants is normalised so all drivers are added to the grid.
* Fixes an issue where Sol dates could be set to dates before 1st January 1970, leading to a Shaders Patch crash on game launch. Dates before 01/01/1970 are now set to 01/01/1970.
* Fixes an issue where the Edit Championship Event form would always say "This edited setup will overwrite the 1st Event in the Championship", rather than the correct index of the Event.
* We've changed the way that kicking people works on Live Timings. The kick button now runs the in-game admin command '/kick <name>', rather than using what appears to be a broken UDP Plugin message.
* Pickup Mode is now always enabled for Race Weekend sessions, allowing people to rejoin the session.
* Discord notifications now use the term "Event" instead of "Race" when notifying about event changes.

Removed:

* Removed max limit of Damage Multiplier (was 100%). Happy crashing!

---

v1.7.2
------

Added:

* KissMyRank integration! We've even made it so you can use both sTracker and KissMyRank! Go to the new "KissMyRank" page to find out how to set up KissMyRank. We're marking this as "beta" currently. If you find any issues - please report them to us!
* In a Multiserver setup Auto Loop events are now per-server! You can loop different events on different servers, only have one looping server etc.
* You can now duplicate any Championship Event (including Race Weekends!)
* The Championship Sign Up form now allows multiple Steam GUIDs separated by a semi-colon (for driver swaps).
* You can now set a timer to forcibly stop a Custom Race after a certain time period. This is intended to allow servers to rotate through looped events every x minutes regardless of players being active on the server. The timer can be set to not forcibly stop the server if drivers are online.
* Server Manager now automatically sets up the sTracker config path and server folder path.
* You can now manually specify the IP address used by the Content Manager Wrapper. This fixes issues with IPv6 incompatibilities (thanks @mazzn!)
* Search Index Improvements - the folder name of the cars is now included in the search index. This should help yield more results for searches. Note that you will have to rebuild your search index (at the bottom of the Server Options page) for this to take effect.

Fixes:

* Fixes an issue where car setups with invalid ini keys would not upload properly.
* Fixes an issue where AutoFill Entrants would not be saved when editing a Custom Race
* Championship Race Weekends now display all sessions in the correct order
* Fixes issues where stopping the acServer process could cause Server Manager to lock up or crash

---

v1.7.1
------

Fixes:

* Fixes an issue where ACSR enabled Championships could cause Championship Event points to be incorrect. If your Championship points are incorrect, re-import the results files in the Championship Event ("Manage Event" -> "Import Results")
* Fixes an issue where Server Manager sometimes would not detect and handle acServer shutdown correctly.

---

v1.7.0
------

### ACSR

This release adds support for Assetto Corsa Skill Ratings (ACSR). ACSR is a new service for organising and taking part in Championships through Assetto Corsa Server Manager. 

When you set up a Championship in Server Manager, you will be given the option to "Export to Assetto Corsa Skill Ratings". This publishes your Championship to the ACSR Championships List page, so that drivers can find your Championship and sign up to it!

* You can view more about ACSR here: https://acsr.assettocorsaservers.com
* For help configuring ACSR, check out our wiki: https://github.com/JustaPenguin/assetto-server-manager/wiki/ACSR-Configuration

ACSR requires Server Manager Premium. You can purchase Server Manager Premium by following the instructions in the free version of Server Manager.

### Server Manager

Added:

* Admins can now export full Championship information, including Sign Up Form responses.
* Exported Championships and Race Weekends now export as JSON files to download, rather than showing JSON in the browser.
* Improved Discord message formatting (thanks @cheesegrits!)
* It is now possible to specify a Race Weekend's initial Entry List as the parent for a session. You can also now use a grid offset when filtering entrants from this entrylist.

Fixes:

* Improved the logic of "fastest lap across multiple results files" sorting in Race Weekends whilst using fallback results sorting (premium)
* Fixes an issue where the server name could not be clicked to go to the homepage on mobile devices
* Fixes an issue where Championship Driver and Team penalties would be lost when editing a Championship.
* Drastically improved the speed of STracker pages through some reworking of how STracker is proxied.
* Fixed an issue where some STracker links would not work correctly.
* Fixes an issue where car skins with special characters in their name would not display in the race setup page and Championship Sign Up form.
* Fixes issues with download links in Discord messages (thanks @cheesegrits!)
* On initial server setup, the admin account is only created if one doesn't exist.
* The JSON Store now correctly sets the updated time of Custom Races, Championships and Race Weekends.

---

v1.6.1
------

**Please note, this release deprecates use of "run_on_start" in config.yml. Please read the new config.yml "plugins" section if you were using run_on_start!**

Added:

* Added send chat to driver option to the admin panel on the Live Timings page.
* The UDP message receiver now detects if it has fallen behind while handling messages. If it has, it reduces the refresh rate that the Assetto Corsa Server sends messages at, so it can catch up. If you see a lot of "can't keep up!" messages in the Server Logs, you probably need to increase your 'refresh_interval_ms' in the config.yml.
* Added configurable Open Graph images to both the manager as a whole and championships, with these you can link to images that will be shown whenever you share a link of the manager/championship pages on social media (premium).
* Optimised the handling of UDP messages to improve performance.
* When using "Any Available Car", one of each car is added to the EntryList (so long as there are enough entrants!) and then after that Entrant cars are randomised.
* Added a new 'plugins' section to config.yml. Please use this instead of 'run_on_start'. This has been added to fix issues with spaces in plugin path names.

Fixes:

* Fixed an issue with filtering from results files in Race Weekends when the Race Weekend is within a Championship.
* We've changed the method that we use to check if scheduled events need running. Hopefully this should make scheduled events more reliable!
* Fixes a memory leak when proxying STracker pages

---

v1.6.0
------

Added:

In this update we've added the following premium features:

* Multiserver support! This is a much-requested feature, and we've finally found a way to deliver it! Premium builds of Server Manager now come with an extra tool: the multiserver manager.

  - The multiserver tool handles installation and setup of however many servers you want!
  - It works on Windows and Linux
  - Custom Races, Championships, Race Weekends and all your uploaded Content are shared between each server!
  - Accounts and login are shared between each server!
  - You can switch servers using the new Server Switcher in the top right hand corner of your Server Manager page.
  - The Server Switcher also shows you what kind of events are running on each server, and how many people are connected!
  - The multiserver tool handles updating server-manager for you!
  
  When you buy Server Manager Premium, the multiserver tool will be included alongside server manager. Please check out the README for more details and a setup guide!

* Lua Plugin hooks! You can now run custom scripts with a bunch of hooks for Lua (event start, results load and more!), have a look in server-manager/plugins for some examples. (there's a nice readme guide in there too!). If you want to enable one of the three Lua examples before just uncomment them in the lua files!
* Weather API with Lua plugins! As a nice example of what you can achieve with Lua plugins we used one to implement a weather API!
* Auto ballast based on championship position with Lua plugins! Another Lua example, this one applies a ballast to each driver in a championship when an event is started based on their championship position.
* Auto collision disqualifier! This is our last Lua example, it disqualifies drivers if they exceed a certain number of collisions or have a collision over a certain speed.
* Added an option in Race Weekends to filter from the best lap or number of laps completed across multiple results files.

If you don't have premium yet, you can get it by following the instructions on Server Manager!

As well as our premium features, we have the following additions...

* Results pages now show your 'Potential' lap time - the sum of your best sectors.
* Added an option to the config.yml to watch the content folder for changes and keep the car search index updated.
* Added an option to the config.yml to prevent server manager from opening a browser on Windows on start.
* Accounts are now part of the shared JSON store. This means if you were running split JSON stores using the 'shared_data_path' config.yml variable, you will need to re-set up server manager accounts (i.e. by copying them into the shared JSON store)
* You can now import existing Custom Races and Race Weekends to Championships.
* You can now upload results files through the Server Manager UI on the results page.

Fixes:

* Fixed an issue with scheduled Championship events that could clear all of the other scheduled events on the Championship when they started.
* Setting the ballast on an entrant to a larger value than the Max Ballast option no longer stops the server from starting.
* Results pages now correctly display statistics per car - so if you're switching cars in a session you can see accurate reports for that car.
* Penalties are now applied per driver and car, rather than just per driver.
* Fixes an issue where events scheduled in a multi-server scenario would start on the wrong server.
* STracker proxy plugin local/plugin ports should now be properly set by the Server Manager UI.
* Tyres with spaces in their short_names cause the server to fail to connect to lobby, stopped those tyres from being uploaded to the server.
* Prevent users from being able to set up a race that will cause the server to crash by setting pickup mode off, locked entry list on and reverse grid race to anything other than 0.
* Fixes an issue where a missing ui_track.json file would cause a track page to load incorrectly.
* Fixed an issue where Championships sometimes could not be edited.
* Fixed date/time formatting for Championship event session start times.

---

v1.5.3
------

Added:

* Live Timings "Stored Times" will now persist between reboots of Server Manager, if the next event started is the same as the last event running before the Server Manager reboot.
* You can now configure Server Manager to restart any Event that was running before Server Manager was stopped. Check out "Restart Event On Server Manager Launch" in Server Options.
* Added an option to prevent web crawlers from accessing any pages on the manager using a robots.txt.
* Added information about whether a car/track is default/mod/DLC to list and detail pages.
* Championship and Race Weekend Looping Practice Sessions are now labelled in the navigation bar, e.g. "Championship Practice in Progress"
* Added penalty options to Qualifying and Practice sessions, penalties can be applied independently in each session. In Race Weekends these penalties will affect the entry list of the next session.
* Added a button to blacklist a driver directly from results pages, the button is inside the penalties popup and can only be accessed by admins.
* Added content download links to discord messages (thanks @cheesegrits!)
* Enabled Content Manager Wrapper "Install Missing Content" button, just add links to tracks/cars on their detail pages and the button will work for events using that content!
* You can now filter stock, DLC and mod cars in or out of the car search. Check out the car search help for more details! Please note that you will need to rebuild your search index for this to work. Go to Server Options, scroll down to "Maintenance" and click "Rebuild Search Index"!
* Server Manager will now set up some example Championships and Custom Races if you have not yet created any
* You can now sort the EntryList for a Championship Race Weekend Session by the number of Championship points a driver has. This could be useful for running reverse grid qualifying races!
* Added a health-check endpoint. Hopefully this will help us with debugging issues!

Fixes:

* Fixes track/car display in dark mode
* Fixes track details page names to be a bit nicer
* Added Black Cat County to the list of default content
* Fixes an issue where Server Manager would not start when a recurring race with an end date had a scheduled recurrence while Server Manager was offline.
* Custom Races are now unscheduled when they are deleted.
* Stopped users from being able to delete their own accounts.
* Fixes an issue where drivers who switched teams mid-Championship had an incorrect number of races shown for their teams.
* Championship event inheritance now correctly uses the previous event setup, not the first event setup
* Fixes an issue where tyres did not show correctly in Session configuration for Championship Race Weekend events.
* Fixes an issue where placeholder entrants were incorrectly added to the entrylist of a Race Weekend practice session.

---

v1.5.2
------

Added:

* Added information about whether a car/track is part of a DLC or a Mod when creating an event.
* Discord Enhancements (Thanks @cheesegrits!):
  - Splits the '!schedule' command into '!sessions' (full "wall of text" individual session calendar, restricted to one week ahead) and '!schedule' (abbreviated, one per race calendar). This still needs work, as can easily exceed Discord's max msg length.

  - Added role mentioning. If the optional DiscordRoleID is set, that role will be mentioned in all Discord notifications (meaning anyone with that role will get pinged). Additionally, if the optional 'DiscordRoleCommand' is also set, we will attempt to add/remove that role for users, when they issue the "!whatever" command verb - this requires that the bot has "Manage Roles" permission.

  - Changed NotificationReminderTimer to NotificationReminderTimers (plural), to support comma separated multiple timers (like "90,15" for two reminders at 90 and 15 minutes).

  - Added option to disable notifications when a race is scheduled.

  - Added notification for scheduled races being cancelled.

  - Improved formatting of Discord messages, everything is now an embed (except the role mention, which has to be part of the basic message).

Fixes:

* Fixes track pages for users running Server Manager on Windows
* Fixes an issue where Championships with 'Any Car Model' specified would fail to find a class for a car.
* Fixes an issue where cars with no skins might prevent a race from starting.
* Fixes an issue where Scheduled Championship Race Weekend sessions caused the calendar to error on load.
* Fixes the Race Weekend "Start after previous session" checkbox not displaying correctly.
* Fixes an issue where all drivers were incorrectly disconnected from the Live Timings page when an event with multiple sessions looped

---

v1.5.1
------

Added:

* Added a "Start on Tyre from Fastest Lap" option to Race Weekend Filtering. You can use this to force an entrant for a session to start on the tyre they used to complete their fastest lap in the previous session. This might be useful when simulating F1-style qualifications.
* Added a "Start after Parent Session has completed" option to the Race Weekend Schedule popup
* Added configurable negative points modifiers for championships for crashes and cuts.
* Added an Entrant Attendance field to Championship table to help admins keep track of who is showing up for races.
* Enabled recurring events within championships. A recurring event inside a championship will create a copy of itself in the championship list, scheduled for the next time as defined by the recurrence rule.
* Added "Register with Steam" to Championships with a Sign Up Form.
* Added "Sign in with Steam" to the Update Account Details page.
* Added collision maps to result pages so you look back on your numerous incidents with clarity. On the event tab you can control which collisions are shown on the map.
* Added track info pages that work much the same as car info pages.
* STracker integration! This is still somewhat experimental, please report any bugs you find with this! Check out the STracker Options page to get started.
* Added an "Any Available Car" option to Entrylists. In Sign Up Championships, this allows you to select a range of cars and let registrants choose which car they want. If not filled, these car slots become random car assignments in Custom Races.

Fixes:

* Fixes an issue where you could not create a Championship with a single entrant.
* Skins with a # in their name no longer break the car details page.
* Fixes an issue where the data file for some newer Assetto Corsa cars could not be read.
* You can now assign negative points penalties in Championships (so you can add points to people in the Standings if you want!)
* Fixed a couple of issues with plugins running with the Assetto Process.
* Championship entrant/standings tables can now overflow and scroll if they get really long.
* Improved fastest lap sorting in Championships.

---

v1.5.0
------

Added:

* Race Weekends (premium feature) - A Race Weekend is a group of sequential sessions that can be run at any time. For example, you could set up a Qualifying session to run on a Saturday, then the Race to follow it on a Sunday. Server Manager handles the starting grid for you, and lets you organise Entrants into splits based on their results and other factors!
  
  - You can create individual Race Weekends or create Race Weekends as part of a Championship
  - Race Weekends need a fully configured Entry List to work properly. If you're using a Championship Race Weekend, the Championship Entry List is used.
  - You can add as many sessions to a Race Weekend as you like! You could run 4 Practice sessions, followed by 3 Races, and then a Qualifying, then a Practice, another Race, etc! You have full control!
  - You can start individual Race Weekend sessions at any time. So you can run one session one day, then another one three weeks ahead if you like. We think this will be useful for things such as Endurance events, where you maybe want your drivers to qualify on a different day so they don't tire themselves out before doing a 2 hour race.
  - By default, the results of a session will form the Grid positions for the next session.
  - You can sort the results of a session by a number of different factors (fastest lap, total race time, collisions, cuts, safety, random and alphabetical)
  - All session results can be reversed in the same way you can configure a Reverse Grid Race normally.
  - To manage the flow between sessions, click on the arrow between two sessions.
  - A session grid can be formed from the results of multiple parent sessions. This means you can split and merge the Race Weekend as much as you like. For example, you could set up an F1-style qualifying using Race Weekends! (Check out the example Race Weekend).
  - Race Weekend sessions are shown in a flow-chart, so you can see the connections between the sessions.
  - In Multiclass Championship Race Weekends, the sorting of the Entry Lists is per class. The classes are then ordered by the fastest lap of each class (so LMP1 cars will be ahead of GTE cars on the grid, for example)
  - Each Championship Race Weekend session allows you to set points for the individual session. Championship points are calculated using these points values.
  - You can schedule individual Race Weekend Sessions too!

* Discord integration! Thanks to @cheesegrits for this! Check out the Server Options page for more information.
* Dark Theme! You can now set Server Manager to use a Dark Theme in the Server Options. You can also edit this for your account in the "Update Details" page.
* A re-ordered homepage with the tiles sorted into categories.
* Server Name Templates - you can now specify (in Server Options) how Server Manager displays your server and event name.
* We've tidied up the Server Options page a bit. It was getting quite large! The new headings should make things a bit more readable.
* If 'Show Race Name In Server Lobby' is enabled, Quick Races and Custom Races with no specified name now show the track name in the Server Lobby.
* A global option to switch speed units from Km/h to MPH for people who want to use the correct measurement system.
* "Force Virtual Mirror" now defaults to on in all race setup forms.
* Admin Control Panel on the Live Timing page. Allows admins to send server wide messages, advance to the next/restart session, kick users and other admin commands!
* You can now re-order Championship Events! Drag them around on the page using the top bar of the Championship Event.

Fixes:

* Championship Sign Up Forms are only shown if the Championship has free slots left and the Championship is not fully complete.
* Championships now always show the 'Entrants' tab, so you can check to see if you're in the list!
* Improved cache validation so that user-uploaded files can change without needing to empty the browser cache.

---

v1.4.2
------

Added:

* Added configurable server join and content manager messages. Check out the "Messages" page for more details.
* Championship Events now show the best qualifying and fastest lap in each class.
* You can now rename drivers on results pages.
* Drivers can now add their Driver Name, GUID and Team to their account. This will highlight their results on all result pages, add them to the autofill entrant list and automatically input their information if they sign up for an event with a sign up form
* Added a "Persist Open Championship Entrants" option. When turned off, this prevents the Championship Entry List from filling up, so you can run multiple Championship events in a quick-fire fashion without needing to edit the Entry List between each one. (Championship Points will continue to work correctly).
* Championship Sign Up Forms now replace your existing sign up with a new one if you sign up with the same GUID and email, so you can request to change cars.

Fixes:

* Results in the results listings now only show entrants that took part in a session, rather than all registered entrants for that session.
* Added a popup to alert admins when there are pending Registration Requests for a Championship.
* Added a "Back to Championship" button on the Championship Registration Request management page.
* The Championship EntryList displayed before events start now shows the car skins.
* Championship Entrants are now shown in the order of their pitboxes in the Championship Entrant overview table (shown only when championship progress is 0%).
* Fixed an issue where registered users did not have their skin set up on individual Championship Events.
* Fixes an issue where search indexing could fail due to a car with malformed details JSON. Cars which have malformed details JSON (that we can't clean up) will now load without any car details, allowing search indexing to continue.
* Fixes an issue that caused incorrect ordering of Multiclass Open Championship results. If your Multiclass Open Championships have incorrect classes, you can re-import the Championship event results to fix the issue. 
* Fixes an issue where fastest laps were only awarded to the fastest class in a Multiclass Championship.
* Fixes an issue where Sol session start times would change to an incorrect time when editing an event.
* Locked Entry List and Pickup Mode options are now available to be changed in non-Championship events. Do with them what you will.
* Fixes an issue where Championship Sign Up forms couldn't assign a car when users were not allowed car choice.

---

v1.4.1
------

Fixes:

* Added the "Sleep Time" option to the Server Options page. Added a migration to set the Sleep Time option to 1 for all users.
  This fixes an issue where it was not correctly set to 1 (a value that kunos explicitly recommends), which on smaller servers could cause 100% CPU usage.

---

v1.4.0
------

Added:

* A calendar that automatically populates with scheduled events! Intended to help users see when events are planned and
  sign up for them if required.
* New Car Details pages! You can now manage your car collection right in Server Manager!
* Car Search! Search for cars by name, tags, BHP, weight, etc. Car search is connected into Quick Races, Custom Races, Championships. Check out the 'Search Help' on any pages with the search bar to find out what kind of things you can search for!
* Scheduled Race recurrence! You can now set scheduled races to recur at regular intervals.
* Skin Upload - you can now upload individual skins on the Car Details page
* Skin Delete - you can now delete individual skins on the Car Details page.
* Improved asset handling - this is a bit behind-the-scenes, but we've made some efforts to make Server Manager's styles (and fonts!) load quicker.
* Car Notes and Download links - you can now add notes and download links to a car.
* Car Tags - you can now add and remove tags to cars. This means if you have a group of cars you use regularly, you can add a tag to them and just search for that tag!
* Improved Content Manager integration! You can now enable a "Content Manager Wrapper" in Server Options, which provides extra information to entrants in the Content Manager server information! If enabled, Content Manager Wrapper shows download links for the cars that you have uploaded (if they have a Download URL set), Championship information positions, and more! As well, the Content Manager Wrapper will make loading server information quicker.
* Added an option to config.yml to use a filesystem session store instead of a cookie session store. This should fix issues that people were having with login not being persisted when running multiple Server Manager instances on the same address but different port. Now, you can specify a different filesystem store for each instance of Server Manager. Check out the config.yml 'http' section for more information on this.
* Added a Content Manager join link to the Live Timings page. This join link can be turned on/off on the server settings page.
* Added a generic welcome message for all drivers on connect, it will also warn the driver if the server is running Sol.
* Server Manager now uses gzip compression where possible. This should improve page load times considerably!
* Added server "Performance Mode" option to config.yml. If this mode is enabled server manager will disable live timings completely, reducing cpu utilisation. This setting may be used in the future to disable further advanced options in order to improve performance.
* You'll now see this Changelog in Server Manager once per account every time you upgrade. You can also view the Changelog in Server Manager itself at any time using the link in the footer!

Note, all of the new Car features work best when you have uploaded your cars to Server Manager. If you haven't, the pages will still work, but won't be anywhere near as cool!

Fixes:

* Improved error handling when parsing config.yml, this should give an error with more detail rather than crashing.
* MOTD text will now be automatically wrapped to prevent large horizontal messages on join.
* Fixes a bug where drivers who connect but do not load were left in the Connected Drivers table in Live Timings.
* Live Timings will now reconnect automatically if your connection drops.
* Only upload official ks content is now working again!
* Fixes an issue where Open Championship EntryLists would not be correctly preserved when assigning car slots to pre-existing Entrants. 
* Added a server wide fallback sorting option for events where AC has outputted an incorrect driver order in the result json file. Only enable this if you have sorting issues. If you have championship events where the sorting is incorrect you will need to re-import the results files using Manage Event, Import Results.
* Fixes an issue where the sessions "Time" / "Laps" selector did not show an input field when loading a previously saved race setup.
* Some errors which were being seen often are now 'warnings' not errors, so you won't see them as often.
* Reworked the Live Timings table to perform better and prevent scrolling issues.
* Removed the strict frontend sorting of pit IDs when creating an event. Now you can put cars wherever you like, but they will then be automatically sorted based on weighting. E.g. 0-3-5-5-6 becomes 0-1-2-3-4. Please try to avoid multiple entrants with the same pit ID, as their pitbox will essentially become random.
* Entrants in the autofill list should no longer duplicate when using the json store, although you will need to manually remove any existing duplicates.

---

v1.3.4
------

Fixes:

* Fixed an entry list issue that made some cars impossible to connect to if the pit ID selection had a gap in it. Any gaps in the pit IDs will now be closed automatically (e.g. 1-2-4 becomes 0-1-2). If you want gaps in your entry list please add dummy cars to it.

---

v1.3.3
------

**Please back up your data store (as defined in config.yml in 'store' -> 'path') before upgrading to this 
  version!**

Added:

* We have made significant changes to Live Timings in this update, including:
  - A new page layout which should hopefully give more space for the Live Timings table, with the map slightly reduced in size.
  - Live Timings and the Live Map now both use the same source for data, meaning that your browser doesn't need to make as many requests to find out information.
  - Live Timings now use a more standard time format (e.g. 01:23.234 instead of 1m23.234s).
  - Crashes involving Drivers now show the name of the other Driver that was involved in the crash.
  - Track information has been moved into a popover which appears when you click the session title on the Live Timings page.
  - Firefox map resizing bugs are now properly fixed.
  - Various other small bugs are fixed too.
  - A new grid layout for the IFrames on the Live Timings page. On larger screens, you can place two iframes side by side.
  
  This is quite a large change in terms of code. If you find any problems with Live Timings, please let us know and we will sort them out!

* You can now disable DRS Zones for any track in Custom Race / Championship Events. The drs_zones.ini file for the track
  is replaced with a 'no DRS' file, meaning that players can't activate DRS at any point on the circuit. Note: this changes
  actual track files, so if you're using a multi-server setup pointing to the same content folder, this may cause problems
  if you're running races at the same track simultaneously.
* Starting a Quick Race now takes you straight to the Live Timings page.
* Scheduled Championship events now show the start time of individual sessions if applicable.
* You can now explicitly control the Grid/Pit Box position of an entrant in Custom Races and Championships! This is 
  useful if you want to place teammates next to each other in the pits, avoid broken pit boxes or have a custom
  starting grid for a race with no qualifying. It should auto fill sensibly if left alone too!
* Audit logs, Server Manager now locally tracks all actions carried out by registered users. Only admins can access
  the logs, and logging can be disabled in the config.yml. Logs are intended to help server admins track down users
  acting maliciously or just making mistakes, for example deleting a whole Championship an hour before it was 
  meant to start (we're looking at you, Greg).
* Added a link to our new Wiki in the footer! If you want to contribute tips and tricks for Server Manager, the wiki is the place!
  You can access the wiki here: https://github.com/JustaPenguin/assetto-server-manager/wiki
* The Server Manager javascript is now minified, which should make the pages load quicker!
* Results tables now use the same time format as Live Timings (e.g. 01:23.234 instead of 1m23.234s).
* You can now split the JSON store into two separate directories: private and shared. This is useful for multiserver setups,
  where multiple instances of Server Manager can share the same database for Championships, Custom Races and AutoFill Entrants.
  Check out the config.yml for more details. Thanks to WraithStar for contributing this!

Fixes:

* Open Championships will no longer empty the team name of a driver that has a team name specified.
* Fixes an issue where tracks with a default layout and an extra layout (e.g. 'wet' tracks) would not be correctly set up
  from Quick Race.
* Users with read access or lower can no longer access replacement championship passwords by exporting the championship.
* Championship overview and add event pages will now warn the user if the selected track has too few pit boxes to accommodate
  the configured number of entrants.
* Changed how process killing is done on Windows, hopefully making stopping plugins more reliable! We've had some mixed results
  on this one, so we'd like to hear if it's working for you now!
* Result tables now hide the Team column if no driver in the results has a team.
* Improved the allowed tyres UI to more clearly show which is enabled and which is disabled.

Removed:

* In an effort to reduce the build size and complexity, we have removed the old Entrant autofill method. This has been
  replaced by the more obvious dropdown in the Entrant box.

---

v1.3.2
------

**Please note, this release contains breaking changes for run_on_start in config.yml**. If you are using run_on_start,
you need to read the following:

Each run_on_start command is now run from the directory that the binary file is in. 
For example, ./stracker/stracker_linux_x86/stracker --stracker_ini stracker-default.ini now actually performs the following two commands:

1. cd ./stracker/stracker_linux_x86
2. ./stracker --stracker_ini stracker-default.ini

This means that previous configuration entries will need updating! The config.example.yml contains updated examples for how this might work.

Added:

* Plugins are now run from the directory that their executable file is in. Please read the above note for more information.
* Results overviews now show the tyre which was used to complete the driver's fastest lap of that session.
* Added per-Event points breakdowns to Championships!
* Server Logs are now only accessible by users in the "Write" group or above.

Fixes:

* Corrected the sizing of the "Remove IFrame" button on the Live Timings page.
* Corrected the sizing and positioning of the Live Map when the page is resized.
* Added an explanation as to why the UDP ports specified in Server Options do not match the ones in the server_cfg.ini. 
* Fixes a bug where the EntryList was limited to 18 entrants in Custom Races.
* AutoFill entrants are now alphabetically sorted.
* Laps which have Cuts > 0 are now excluded from "Best Lap" in Live Timings
* Fixes misleading times in the Live Timings stored times table by adding leading zeroes to millisecond values under 100ms.

---

v1.3.1
------

Added:

* Live Map smoothing! Thanks to germanrcuriel on GitHub for this one! It makes a huge difference to the Live Map!
* Removed the gray background from the Live Map, replaced it with a drop-shadow. Thanks again to germanrcuriel for this! 
* Tweaked the layout of the Live Timing description.
* You can now delete AutoFill entrants from the new AutoFill entrants page (available for users with Delete permissions or higher)
* Added Top Speed to Live Timings
* Team Standings are hidden in Championships where no entrant has a team name.
* You can now delete entrants who have registered to a Championship Sign Up Form.

Fixes:

* You can now start Practice Events for Open Championships that do not have any entrants registered to them.
* Championship Sign Up Forms now show how many free slots each car has.
* Championship Sign Up Forms and Open Championships now properly respect the distribution of cars in an EntryList.
  - If a user rejoins an Open Championship in a different car, their original slot in the EntryList is cleared so that
    other Championship Entrants may use it instead. (Previously this slot was removed).
  - Users registering on the Sign Up form can only be put in slots in the EntryList where their requested car matches
    the car defined in the EntryList.
* Fixes a bug where new Entrants could not be added to a Custom Race if all previous Entrants had been deleted from it.
* Fixes a bug where Championship Events with a Second race would sometimes stop running after the first race.
* Fixed an issue where sometimes drivers would not properly disconnect from the Live Map.
* Pickup mode is now enabled for all Championship Practice Events that don't have Booking Sessions.
* The "Locked Entry List" option has a more detailed explanation about how it works.
* Open Championship Events using Booking mode can now be correctly configured. Note that you must create entrant slots in the 
  Championship setup, otherwise the Championship Events will start without any cars available!
* Open Championship Events with Booking mode now have a Booking mode for their practice sessions too.
* The 'Save Race' button at the top of the Custom Race form now saves the race without redirecting you to Live Timings
* Fixes a panic that can occur when using shortened driver names if a driver's name ends in a space.
* Fixes an issue where a driver's initials were not saved correctly when reloading the live map.

---

v1.3.0
------

Added:

* Added a Championship Sign Up form. When configuring a Championship, you can now enable 'Sign Up Form'. This creates a public 
  registration form where anybody can sign up to be added to a Championship. This has the following options:
  - Require admin approval for applications - Every sign up request must be approved by an administrator before 
    they are added to the EntryList.
  - Ask users for Email - you can request that users enter their email address so you can contact them
  - Ask users for Team - enable a 'Team' field to be filled out by registrants (this is optional though)
  - Let users choose car and skin - On by default, users can pick their car and skin. If turned off, an administrator 
    will have to configure the car and skin in the EntryList once the driver is accepted.
  - Extra Questions - ask registrants to fill out questions that you specify, e.g. Discord username, Twitter handle, 
    number of races completed, etc.
  
  Championship Sign Up requests can be viewed by Write Access users and Approved or Rejected in a new page. 
  This new page also allows Write Access users to email groups of registrants, and download a Comma Separated Values 
  list of the registration requests (to be used in spreadsheets etc.)
  
  We hope that this functionality improves the management of large events for Server Owners! Please get in touch if 
  you run large events and let us know how it goes!
  
* In Server Options you can now configure Server Manager to show the Championship or Custom Race name after the server name
  in the Assetto Corsa server lobby.
* You can now add custom CSS to your server manager install from the Server Options!
* You can now add points penalties to Championship Drivers and Teams.
* Added monitoring and analytics. This will help us keep better track of issues in Server Manager. You can disable this
  in the config.yml.
* Improved 'Reverse Grid' text to explain what happens if the value is set to '1' (a 2nd Race will take place with the grid formed from the 1st Race's Results)
* You can now import Championship results for second races.
* You can now export all of the results for a championship to Simresults together.
* Individual events (custom races and championships) can now override the global server password setting.
* Added the ability to import entire championships.
* Added the ability to use shortened Driver Names in all areas of the Server Manager web UI to protect people's identities online. 
  You can enable this in Server Options.

Fixes:

* Loop Mode is no longer an option in Championship Events
* Imported Championship Events now correctly link to their original results files, meaning that penalties carry across
  to Championships when applied in the results pages.
* Fixes a bug where penalties would not correctly apply to some Championship Events.
* Fixes an issue where Looped Races could hang at the end of a race rather than continuing to the next Looped Race.
* Open Championships will now correctly set up Entrants (and results tables) when importing results files that have new
  Entrants in them.
* Sol session start time should now save properly.
* Locked entry list option should now work.
* Fixes a bug where saving a Championship Event using the top Save button would actually cause the event to be duplicated.
* Reworded the Reverse Grid description

---

v1.2.2
------

Fixes a bug where new Championship Entrants couldn't be added.

---

v1.2.1
------

Added:

* Added a MOTD editor
* Added the missing MAX_CONTACTS_PER_KM server_cfg.ini option. We've found this a bit temperamental so use it with caution!
* Ballast and Restrictor are now visible in Results pages
* When adding Entrants to a Custom Race or Championship, the values from the last Entrant in the list are copied to 
  each new Entrant that is added. This should make editing the EntryList a bit easier!
* Championship welcome message now shows a link to the championship overview page (requires server_manager_base_URL 
  option in config.yml)
* Scheduled events now show their times in your local timezone.
* You can now subscribe to iCal feeds for scheduled races at a server level or per Championship.

Fixes:

* Limited the Live Map refresh interval to a minimum of 200ms. It is now 500ms by default in config.yml.
* The Manage Event button in a Championship is now visible for completed events for admin users only. This
  should allow you to import results files if Championships fail to complete successfully.
* Starting a Custom Race now takes you to the Live Timings page.
* Servers with really long names now have the name truncated in the navigation. You can hover over the name to see the full text.
* Fixed an issue where lots of UDP errors would appear in the log.
* Championship Name is now a required field
* Removed a non-critical error message from the logs
* Fixed live map extra data toggle.
* Detected improper disconnects (game crashes, alt+f4 etc.) in live timing.
* Fixes an issue where configured car skins would be lost in Open Championships.

---

v1.2.0
------

Note: This update changes how the accounts work, you will need to re-add all of your existing accounts in the server
control panel! To do this, you will need the new default admin details:

  * username: admin
  * password: servermanager

We also recommend backing up your data store (as defined in config.yml in 'store' -> 'path') before upgrading to this 
version!

Now, on to the changes!

Added:

* Account Management via the web interface! No more fiddling with configuration files! You will need to re-add your accounts
  in the web UI.
* Adds Fixed Setups to Custom Races and Championships. Fixed setups can be uploaded on the Cars page. You can fix
  a setup for a whole championship or individually for specific events in the Championship.
* Adds skin, ballast and restrictor customisation for individual Championship Events. You can overwrite these options
  for all Championship Events in the Edit Championship Page.
* Added configurable IFrames to the live timings page. Users with write access can modify and add IFrames to the
  page (they will persist for all users between events). Intended for use with event live streams or track info etc.
* Added extra track info to live timings page.
* Added an extra info pane to drivers on the live map that displays their current speed, gear and rpm. This can be
  toggled on/off by clicking their name in the live timings table.
* Changed the layout of the live timings page to better accommodate the new features.
* Added "Import Championship Event" functionality, which lets you import non-championship results files into a
  championship. To use this, create a championship event for the track and layout you wish to import results to. Then,
  click on "Manage Event" on the Championship page and select the session results files to import from.
* Added car images to Championship pages.
* Added car info to live timing table
* Added an option to only upload official ks content from a folder
* Added option to upload multiple content folders by dragging them into the drag and drop upload boxes.
* Added a more informative message for users who experience issues launching Server Manager. We're trying our best
  to make Server Manager really good, and we're a little disheartened by negative reviews caused by people not managing
  to follow our setup instructions, so hopefully this will help with debugging!
* Added a dropdown to the Entrant box which makes auto fill much more obvious and less likely to be interfered with
  by browsers.
* Added a "Delete" group - they are the only group (other than admin) allowed to delete content, championships, races, etc.
* You can now change which assetto server executable file is run by Server Manager. By default, acServer(.exe) is used.
  See config.yml "executable_path" for more information. This means tools such as ac-server-wrapper should now be
  compatible with Server Manager! You can even write your own wrapper scripts around acServer if you'd like.
* Added buttons to change the Championship event order and show/hide completed/not completed events.
* Looped practice events will now persist drivers in the live timings table across each event.
* Added a text input (with support for images, embedded video etc.) to Championship pages. Intended for adding information
  about the championship, rules, links to content used etc.
* Vastly improved Championship points scoring. Points scoring now adheres to the following rules:
  - If a driver changes car but NOT team or class, both team and driver points persist.
  - If a driver changes team, but NOT class, drivers points persist, team points stay at old team and new points 
    earned go to new team. You can override this by turning on the "Transfer Points from previous team?" switch when you
    change a driver's team name.
  - If a driver changes class, an entirely new entry is made but the old one is not deleted - new points earned go to the 
    new team and new driver entry.
  
  - A byproduct of this is that once points have been added to a Championship Class, they cannot be removed. That is, if you
    have 6 drivers in a Championship Class and you remove 2, there will still be 6 points inputs in the Class. This is so
    that previous Championship Events have the correct number of points for their calculations.
* Added logging to server-manager.log - this should make debugging issues easier.
* Moved "Result Screen Time" option to Custom Race / Championship Event configuration instead of Server Options
* Added disconnected table to live timing page, shows best times of disconnected drivers from the current session.
* Added blacklist.txt editor.

Fixes:

* Fixes an issue preventing the upload of older cars which contain a data folder rather than a data.acd file.
* Removed unnecessary duplication of entrants on Championship pages.
* Fixes an issue with illegal Byte Order Marks preventing some track info files from being read.
* Fixes an issue where some Live Map cars would not properly clear on server restart.
* Fixes an issue where new entrants in a Championship were not persisted for autofill.
* Fixes an issue that made it impossible to start quick/custom races on mobile safari.
* Fixes an issue where Championship Events were not correctly finished/tracked.
* Fixes an issue where Second Race Points Multiplier would default to 0 if not specified, rather than using 1.
* We now exclude disqualified drivers from points in the race they were disqualified from.
* Championship Events now show the cars that entered the race or are due to enter the race in their header, rather
  than just showing the cars entered into the Championship.
* Added logging to server-manager.log - this should make debugging issues easier.
* Improved reliability of live timing table.
* Event scheduling now uses your local timezone from your browser.
* Fixes incorrectly decoded utf32 strings coming through UDP data.
* Booking Mode now works correctly. Closed Championships have booking mode disabled for all events.

---

v1.1.3
------

* Fixes an issue with Championship Practice Events not working after updating the cars in the Championship entry list.

---

v1.1.2
------

* Adds support for sTracker. Read the new config.yml file for more information on setting up sTracker.
* Adds support for running processes alongside the Assetto Corsa server. Each process is run when the server
  is started, and killed when the server is stopped. See config.yml for more information.
* Improves UDP forwarding to only forward as many bytes as were received.
* Log outputs are now limited to a size of 1MB. When the log output reaches 1MB, it is trimmed to keep the most recent
  messages.
* Championships are now split into active and completed championships. They are ordered by the time they were last
  updated.
* Fixes a bug where tyres configured in a championship event would not carry across to the next championship event or
  load into the edit championship event page.
* Fixed scheduled events for time zones outside of UTC.
* Improved some page layouts on mobile devices

---

v1.1.1
------

* Fixed a bug that caused some scheduled races to not start correctly.

---

v1.1.0
------

We recommend re-uploading all of your tracks after doing this update! Some new features will only work with
new track assets!

Please also consult the config.yml in the zip file, there is a new section: "live_map" that you must add to your
config.yml to get live map functionality!

* Added a Live Map. You'll need to re-upload your tracks to see the live map, since it requires new
  track assets.
* Added support for 'Reverse Grid Positions' races within Championship events. If a second race occurs, the championship
  page will show results for that too. It will correctly add points to the entrants and optionally can apply a
  multiplier to all second races to scale their points. This multiplier can be a decimal, and can even be negative!
* Added the ability to schedule championship events and custom races.
* Added button on results page to open the results on the SimResults website.
* When creating a race the number of available pit boxes for a track/layout is now displayed, max clients is limited to
  this number (requires manual upload of track - including default content).
* Championship events now welcome each player with a message describing their current position in the championship
  and who their nearest rivals are.
* Improve handling of tracks which have a default layout (i.e. data folder in the base of the track directory) AND extra
  layouts. This fix adds compatibility for mods such as the Assetto Corsa Wet Mod.
* Added support for plugins such as KissMyRank. Follow the KissMyRank setup, but instead of editing
  server_cfg.ini, edit the Options in Server Manager (it overwrites server_cfg.ini!)
* Overhauled UDP proxying to work with sending messages as well as existing support for receiving.
  (This is what makes KissMyRank etc work!)

---

v1.0.2
------

* Increase number of results per result listing page to 20.
* Add a 404 error for results pages that don't exist
* Results listing page now shows 10 pages in the pagination bar with options to skip to the front and end,
  and forwards/backwards by 10 pages
* Fixed an issue with named Custom Race entrants losing their car/skin on race start
* Collision speeds on Live Timings page are now rounded to 2 decimal places

---

v1.0.1
------

* Fixed an issue with populating default points when creating championship classes. Points for places beyond the F1
  defaults now show '0' when created, rather than '25' which was incorrectly shown before.
* Average Lap Time on Results pages is now calculated lap times that meet the following conditions:
    "if lap doesnt cut and if lap is < 107% of average for that driver so far and if lap isn't lap 1"
* Fixed an issue with Quick Race Time/Laps selector not defaulting to the correct value.

---

v1.0.0
------

Initial Release!
<|MERGE_RESOLUTION|>--- conflicted
+++ resolved
@@ -10,12 +10,9 @@
 * You can now add tags to a group of cars before uploading them on the car list page!
 * Drivers/Teams in a Championship with equal points will now be automatically sorted by their number of top finishes (the highest number of 1st place finishes, if equal then highest number of 2nd place finishes etc.)
 * Added new "Split Type" functionality to Race Weekend filters, allowing you to split entire sessions by Championship Class.
-<<<<<<< HEAD
-* We've redesigned the Custom Races page a little bit. Hopefully it's easier to find things in it!
+* We've redesigned the Custom Races page! Hopefully it's easier to find things in it!
 * Track images now show the track map in the bottom right corner.
-=======
 * New lua plugin file (race-control.lua) containing onChat function which is called whenever a chat message is sent in-game, from the live timings page or from a lua script
->>>>>>> 0177867d
 
 Fixed:
 
