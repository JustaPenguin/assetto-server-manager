v1.5.1
------

Added:

* Added a "Start on Tyre from Fastest Lap" option to Race Weekend Filtering. You can use this to force an entrant for a session to start on the tyre they used to complete their fastest lap in the previous session. This might be useful when simulating F1-style qualifications.
* Added a "Start after Parent Session has completed" option to the Race Weekend Schedule popup
* Added configurable negative points modifiers for championships for crashes and cuts.
* Added an Entrant Attendance field to Championship table to help admins keep track of who is showing up for races.
* Enabled recurring events within championships. A recurring event inside a championship will create a copy of itself in the championship list, scheduled for the next time as defined by the recurrence rule.
* Added "Register with Steam" to Championships with a Sign Up Form.
* Added "Sign in with Steam" to the Update Account Details page.
* Added collision maps to result pages so you look back on your numerous incidents with clarity. On the event tab you can control which collisions are shown on the map.
<<<<<<< HEAD
* Added track info pages that work much the same as car info pages.
=======
* STracker integration! This is still somewhat experimental, please report any bugs you find with this! Check out the STracker Options page to get started.
* Added an "Any Available Car" option to Entrylists. In Sign Up Championships, this allows you to select a range of cars and let registrants choose which car they want. If not filled, these car slots become random car assignments in Custom Races.
>>>>>>> 30874948

Fixes:

* Fixes an issue where you could not create a Championship with a single entrant.
* Skins with a # in their name no longer break the car details page.
* Fixes an issue where the data file for some newer Assetto Corsa cars could not be read.
* You can now assign negative points penalties in Championships (so you can add points to people in the Standings if you want!)
* Fixed a couple of issues with plugins running with the Assetto Process.
* Championship entrant/standings tables can now overflow and scroll if they get really long.
* Improved fastest lap sorting in Championships.

---

v1.5.0
------

Added:

* Race Weekends (premium feature) - A Race Weekend is a group of sequential sessions that can be run at any time. For example, you could set up a Qualifying session to run on a Saturday, then the Race to follow it on a Sunday. Server Manager handles the starting grid for you, and lets you organise Entrants into splits based on their results and other factors!
  
  - You can create individual Race Weekends or create Race Weekends as part of a Championship
  - Race Weekends need a fully configured Entry List to work properly. If you're using a Championship Race Weekend, the Championship Entry List is used.
  - You can add as many sessions to a Race Weekend as you like! You could run 4 Practice sessions, followed by 3 Races, and then a Qualifying, then a Practice, another Race, etc! You have full control!
  - You can start individual Race Weekend sessions at any time. So you can run one session one day, then another one three weeks ahead if you like. We think this will be useful for things such as Endurance events, where you maybe want your drivers to qualify on a different day so they don't tire themselves out before doing a 2 hour race.
  - By default, the results of a session will form the Grid positions for the next session.
  - You can sort the results of a session by a number of different factors (fastest lap, total race time, collisions, cuts, safety, random and alphabetical)
  - All session results can be reversed in the same way you can configure a Reverse Grid Race normally.
  - To manage the flow between sessions, click on the arrow between two sessions.
  - A session grid can be formed from the results of multiple parent sessions. This means you can split and merge the Race Weekend as much as you like. For example, you could set up an F1-style qualifying using Race Weekends! (Check out the example Race Weekend).
  - Race Weekend sessions are shown in a flow-chart, so you can see the connections between the sessions.
  - In Multiclass Championship Race Weekends, the sorting of the Entry Lists is per class. The classes are then ordered by the fastest lap of each class (so LMP1 cars will be ahead of GTE cars on the grid, for example)
  - Each Championship Race Weekend session allows you to set points for the individual session. Championship points are calculated using these points values.
  - You can schedule individual Race Weekend Sessions too!

* Discord integration! Thanks to @cheesegrits for this! Check out the Server Options page for more information.
* Dark Theme! You can now set Server Manager to use a Dark Theme in the Server Options. You can also edit this for your account in the "Update Details" page.
* A re-ordered homepage with the tiles sorted into categories.
* Server Name Templates - you can now specify (in Server Options) how Server Manager displays your server and event name.
* We've tidied up the Server Options page a bit. It was getting quite large! The new headings should make things a bit more readable.
* If 'Show Race Name In Server Lobby' is enabled, Quick Races and Custom Races with no specified name now show the track name in the Server Lobby.
* A global option to switch speed units from Km/h to MPH for people who want to use the correct measurement system.
* "Force Virtual Mirror" now defaults to on in all race setup forms.
* Admin Control Panel on the Live Timing page. Allows admins to send server wide messages, advance to the next/restart session, kick users and other admin commands!
* You can now re-order Championship Events! Drag them around on the page using the top bar of the Championship Event.

Fixes:

* Championship Sign Up Forms are only shown if the Championship has free slots left and the Championship is not fully complete.
* Championships now always show the 'Entrants' tab, so you can check to see if you're in the list!
* Improved cache validation so that user-uploaded files can change without needing to empty the browser cache.

---

v1.4.2
------

Added:

* Added configurable server join and content manager messages. Check out the "Messages" page for more details.
* Championship Events now show the best qualifying and fastest lap in each class.
* You can now rename drivers on results pages.
* Drivers can now add their Driver Name, GUID and Team to their account. This will highlight their results on all result pages, add them to the autofill entrant list and automatically input their information if they sign up for an event with a sign up form
* Added a "Persist Open Championship Entrants" option. When turned off, this prevents the Championship Entry List from filling up, so you can run multiple Championship events in a quick-fire fashion without needing to edit the Entry List between each one. (Championship Points will continue to work correctly).
* Championship Sign Up Forms now replace your existing sign up with a new one if you sign up with the same GUID and email, so you can request to change cars.

Fixes:

* Results in the results listings now only show entrants that took part in a session, rather than all registered entrants for that session.
* Added a popup to alert admins when there are pending Registration Requests for a Championship.
* Added a "Back to Championship" button on the Championship Registration Request management page.
* The Championship EntryList displayed before events start now shows the car skins.
* Championship Entrants are now shown in the order of their pitboxes in the Championship Entrant overview table (shown only when championship progress is 0%).
* Fixed an issue where registered users did not have their skin set up on individual Championship Events.
* Fixes an issue where search indexing could fail due to a car with malformed details JSON. Cars which have malformed details JSON (that we can't clean up) will now load without any car details, allowing search indexing to continue.
* Fixes an issue that caused incorrect ordering of Multiclass Open Championship results. If your Multiclass Open Championships have incorrect classes, you can re-import the Championship event results to fix the issue. 
* Fixes an issue where fastest laps were only awarded to the fastest class in a Multiclass Championship.
* Fixes an issue where Sol session start times would change to an incorrect time when editing an event.
* Locked Entry List and Pickup Mode options are now available to be changed in non-Championship events. Do with them what you will.
* Fixes an issue where Championship Sign Up forms couldn't assign a car when users were not allowed car choice.

---

v1.4.1
------

Fixes:

* Added the "Sleep Time" option to the Server Options page. Added a migration to set the Sleep Time option to 1 for all users.
  This fixes an issue where it was not correctly set to 1 (a value that kunos explicitly recommends), which on smaller servers could cause 100% CPU usage.

---

v1.4.0
------

Added:

* A calendar that automatically populates with scheduled events! Intended to help users see when events are planned and
  sign up for them if required.
* New Car Details pages! You can now manage your car collection right in Server Manager!
* Car Search! Search for cars by name, tags, BHP, weight, etc. Car search is connected into Quick Races, Custom Races, Championships. Check out the 'Search Help' on any pages with the search bar to find out what kind of things you can search for!
* Scheduled Race recurrence! You can now set scheduled races to recur at regular intervals.
* Skin Upload - you can now upload individual skins on the Car Details page
* Skin Delete - you can now delete individual skins on the Car Details page.
* Improved asset handling - this is a bit behind-the-scenes, but we've made some efforts to make Server Manager's styles (and fonts!) load quicker.
* Car Notes and Download links - you can now add notes and download links to a car.
* Car Tags - you can now add and remove tags to cars. This means if you have a group of cars you use regularly, you can add a tag to them and just search for that tag!
* Improved Content Manager integration! You can now enable a "Content Manager Wrapper" in Server Options, which provides extra information to entrants in the Content Manager server information! If enabled, Content Manager Wrapper shows download links for the cars that you have uploaded (if they have a Download URL set), Championship information positions, and more! As well, the Content Manager Wrapper will make loading server information quicker.
* Added an option to config.yml to use a filesystem session store instead of a cookie session store. This should fix issues that people were having with login not being persisted when running multiple Server Manager instances on the same address but different port. Now, you can specify a different filesystem store for each instance of Server Manager. Check out the config.yml 'http' section for more information on this.
* Added a Content Manager join link to the Live Timings page. This join link can be turned on/off on the server settings page.
* Added a generic welcome message for all drivers on connect, it will also warn the driver if the server is running Sol.
* Server Manager now uses gzip compression where possible. This should improve page load times considerably!
* Added server "Performance Mode" option to config.yml. If this mode is enabled server manager will disable live timings completely, reducing cpu utilisation. This setting may be used in the future to disable further advanced options in order to improve performance.
* You'll now see this Changelog in Server Manager once per account every time you upgrade. You can also view the Changelog in Server Manager itself at any time using the link in the footer!

Note, all of the new Car features work best when you have uploaded your cars to Server Manager. If you haven't, the pages will still work, but won't be anywhere near as cool!

Fixes:

* Improved error handling when parsing config.yml, this should give an error with more detail rather than crashing.
* MOTD text will now be automatically wrapped to prevent large horizontal messages on join.
* Fixes a bug where drivers who connect but do not load were left in the Connected Drivers table in Live Timings.
* Live Timings will now reconnect automatically if your connection drops.
* Only upload official ks content is now working again!
* Fixes an issue where Open Championship EntryLists would not be correctly preserved when assigning car slots to pre-existing Entrants. 
* Added a server wide fallback sorting option for events where AC has outputted an incorrect driver order in the result json file. Only enable this if you have sorting issues. If you have championship events where the sorting is incorrect you will need to re-import the results files using Manage Event, Import Results.
* Fixes an issue where the sessions "Time" / "Laps" selector did not show an input field when loading a previously saved race setup.
* Some errors which were being seen often are now 'warnings' not errors, so you won't see them as often.
* Reworked the Live Timings table to perform better and prevent scrolling issues.
* Removed the strict frontend sorting of pit IDs when creating an event. Now you can put cars wherever you like, but they will then be automatically sorted based on weighting. E.g. 0-3-5-5-6 becomes 0-1-2-3-4. Please try to avoid multiple entrants with the same pit ID, as their pitbox will essentially become random.
* Entrants in the autofill list should no longer duplicate when using the json store, although you will need to manually remove any existing duplicates.

---

v1.3.4
------

Fixes:

* Fixed an entry list issue that made some cars impossible to connect to if the pit ID selection had a gap in it. Any gaps in the pit IDs will now be closed automatically (e.g. 1-2-4 becomes 0-1-2). If you want gaps in your entry list please add dummy cars to it.

---

v1.3.3
------

**Please back up your data store (as defined in config.yml in 'store' -> 'path') before upgrading to this 
  version!**

Added:

* We have made significant changes to Live Timings in this update, including:
  - A new page layout which should hopefully give more space for the Live Timings table, with the map slightly reduced in size.
  - Live Timings and the Live Map now both use the same source for data, meaning that your browser doesn't need to make as many requests to find out information.
  - Live Timings now use a more standard time format (e.g. 01:23.234 instead of 1m23.234s).
  - Crashes involving Drivers now show the name of the other Driver that was involved in the crash.
  - Track information has been moved into a popover which appears when you click the session title on the Live Timings page.
  - Firefox map resizing bugs are now properly fixed.
  - Various other small bugs are fixed too.
  - A new grid layout for the IFrames on the Live Timings page. On larger screens, you can place two iframes side by side.
  
  This is quite a large change in terms of code. If you find any problems with Live Timings, please let us know and we will sort them out!

* You can now disable DRS Zones for any track in Custom Race / Championship Events. The drs_zones.ini file for the track
  is replaced with a 'no DRS' file, meaning that players can't activate DRS at any point on the circuit. Note: this changes
  actual track files, so if you're using a multi-server setup pointing to the same content folder, this may cause problems
  if you're running races at the same track simultaneously.
* Starting a Quick Race now takes you straight to the Live Timings page.
* Scheduled Championship events now show the start time of individual sessions if applicable.
* You can now explicitly control the Grid/Pit Box position of an entrant in Custom Races and Championships! This is 
  useful if you want to place teammates next to each other in the pits, avoid broken pit boxes or have a custom
  starting grid for a race with no qualifying. It should auto fill sensibly if left alone too!
* Audit logs, Server Manager now locally tracks all actions carried out by registered users. Only admins can access
  the logs, and logging can be disabled in the config.yml. Logs are intended to help server admins track down users
  acting maliciously or just making mistakes, for example deleting a whole Championship an hour before it was 
  meant to start (we're looking at you, Greg).
* Added a link to our new Wiki in the footer! If you want to contribute tips and tricks for Server Manager, the wiki is the place!
  You can access the wiki here: https://github.com/cj123/assetto-server-manager/wiki
* The Server Manager javascript is now minified, which should make the pages load quicker!
* Results tables now use the same time format as Live Timings (e.g. 01:23.234 instead of 1m23.234s).
* You can now split the JSON store into two separate directories: private and shared. This is useful for multiserver setups,
  where multiple instances of Server Manager can share the same database for Championships, Custom Races and AutoFill Entrants.
  Check out the config.yml for more details. Thanks to WraithStar for contributing this!

Fixes:

* Open Championships will no longer empty the team name of a driver that has a team name specified.
* Fixes an issue where tracks with a default layout and an extra layout (e.g. 'wet' tracks) would not be correctly set up
  from Quick Race.
* Users with read access or lower can no longer access replacement championship passwords by exporting the championship.
* Championship overview and add event pages will now warn the user if the selected track has too few pit boxes to accommodate
  the configured number of entrants.
* Changed how process killing is done on Windows, hopefully making stopping plugins more reliable! We've had some mixed results
  on this one, so we'd like to hear if it's working for you now!
* Result tables now hide the Team column if no driver in the results has a team.
* Improved the allowed tyres UI to more clearly show which is enabled and which is disabled.

Removed:

* In an effort to reduce the build size and complexity, we have removed the old Entrant autofill method. This has been
  replaced by the more obvious dropdown in the Entrant box.

---

v1.3.2
------

**Please note, this release contains breaking changes for run_on_start in config.yml**. If you are using run_on_start,
you need to read the following:

Each run_on_start command is now run from the directory that the binary file is in. 
For example, ./stracker/stracker_linux_x86/stracker --stracker_ini stracker-default.ini now actually performs the following two commands:

1. cd ./stracker/stracker_linux_x86
2. ./stracker --stracker_ini stracker-default.ini

This means that previous configuration entries will need updating! The config.example.yml contains updated examples for how this might work.

Added:

* Plugins are now run from the directory that their executable file is in. Please read the above note for more information.
* Results overviews now show the tyre which was used to complete the driver's fastest lap of that session.
* Added per-Event points breakdowns to Championships!
* Server Logs are now only accessible by users in the "Write" group or above.

Fixes:

* Corrected the sizing of the "Remove IFrame" button on the Live Timings page.
* Corrected the sizing and positioning of the Live Map when the page is resized.
* Added an explanation as to why the UDP ports specified in Server Options do not match the ones in the server_cfg.ini. 
* Fixes a bug where the EntryList was limited to 18 entrants in Custom Races.
* AutoFill entrants are now alphabetically sorted.
* Laps which have Cuts > 0 are now excluded from "Best Lap" in Live Timings
* Fixes misleading times in the Live Timings stored times table by adding leading zeroes to millisecond values under 100ms.

---

v1.3.1
------

Added:

* Live Map smoothing! Thanks to germanrcuriel on GitHub for this one! It makes a huge difference to the Live Map!
* Removed the gray background from the Live Map, replaced it with a drop-shadow. Thanks again to germanrcuriel for this! 
* Tweaked the layout of the Live Timing description.
* You can now delete AutoFill entrants from the new AutoFill entrants page (available for users with Delete permissions or higher)
* Added Top Speed to Live Timings
* Team Standings are hidden in Championships where no entrant has a team name.
* You can now delete entrants who have registered to a Championship Sign Up Form.

Fixes:

* You can now start Practice Events for Open Championships that do not have any entrants registered to them.
* Championship Sign Up Forms now show how many free slots each car has.
* Championship Sign Up Forms and Open Championships now properly respect the distribution of cars in an EntryList.
  - If a user rejoins an Open Championship in a different car, their original slot in the EntryList is cleared so that
    other Championship Entrants may use it instead. (Previously this slot was removed).
  - Users registering on the Sign Up form can only be put in slots in the EntryList where their requested car matches
    the car defined in the EntryList.
* Fixes a bug where new Entrants could not be added to a Custom Race if all previous Entrants had been deleted from it.
* Fixes a bug where Championship Events with a Second race would sometimes stop running after the first race.
* Fixed an issue where sometimes drivers would not properly disconnect from the Live Map.
* Pickup mode is now enabled for all Championship Practice Events that don't have Booking Sessions.
* The "Locked Entry List" option has a more detailed explanation about how it works.
* Open Championship Events using Booking mode can now be correctly configured. Note that you must create entrant slots in the 
  Championship setup, otherwise the Championship Events will start without any cars available!
* Open Championship Events with Booking mode now have a Booking mode for their practice sessions too.
* The 'Save Race' button at the top of the Custom Race form now saves the race without redirecting you to Live Timings
* Fixes a panic that can occur when using shortened driver names if a driver's name ends in a space.
* Fixes an issue where a driver's initials were not saved correctly when reloading the live map.

---

v1.3.0
------

Added:

* Added a Championship Sign Up form. When configuring a Championship, you can now enable 'Sign Up Form'. This creates a public 
  registration form where anybody can sign up to be added to a Championship. This has the following options:
  - Require admin approval for applications - Every sign up request must be approved by an administrator before 
    they are added to the EntryList.
  - Ask users for Email - you can request that users enter their email address so you can contact them
  - Ask users for Team - enable a 'Team' field to be filled out by registrants (this is optional though)
  - Let users choose car and skin - On by default, users can pick their car and skin. If turned off, an administrator 
    will have to configure the car and skin in the EntryList once the driver is accepted.
  - Extra Questions - ask registrants to fill out questions that you specify, e.g. Discord username, Twitter handle, 
    number of races completed, etc.
  
  Championship Sign Up requests can be viewed by Write Access users and Approved or Rejected in a new page. 
  This new page also allows Write Access users to email groups of registrants, and download a Comma Separated Values 
  list of the registration requests (to be used in spreadsheets etc.)
  
  We hope that this functionality improves the management of large events for Server Owners! Please get in touch if 
  you run large events and let us know how it goes!
  
* In Server Options you can now configure Server Manager to show the Championship or Custom Race name after the server name
  in the Assetto Corsa server lobby.
* You can now add custom CSS to your server manager install from the Server Options!
* You can now add points penalties to Championship Drivers and Teams.
* Added monitoring and analytics. This will help us keep better track of issues in Server Manager. You can disable this
  in the config.yml.
* Improved 'Reverse Grid' text to explain what happens if the value is set to '1' (a 2nd Race will take place with the grid formed from the 1st Race's Results)
* You can now import Championship results for second races.
* You can now export all of the results for a championship to Simresults together.
* Individual events (custom races and championships) can now override the global server password setting.
* Added the ability to import entire championships.
* Added the ability to use shortened Driver Names in all areas of the Server Manager web UI to protect people's identities online. 
  You can enable this in Server Options.

Fixes:

* Loop Mode is no longer an option in Championship Events
* Imported Championship Events now correctly link to their original results files, meaning that penalties carry across
  to Championships when applied in the results pages.
* Fixes a bug where penalties would not correctly apply to some Championship Events.
* Fixes an issue where Looped Races could hang at the end of a race rather than continuing to the next Looped Race.
* Open Championships will now correctly set up Entrants (and results tables) when importing results files that have new
  Entrants in them.
* Sol session start time should now save properly.
* Locked entry list option should now work.
* Fixes a bug where saving a Championship Event using the top Save button would actually cause the event to be duplicated.
* Reworded the Reverse Grid description

---

v1.2.2
------

Fixes a bug where new Championship Entrants couldn't be added.

---

v1.2.1
------

Added:

* Added a MOTD editor
* Added the missing MAX_CONTACTS_PER_KM server_cfg.ini option. We've found this a bit temperamental so use it with caution!
* Ballast and Restrictor are now visible in Results pages
* When adding Entrants to a Custom Race or Championship, the values from the last Entrant in the list are copied to 
  each new Entrant that is added. This should make editing the EntryList a bit easier!
* Championship welcome message now shows a link to the championship overview page (requires server_manager_base_URL 
  option in config.yml)
* Scheduled events now show their times in your local timezone.
* You can now subscribe to iCal feeds for scheduled races at a server level or per Championship.

Fixes:

* Limited the Live Map refresh interval to a minimum of 200ms. It is now 500ms by default in config.yml.
* The Manage Event button in a Championship is now visible for completed events for admin users only. This
  should allow you to import results files if Championships fail to complete successfully.
* Starting a Custom Race now takes you to the Live Timings page.
* Servers with really long names now have the name truncated in the navigation. You can hover over the name to see the full text.
* Fixed an issue where lots of UDP errors would appear in the log.
* Championship Name is now a required field
* Removed a non-critical error message from the logs
* Fixed live map extra data toggle.
* Detected improper disconnects (game crashes, alt+f4 etc.) in live timing.
* Fixes an issue where configured car skins would be lost in Open Championships.

---

v1.2.0
------

Note: This update changes how the accounts work, you will need to re-add all of your existing accounts in the server
control panel! To do this, you will need the new default admin details:

  * username: admin
  * password: servermanager

We also recommend backing up your data store (as defined in config.yml in 'store' -> 'path') before upgrading to this 
version!

Now, on to the changes!

Added:

* Account Management via the web interface! No more fiddling with configuration files! You will need to re-add your accounts
  in the web UI.
* Adds Fixed Setups to Custom Races and Championships. Fixed setups can be uploaded on the Cars page. You can fix
  a setup for a whole championship or individually for specific events in the Championship.
* Adds skin, ballast and restrictor customisation for individual Championship Events. You can overwrite these options
  for all Championship Events in the Edit Championship Page.
* Added configurable IFrames to the live timings page. Users with write access can modify and add IFrames to the
  page (they will persist for all users between events). Intended for use with event live streams or track info etc.
* Added extra track info to live timings page.
* Added an extra info pane to drivers on the live map that displays their current speed, gear and rpm. This can be
  toggled on/off by clicking their name in the live timings table.
* Changed the layout of the live timings page to better accommodate the new features.
* Added "Import Championship Event" functionality, which lets you import non-championship results files into a
  championship. To use this, create a championship event for the track and layout you wish to import results to. Then,
  click on "Manage Event" on the Championship page and select the session results files to import from.
* Added car images to Championship pages.
* Added car info to live timing table
* Added an option to only upload official ks content from a folder
* Added option to upload multiple content folders by dragging them into the drag and drop upload boxes.
* Added a more informative message for users who experience issues launching Server Manager. We're trying our best
  to make Server Manager really good, and we're a little disheartened by negative reviews caused by people not managing
  to follow our setup instructions, so hopefully this will help with debugging!
* Added a dropdown to the Entrant box which makes auto fill much more obvious and less likely to be interfered with
  by browsers.
* Added a "Delete" group - they are the only group (other than admin) allowed to delete content, championships, races, etc.
* You can now change which assetto server executable file is run by Server Manager. By default, acServer(.exe) is used.
  See config.yml "executable_path" for more information. This means tools such as ac-server-wrapper should now be
  compatible with Server Manager! You can even write your own wrapper scripts around acServer if you'd like.
* Added buttons to change the Championship event order and show/hide completed/not completed events.
* Looped practice events will now persist drivers in the live timings table across each event.
* Added a text input (with support for images, embedded video etc.) to Championship pages. Intended for adding information
  about the championship, rules, links to content used etc.
* Vastly improved Championship points scoring. Points scoring now adheres to the following rules:
  - If a driver changes car but NOT team or class, both team and driver points persist.
  - If a driver changes team, but NOT class, drivers points persist, team points stay at old team and new points 
    earned go to new team. You can override this by turning on the "Transfer Points from previous team?" switch when you
    change a driver's team name.
  - If a driver changes class, an entirely new entry is made but the old one is not deleted - new points earned go to the 
    new team and new driver entry.
  
  - A byproduct of this is that once points have been added to a Championship Class, they cannot be removed. That is, if you
    have 6 drivers in a Championship Class and you remove 2, there will still be 6 points inputs in the Class. This is so
    that previous Championship Events have the correct number of points for their calculations.
* Added logging to server-manager.log - this should make debugging issues easier.
* Moved "Result Screen Time" option to Custom Race / Championship Event configuration instead of Server Options
* Added disconnected table to live timing page, shows best times of disconnected drivers from the current session.
* Added blacklist.txt editor.

Fixes:

* Fixes an issue preventing the upload of older cars which contain a data folder rather than a data.acd file.
* Removed unnecessary duplication of entrants on Championship pages.
* Fixes an issue with illegal Byte Order Marks preventing some track info files from being read.
* Fixes an issue where some Live Map cars would not properly clear on server restart.
* Fixes an issue where new entrants in a Championship were not persisted for autofill.
* Fixes an issue that made it impossible to start quick/custom races on mobile safari.
* Fixes an issue where Championship Events were not correctly finished/tracked.
* Fixes an issue where Second Race Points Multiplier would default to 0 if not specified, rather than using 1.
* We now exclude disqualified drivers from points in the race they were disqualified from.
* Championship Events now show the cars that entered the race or are due to enter the race in their header, rather
  than just showing the cars entered into the Championship.
* Added logging to server-manager.log - this should make debugging issues easier.
* Improved reliability of live timing table.
* Event scheduling now uses your local timezone from your browser.
* Fixes incorrectly decoded utf32 strings coming through UDP data.
* Booking Mode now works correctly. Closed Championships have booking mode disabled for all events.

---

v1.1.3
------

* Fixes an issue with Championship Practice Events not working after updating the cars in the Championship entry list.

---

v1.1.2
------

* Adds support for sTracker. Read the new config.yml file for more information on setting up sTracker.
* Adds support for running processes alongside the Assetto Corsa server. Each process is run when the server
  is started, and killed when the server is stopped. See config.yml for more information.
* Improves UDP forwarding to only forward as many bytes as were received.
* Log outputs are now limited to a size of 1MB. When the log output reaches 1MB, it is trimmed to keep the most recent
  messages.
* Championships are now split into active and completed championships. They are ordered by the time they were last
  updated.
* Fixes a bug where tyres configured in a championship event would not carry across to the next championship event or
  load into the edit championship event page.
* Fixed scheduled events for time zones outside of UTC.
* Improved some page layouts on mobile devices

---

v1.1.1
------

* Fixed a bug that caused some scheduled races to not start correctly.

---

v1.1.0
------

We recommend re-uploading all of your tracks after doing this update! Some new features will only work with
new track assets!

Please also consult the config.yml in the zip file, there is a new section: "live_map" that you must add to your
config.yml to get live map functionality!

* Added a Live Map. You'll need to re-upload your tracks to see the live map, since it requires new
  track assets.
* Added support for 'Reverse Grid Positions' races within Championship events. If a second race occurs, the championship
  page will show results for that too. It will correctly add points to the entrants and optionally can apply a
  multiplier to all second races to scale their points. This multiplier can be a decimal, and can even be negative!
* Added the ability to schedule championship events and custom races.
* Added button on results page to open the results on the SimResults website.
* When creating a race the number of available pit boxes for a track/layout is now displayed, max clients is limited to
  this number (requires manual upload of track - including default content).
* Championship events now welcome each player with a message describing their current position in the championship
  and who their nearest rivals are.
* Improve handling of tracks which have a default layout (i.e. data folder in the base of the track directory) AND extra
  layouts. This fix adds compatibility for mods such as the Assetto Corsa Wet Mod.
* Added support for plugins such as KissMyRank. Follow the KissMyRank setup, but instead of editing
  server_cfg.ini, edit the Options in Server Manager (it overwrites server_cfg.ini!)
* Overhauled UDP proxying to work with sending messages as well as existing support for receiving.
  (This is what makes KissMyRank etc work!)

---

v1.0.2
------

* Increase number of results per result listing page to 20.
* Add a 404 error for results pages that don't exist
* Results listing page now shows 10 pages in the pagination bar with options to skip to the front and end,
  and forwards/backwards by 10 pages
* Fixed an issue with named Custom Race entrants losing their car/skin on race start
* Collision speeds on Live Timings page are now rounded to 2 decimal places

---

v1.0.1
------

* Fixed an issue with populating default points when creating championship classes. Points for places beyond the F1
  defaults now show '0' when created, rather than '25' which was incorrectly shown before.
* Average Lap Time on Results pages is now calculated lap times that meet the following conditions:
    "if lap doesnt cut and if lap is < 107% of average for that driver so far and if lap isn't lap 1"
* Fixed an issue with Quick Race Time/Laps selector not defaulting to the correct value.

---

v1.0.0
------

Initial Release!
<|MERGE_RESOLUTION|>--- conflicted
+++ resolved
@@ -11,12 +11,9 @@
 * Added "Register with Steam" to Championships with a Sign Up Form.
 * Added "Sign in with Steam" to the Update Account Details page.
 * Added collision maps to result pages so you look back on your numerous incidents with clarity. On the event tab you can control which collisions are shown on the map.
-<<<<<<< HEAD
 * Added track info pages that work much the same as car info pages.
-=======
 * STracker integration! This is still somewhat experimental, please report any bugs you find with this! Check out the STracker Options page to get started.
 * Added an "Any Available Car" option to Entrylists. In Sign Up Championships, this allows you to select a range of cars and let registrants choose which car they want. If not filled, these car slots become random car assignments in Custom Races.
->>>>>>> 30874948
 
 Fixes:
 
