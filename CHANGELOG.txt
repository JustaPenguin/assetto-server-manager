--- conflicted
+++ resolved
@@ -1,15 +1,12 @@
 v1.0.2
 ------
 
-<<<<<<< HEAD
 * Increase number of results per result listing page to 20.
 * Add a 404 error for results pages that don't exist
 * Results listing page now shows 10 pages in the pagination bar with options to skip to the front and end,
   and forwards/backwards by 10 pages.
+* Fixed an issue with named Custom Race entrants losing their car/skin on race start.
 
-=======
-* Fixed an issue with named Custom Race entrants losing their car/skin on race start.
->>>>>>> 4fa1a542
 
 v1.0.1
 ------
