v1.7.4
------

Added:

* Compatibility with KissMyRank v1.6f
* You can now control whether weather presets added to championships will be activated only in Practice sessions, only in Championship events or in either. This is intended to allow for practice sessions with more stable weather/time progression that the actual event.
* Added a "Public URL" option to sTracker's HTTP Configuration to be used when linking to sTracker from Live Timings. If you were having problems with parts of sTracker not working correctly, try setting the Public URL option.
* STracker and KissMyRank now start and stop with Server Manager, not the Assetto Corsa Server, so you can access them all the time.
* TLS support. You can now specify a certificate and key file in the config.yml to enable TLS support in Server Manager. This feature is requested often, so we've implemented it to a good standard as of the time of release. HTTPS is fast moving, and there are no guarantees that what is secure now will be secure in a year. Reverse proxying with nginx/apache is still an option.

Fixes:

* Fixes an issue where the reported tyre for a driver's best lap could sometimes be incorrect.
* Fixes an incorrect value for ACServerResultsBasePath in the KissMyRank setup. Thanks @blu1111! 
* Fixes an issue where Championship Event Points tables would incorrectly report points penalties. Points penalties are now only shown in the main Championship points table.
* Fixes an issue where renaming an Entrant's team in a Championship and using "Transfer Points from previous team" would not transfer points for Race Weekends.
* Fixes an issue where pitboxes were not correctly assigned to Entrants.
* Removed the "Start on Tyre from Fastest Lap" Checkbox for non-write access users, the word "yes" or "no" is displayed instead.
* Fixes an issue where applying penalties to Championship or Race Weekend sessions could cause a server crash.
* Improved performance when adding lots of cars in a race setup.
* Completed Championship Events can now be duplicated.
<<<<<<< HEAD
* Fixed an issue where empty question fields, penalties (and maybe more things) could cause the Championship event lua plugins to fail
=======
* Fixes an issue where Live Timings would not show all cars driven by a driver (for example if they were switching cars in a session to test them out)
>>>>>>> 6d1159a4

---

v1.7.3-1
--------

Fixes:

* Fixes an issue where new multiserver setups of Server Manager would go into a redirect loop when creating new servers.
  If you experienced this issue, please try setting the multiserver up from scratch (i.e. delete the shared_store.json and servers folders).
* Fixes an issue where a Scheduled Custom Race may revert to an older copy when being started.
* Fallback Results now takes account of results files where a driver has laps but is in neither the Cars nor Results lists.

---

v1.7.3
------

Added:

* ACSR Ratings are now shown in ACSR enabled Championships, in Driver Standings, the Entrants tables and the Sign Up form responses (including the CSV export).
* You can now download Server Logs from Server Manager (thanks @mazzn!)
* You can now run Open Championships with ACSR integration!
* Server Manager now logs the output of the acServer executable to the logs folder inside your Server Install Path. You can configure this in Server Options -> Miscellaneous
* In a Multi-Server environment, you can now set different account groups per server, for example you could set an Account to have "Write" access on one server and "Delete" access on another.
* Added a new permission - "No Access" - which blocks a user from doing anything on a server.
* Open weather API Lua plugin can now automatically find the location of the track (so long as the track json file contains this information) and set the weather accordingly! Thanks to @mike855 for this contribution!
* Entrants are now written to the entry_list.ini file in the order of their pitboxes (this should make debugging a bit easier!)

Fixes:

* On Windows, batch files are now stopped correctly by Server Manager.
* Fixes an issue where Championship Class IDs could overlap causing Multi-class championships to incorrectly report standings.
* Fixes an issue where Championship and Race Weekend exports on Firefox would not export with their full name.
* Fixes an issue where Championship/Race Weekend sessions could not be cancelled if the server is not running.
* Fixes an issue where Race Weekend Race sessions would have their wait time forced to 120 seconds.
* Fixes an issue where the progress of a Championship with Race Weekends would be incorrectly reported on the Championship List page.
* Fixes an issue where Championship attendance would not work correctly for event with Race Weekends.
* Fixes an issue where watching content folder for changes could cause a crash on Windows.
* The Championship Entrant table is now sorted alphabetically.
* Championship Event Pitbox overrides are now applied correctly on Championships with Sign Up forms enabled. If Entrants in a Championship share the same pitbox, the order of the entrants is normalised so all drivers are added to the grid.
* Fixes an issue where Sol dates could be set to dates before 1st January 1970, leading to a Shaders Patch crash on game launch. Dates before 01/01/1970 are now set to 01/01/1970.
* Fixes an issue where the Edit Championship Event form would always say "This edited setup will overwrite the 1st Event in the Championship", rather than the correct index of the Event.
* We've changed the way that kicking people works on Live Timings. The kick button now runs the in-game admin command '/kick <name>', rather than using what appears to be a broken UDP Plugin message.
* Pickup Mode is now always enabled for Race Weekend sessions, allowing people to rejoin the session.
* Discord notifications now use the term "Event" instead of "Race" when notifying about event changes.

Removed:

* Removed max limit of Damage Multiplier (was 100%). Happy crashing!

---

v1.7.2
------

Added:

* KissMyRank integration! We've even made it so you can use both sTracker and KissMyRank! Go to the new "KissMyRank" page to find out how to set up KissMyRank. We're marking this as "beta" currently. If you find any issues - please report them to us!
* In a Multiserver setup Auto Loop events are now per-server! You can loop different events on different servers, only have one looping server etc.
* You can now duplicate any Championship Event (including Race Weekends!)
* The Championship Sign Up form now allows multiple Steam GUIDs separated by a semi-colon (for driver swaps).
* You can now set a timer to forcibly stop a Custom Race after a certain time period. This is intended to allow servers to rotate through looped events every x minutes regardless of players being active on the server. The timer can be set to not forcibly stop the server if drivers are online.
* Server Manager now automatically sets up the sTracker config path and server folder path.
* You can now manually specify the IP address used by the Content Manager Wrapper. This fixes issues with IPv6 incompatibilities (thanks @mazzn!)
* Search Index Improvements - the folder name of the cars is now included in the search index. This should help yield more results for searches. Note that you will have to rebuild your search index (at the bottom of the Server Options page) for this to take effect.

Fixes:

* Fixes an issue where car setups with invalid ini keys would not upload properly.
* Fixes an issue where AutoFill Entrants would not be saved when editing a Custom Race
* Championship Race Weekends now display all sessions in the correct order
* Fixes issues where stopping the acServer process could cause Server Manager to lock up or crash

---

v1.7.1
------

Fixes:

* Fixes an issue where ACSR enabled Championships could cause Championship Event points to be incorrect. If your Championship points are incorrect, re-import the results files in the Championship Event ("Manage Event" -> "Import Results")
* Fixes an issue where Server Manager sometimes would not detect and handle acServer shutdown correctly.

---

v1.7.0
------

### ACSR

This release adds support for Assetto Corsa Skill Ratings (ACSR). ACSR is a new service for organising and taking part in Championships through Assetto Corsa Server Manager. 

When you set up a Championship in Server Manager, you will be given the option to "Export to Assetto Corsa Skill Ratings". This publishes your Championship to the ACSR Championships List page, so that drivers can find your Championship and sign up to it!

* You can view more about ACSR here: https://acsr.assettocorsaservers.com
* For help configuring ACSR, check out our wiki: https://github.com/JustaPenguin/assetto-server-manager/wiki/ACSR-Configuration

ACSR requires Server Manager Premium. You can purchase Server Manager Premium by following the instructions in the free version of Server Manager.

### Server Manager

Added:

* Admins can now export full Championship information, including Sign Up Form responses.
* Exported Championships and Race Weekends now export as JSON files to download, rather than showing JSON in the browser.
* Improved Discord message formatting (thanks @cheesegrits!)
* It is now possible to specify a Race Weekend's initial Entry List as the parent for a session. You can also now use a grid offset when filtering entrants from this entrylist.

Fixes:

* Improved the logic of "fastest lap across multiple results files" sorting in Race Weekends whilst using fallback results sorting (premium)
* Fixes an issue where the server name could not be clicked to go to the homepage on mobile devices
* Fixes an issue where Championship Driver and Team penalties would be lost when editing a Championship.
* Drastically improved the speed of STracker pages through some reworking of how STracker is proxied.
* Fixed an issue where some STracker links would not work correctly.
* Fixes an issue where car skins with special characters in their name would not display in the race setup page and Championship Sign Up form.
* Fixes issues with download links in Discord messages (thanks @cheesegrits!)
* On initial server setup, the admin account is only created if one doesn't exist.
* The JSON Store now correctly sets the updated time of Custom Races, Championships and Race Weekends.

---

v1.6.1
------

**Please note, this release deprecates use of "run_on_start" in config.yml. Please read the new config.yml "plugins" section if you were using run_on_start!**

Added:

* Added send chat to driver option to the admin panel on the Live Timings page.
* The UDP message receiver now detects if it has fallen behind while handling messages. If it has, it reduces the refresh rate that the Assetto Corsa Server sends messages at, so it can catch up. If you see a lot of "can't keep up!" messages in the Server Logs, you probably need to increase your 'refresh_interval_ms' in the config.yml.
* Added configurable Open Graph images to both the manager as a whole and championships, with these you can link to images that will be shown whenever you share a link of the manager/championship pages on social media (premium).
* Optimised the handling of UDP messages to improve performance.
* When using "Any Available Car", one of each car is added to the EntryList (so long as there are enough entrants!) and then after that Entrant cars are randomised.
* Added a new 'plugins' section to config.yml. Please use this instead of 'run_on_start'. This has been added to fix issues with spaces in plugin path names.

Fixes:

* Fixed an issue with filtering from results files in Race Weekends when the Race Weekend is within a Championship.
* We've changed the method that we use to check if scheduled events need running. Hopefully this should make scheduled events more reliable!
* Fixes a memory leak when proxying STracker pages

---

v1.6.0
------

Added:

In this update we've added the following premium features:

* Multiserver support! This is a much-requested feature, and we've finally found a way to deliver it! Premium builds of Server Manager now come with an extra tool: the multiserver manager.

  - The multiserver tool handles installation and setup of however many servers you want!
  - It works on Windows and Linux
  - Custom Races, Championships, Race Weekends and all your uploaded Content are shared between each server!
  - Accounts and login are shared between each server!
  - You can switch servers using the new Server Switcher in the top right hand corner of your Server Manager page.
  - The Server Switcher also shows you what kind of events are running on each server, and how many people are connected!
  - The multiserver tool handles updating server-manager for you!
  
  When you buy Server Manager Premium, the multiserver tool will be included alongside server manager. Please check out the README for more details and a setup guide!

* Lua Plugin hooks! You can now run custom scripts with a bunch of hooks for Lua (event start, results load and more!), have a look in server-manager/plugins for some examples. (there's a nice readme guide in there too!). If you want to enable one of the three Lua examples before just uncomment them in the lua files!
* Weather API with Lua plugins! As a nice example of what you can achieve with Lua plugins we used one to implement a weather API!
* Auto ballast based on championship position with Lua plugins! Another Lua example, this one applies a ballast to each driver in a championship when an event is started based on their championship position.
* Auto collision disqualifier! This is our last Lua example, it disqualifies drivers if they exceed a certain number of collisions or have a collision over a certain speed.
* Added an option in Race Weekends to filter from the best lap or number of laps completed across multiple results files.

If you don't have premium yet, you can get it by following the instructions on Server Manager!

As well as our premium features, we have the following additions...

* Results pages now show your 'Potential' lap time - the sum of your best sectors.
* Added an option to the config.yml to watch the content folder for changes and keep the car search index updated.
* Added an option to the config.yml to prevent server manager from opening a browser on Windows on start.
* Accounts are now part of the shared JSON store. This means if you were running split JSON stores using the 'shared_data_path' config.yml variable, you will need to re-set up server manager accounts (i.e. by copying them into the shared JSON store)
* You can now import existing Custom Races and Race Weekends to Championships.
* You can now upload results files through the Server Manager UI on the results page.

Fixes:

* Fixed an issue with scheduled Championship events that could clear all of the other scheduled events on the Championship when they started.
* Setting the ballast on an entrant to a larger value than the Max Ballast option no longer stops the server from starting.
* Results pages now correctly display statistics per car - so if you're switching cars in a session you can see accurate reports for that car.
* Penalties are now applied per driver and car, rather than just per driver.
* Fixes an issue where events scheduled in a multi-server scenario would start on the wrong server.
* STracker proxy plugin local/plugin ports should now be properly set by the Server Manager UI.
* Tyres with spaces in their short_names cause the server to fail to connect to lobby, stopped those tyres from being uploaded to the server.
* Prevent users from being able to set up a race that will cause the server to crash by setting pickup mode off, locked entry list on and reverse grid race to anything other than 0.
* Fixes an issue where a missing ui_track.json file would cause a track page to load incorrectly.
* Fixed an issue where Championships sometimes could not be edited.
* Fixed date/time formatting for Championship event session start times.

---

v1.5.3
------

Added:

* Live Timings "Stored Times" will now persist between reboots of Server Manager, if the next event started is the same as the last event running before the Server Manager reboot.
* You can now configure Server Manager to restart any Event that was running before Server Manager was stopped. Check out "Restart Event On Server Manager Launch" in Server Options.
* Added an option to prevent web crawlers from accessing any pages on the manager using a robots.txt.
* Added information about whether a car/track is default/mod/DLC to list and detail pages.
* Championship and Race Weekend Looping Practice Sessions are now labelled in the navigation bar, e.g. "Championship Practice in Progress"
* Added penalty options to Qualifying and Practice sessions, penalties can be applied independently in each session. In Race Weekends these penalties will affect the entry list of the next session.
* Added a button to blacklist a driver directly from results pages, the button is inside the penalties popup and can only be accessed by admins.
* Added content download links to discord messages (thanks @cheesegrits!)
* Enabled Content Manager Wrapper "Install Missing Content" button, just add links to tracks/cars on their detail pages and the button will work for events using that content!
* You can now filter stock, DLC and mod cars in or out of the car search. Check out the car search help for more details! Please note that you will need to rebuild your search index for this to work. Go to Server Options, scroll down to "Maintenance" and click "Rebuild Search Index"!
* Server Manager will now set up some example Championships and Custom Races if you have not yet created any
* You can now sort the EntryList for a Championship Race Weekend Session by the number of Championship points a driver has. This could be useful for running reverse grid qualifying races!
* Added a health-check endpoint. Hopefully this will help us with debugging issues!

Fixes:

* Fixes track/car display in dark mode
* Fixes track details page names to be a bit nicer
* Added Black Cat County to the list of default content
* Fixes an issue where Server Manager would not start when a recurring race with an end date had a scheduled recurrence while Server Manager was offline.
* Custom Races are now unscheduled when they are deleted.
* Stopped users from being able to delete their own accounts.
* Fixes an issue where drivers who switched teams mid-Championship had an incorrect number of races shown for their teams.
* Championship event inheritance now correctly uses the previous event setup, not the first event setup
* Fixes an issue where tyres did not show correctly in Session configuration for Championship Race Weekend events.
* Fixes an issue where placeholder entrants were incorrectly added to the entrylist of a Race Weekend practice session.

---

v1.5.2
------

Added:

* Added information about whether a car/track is part of a DLC or a Mod when creating an event.
* Discord Enhancements (Thanks @cheesegrits!):
  - Splits the '!schedule' command into '!sessions' (full "wall of text" individual session calendar, restricted to one week ahead) and '!schedule' (abbreviated, one per race calendar). This still needs work, as can easily exceed Discord's max msg length.

  - Added role mentioning. If the optional DiscordRoleID is set, that role will be mentioned in all Discord notifications (meaning anyone with that role will get pinged). Additionally, if the optional 'DiscordRoleCommand' is also set, we will attempt to add/remove that role for users, when they issue the "!whatever" command verb - this requires that the bot has "Manage Roles" permission.

  - Changed NotificationReminderTimer to NotificationReminderTimers (plural), to support comma separated multiple timers (like "90,15" for two reminders at 90 and 15 minutes).

  - Added option to disable notifications when a race is scheduled.

  - Added notification for scheduled races being cancelled.

  - Improved formatting of Discord messages, everything is now an embed (except the role mention, which has to be part of the basic message).

Fixes:

* Fixes track pages for users running Server Manager on Windows
* Fixes an issue where Championships with 'Any Car Model' specified would fail to find a class for a car.
* Fixes an issue where cars with no skins might prevent a race from starting.
* Fixes an issue where Scheduled Championship Race Weekend sessions caused the calendar to error on load.
* Fixes the Race Weekend "Start after previous session" checkbox not displaying correctly.
* Fixes an issue where all drivers were incorrectly disconnected from the Live Timings page when an event with multiple sessions looped

---

v1.5.1
------

Added:

* Added a "Start on Tyre from Fastest Lap" option to Race Weekend Filtering. You can use this to force an entrant for a session to start on the tyre they used to complete their fastest lap in the previous session. This might be useful when simulating F1-style qualifications.
* Added a "Start after Parent Session has completed" option to the Race Weekend Schedule popup
* Added configurable negative points modifiers for championships for crashes and cuts.
* Added an Entrant Attendance field to Championship table to help admins keep track of who is showing up for races.
* Enabled recurring events within championships. A recurring event inside a championship will create a copy of itself in the championship list, scheduled for the next time as defined by the recurrence rule.
* Added "Register with Steam" to Championships with a Sign Up Form.
* Added "Sign in with Steam" to the Update Account Details page.
* Added collision maps to result pages so you look back on your numerous incidents with clarity. On the event tab you can control which collisions are shown on the map.
* Added track info pages that work much the same as car info pages.
* STracker integration! This is still somewhat experimental, please report any bugs you find with this! Check out the STracker Options page to get started.
* Added an "Any Available Car" option to Entrylists. In Sign Up Championships, this allows you to select a range of cars and let registrants choose which car they want. If not filled, these car slots become random car assignments in Custom Races.

Fixes:

* Fixes an issue where you could not create a Championship with a single entrant.
* Skins with a # in their name no longer break the car details page.
* Fixes an issue where the data file for some newer Assetto Corsa cars could not be read.
* You can now assign negative points penalties in Championships (so you can add points to people in the Standings if you want!)
* Fixed a couple of issues with plugins running with the Assetto Process.
* Championship entrant/standings tables can now overflow and scroll if they get really long.
* Improved fastest lap sorting in Championships.

---

v1.5.0
------

Added:

* Race Weekends (premium feature) - A Race Weekend is a group of sequential sessions that can be run at any time. For example, you could set up a Qualifying session to run on a Saturday, then the Race to follow it on a Sunday. Server Manager handles the starting grid for you, and lets you organise Entrants into splits based on their results and other factors!
  
  - You can create individual Race Weekends or create Race Weekends as part of a Championship
  - Race Weekends need a fully configured Entry List to work properly. If you're using a Championship Race Weekend, the Championship Entry List is used.
  - You can add as many sessions to a Race Weekend as you like! You could run 4 Practice sessions, followed by 3 Races, and then a Qualifying, then a Practice, another Race, etc! You have full control!
  - You can start individual Race Weekend sessions at any time. So you can run one session one day, then another one three weeks ahead if you like. We think this will be useful for things such as Endurance events, where you maybe want your drivers to qualify on a different day so they don't tire themselves out before doing a 2 hour race.
  - By default, the results of a session will form the Grid positions for the next session.
  - You can sort the results of a session by a number of different factors (fastest lap, total race time, collisions, cuts, safety, random and alphabetical)
  - All session results can be reversed in the same way you can configure a Reverse Grid Race normally.
  - To manage the flow between sessions, click on the arrow between two sessions.
  - A session grid can be formed from the results of multiple parent sessions. This means you can split and merge the Race Weekend as much as you like. For example, you could set up an F1-style qualifying using Race Weekends! (Check out the example Race Weekend).
  - Race Weekend sessions are shown in a flow-chart, so you can see the connections between the sessions.
  - In Multiclass Championship Race Weekends, the sorting of the Entry Lists is per class. The classes are then ordered by the fastest lap of each class (so LMP1 cars will be ahead of GTE cars on the grid, for example)
  - Each Championship Race Weekend session allows you to set points for the individual session. Championship points are calculated using these points values.
  - You can schedule individual Race Weekend Sessions too!

* Discord integration! Thanks to @cheesegrits for this! Check out the Server Options page for more information.
* Dark Theme! You can now set Server Manager to use a Dark Theme in the Server Options. You can also edit this for your account in the "Update Details" page.
* A re-ordered homepage with the tiles sorted into categories.
* Server Name Templates - you can now specify (in Server Options) how Server Manager displays your server and event name.
* We've tidied up the Server Options page a bit. It was getting quite large! The new headings should make things a bit more readable.
* If 'Show Race Name In Server Lobby' is enabled, Quick Races and Custom Races with no specified name now show the track name in the Server Lobby.
* A global option to switch speed units from Km/h to MPH for people who want to use the correct measurement system.
* "Force Virtual Mirror" now defaults to on in all race setup forms.
* Admin Control Panel on the Live Timing page. Allows admins to send server wide messages, advance to the next/restart session, kick users and other admin commands!
* You can now re-order Championship Events! Drag them around on the page using the top bar of the Championship Event.

Fixes:

* Championship Sign Up Forms are only shown if the Championship has free slots left and the Championship is not fully complete.
* Championships now always show the 'Entrants' tab, so you can check to see if you're in the list!
* Improved cache validation so that user-uploaded files can change without needing to empty the browser cache.

---

v1.4.2
------

Added:

* Added configurable server join and content manager messages. Check out the "Messages" page for more details.
* Championship Events now show the best qualifying and fastest lap in each class.
* You can now rename drivers on results pages.
* Drivers can now add their Driver Name, GUID and Team to their account. This will highlight their results on all result pages, add them to the autofill entrant list and automatically input their information if they sign up for an event with a sign up form
* Added a "Persist Open Championship Entrants" option. When turned off, this prevents the Championship Entry List from filling up, so you can run multiple Championship events in a quick-fire fashion without needing to edit the Entry List between each one. (Championship Points will continue to work correctly).
* Championship Sign Up Forms now replace your existing sign up with a new one if you sign up with the same GUID and email, so you can request to change cars.

Fixes:

* Results in the results listings now only show entrants that took part in a session, rather than all registered entrants for that session.
* Added a popup to alert admins when there are pending Registration Requests for a Championship.
* Added a "Back to Championship" button on the Championship Registration Request management page.
* The Championship EntryList displayed before events start now shows the car skins.
* Championship Entrants are now shown in the order of their pitboxes in the Championship Entrant overview table (shown only when championship progress is 0%).
* Fixed an issue where registered users did not have their skin set up on individual Championship Events.
* Fixes an issue where search indexing could fail due to a car with malformed details JSON. Cars which have malformed details JSON (that we can't clean up) will now load without any car details, allowing search indexing to continue.
* Fixes an issue that caused incorrect ordering of Multiclass Open Championship results. If your Multiclass Open Championships have incorrect classes, you can re-import the Championship event results to fix the issue. 
* Fixes an issue where fastest laps were only awarded to the fastest class in a Multiclass Championship.
* Fixes an issue where Sol session start times would change to an incorrect time when editing an event.
* Locked Entry List and Pickup Mode options are now available to be changed in non-Championship events. Do with them what you will.
* Fixes an issue where Championship Sign Up forms couldn't assign a car when users were not allowed car choice.

---

v1.4.1
------

Fixes:

* Added the "Sleep Time" option to the Server Options page. Added a migration to set the Sleep Time option to 1 for all users.
  This fixes an issue where it was not correctly set to 1 (a value that kunos explicitly recommends), which on smaller servers could cause 100% CPU usage.

---

v1.4.0
------

Added:

* A calendar that automatically populates with scheduled events! Intended to help users see when events are planned and
  sign up for them if required.
* New Car Details pages! You can now manage your car collection right in Server Manager!
* Car Search! Search for cars by name, tags, BHP, weight, etc. Car search is connected into Quick Races, Custom Races, Championships. Check out the 'Search Help' on any pages with the search bar to find out what kind of things you can search for!
* Scheduled Race recurrence! You can now set scheduled races to recur at regular intervals.
* Skin Upload - you can now upload individual skins on the Car Details page
* Skin Delete - you can now delete individual skins on the Car Details page.
* Improved asset handling - this is a bit behind-the-scenes, but we've made some efforts to make Server Manager's styles (and fonts!) load quicker.
* Car Notes and Download links - you can now add notes and download links to a car.
* Car Tags - you can now add and remove tags to cars. This means if you have a group of cars you use regularly, you can add a tag to them and just search for that tag!
* Improved Content Manager integration! You can now enable a "Content Manager Wrapper" in Server Options, which provides extra information to entrants in the Content Manager server information! If enabled, Content Manager Wrapper shows download links for the cars that you have uploaded (if they have a Download URL set), Championship information positions, and more! As well, the Content Manager Wrapper will make loading server information quicker.
* Added an option to config.yml to use a filesystem session store instead of a cookie session store. This should fix issues that people were having with login not being persisted when running multiple Server Manager instances on the same address but different port. Now, you can specify a different filesystem store for each instance of Server Manager. Check out the config.yml 'http' section for more information on this.
* Added a Content Manager join link to the Live Timings page. This join link can be turned on/off on the server settings page.
* Added a generic welcome message for all drivers on connect, it will also warn the driver if the server is running Sol.
* Server Manager now uses gzip compression where possible. This should improve page load times considerably!
* Added server "Performance Mode" option to config.yml. If this mode is enabled server manager will disable live timings completely, reducing cpu utilisation. This setting may be used in the future to disable further advanced options in order to improve performance.
* You'll now see this Changelog in Server Manager once per account every time you upgrade. You can also view the Changelog in Server Manager itself at any time using the link in the footer!

Note, all of the new Car features work best when you have uploaded your cars to Server Manager. If you haven't, the pages will still work, but won't be anywhere near as cool!

Fixes:

* Improved error handling when parsing config.yml, this should give an error with more detail rather than crashing.
* MOTD text will now be automatically wrapped to prevent large horizontal messages on join.
* Fixes a bug where drivers who connect but do not load were left in the Connected Drivers table in Live Timings.
* Live Timings will now reconnect automatically if your connection drops.
* Only upload official ks content is now working again!
* Fixes an issue where Open Championship EntryLists would not be correctly preserved when assigning car slots to pre-existing Entrants. 
* Added a server wide fallback sorting option for events where AC has outputted an incorrect driver order in the result json file. Only enable this if you have sorting issues. If you have championship events where the sorting is incorrect you will need to re-import the results files using Manage Event, Import Results.
* Fixes an issue where the sessions "Time" / "Laps" selector did not show an input field when loading a previously saved race setup.
* Some errors which were being seen often are now 'warnings' not errors, so you won't see them as often.
* Reworked the Live Timings table to perform better and prevent scrolling issues.
* Removed the strict frontend sorting of pit IDs when creating an event. Now you can put cars wherever you like, but they will then be automatically sorted based on weighting. E.g. 0-3-5-5-6 becomes 0-1-2-3-4. Please try to avoid multiple entrants with the same pit ID, as their pitbox will essentially become random.
* Entrants in the autofill list should no longer duplicate when using the json store, although you will need to manually remove any existing duplicates.

---

v1.3.4
------

Fixes:

* Fixed an entry list issue that made some cars impossible to connect to if the pit ID selection had a gap in it. Any gaps in the pit IDs will now be closed automatically (e.g. 1-2-4 becomes 0-1-2). If you want gaps in your entry list please add dummy cars to it.

---

v1.3.3
------

**Please back up your data store (as defined in config.yml in 'store' -> 'path') before upgrading to this 
  version!**

Added:

* We have made significant changes to Live Timings in this update, including:
  - A new page layout which should hopefully give more space for the Live Timings table, with the map slightly reduced in size.
  - Live Timings and the Live Map now both use the same source for data, meaning that your browser doesn't need to make as many requests to find out information.
  - Live Timings now use a more standard time format (e.g. 01:23.234 instead of 1m23.234s).
  - Crashes involving Drivers now show the name of the other Driver that was involved in the crash.
  - Track information has been moved into a popover which appears when you click the session title on the Live Timings page.
  - Firefox map resizing bugs are now properly fixed.
  - Various other small bugs are fixed too.
  - A new grid layout for the IFrames on the Live Timings page. On larger screens, you can place two iframes side by side.
  
  This is quite a large change in terms of code. If you find any problems with Live Timings, please let us know and we will sort them out!

* You can now disable DRS Zones for any track in Custom Race / Championship Events. The drs_zones.ini file for the track
  is replaced with a 'no DRS' file, meaning that players can't activate DRS at any point on the circuit. Note: this changes
  actual track files, so if you're using a multi-server setup pointing to the same content folder, this may cause problems
  if you're running races at the same track simultaneously.
* Starting a Quick Race now takes you straight to the Live Timings page.
* Scheduled Championship events now show the start time of individual sessions if applicable.
* You can now explicitly control the Grid/Pit Box position of an entrant in Custom Races and Championships! This is 
  useful if you want to place teammates next to each other in the pits, avoid broken pit boxes or have a custom
  starting grid for a race with no qualifying. It should auto fill sensibly if left alone too!
* Audit logs, Server Manager now locally tracks all actions carried out by registered users. Only admins can access
  the logs, and logging can be disabled in the config.yml. Logs are intended to help server admins track down users
  acting maliciously or just making mistakes, for example deleting a whole Championship an hour before it was 
  meant to start (we're looking at you, Greg).
* Added a link to our new Wiki in the footer! If you want to contribute tips and tricks for Server Manager, the wiki is the place!
  You can access the wiki here: https://github.com/JustaPenguin/assetto-server-manager/wiki
* The Server Manager javascript is now minified, which should make the pages load quicker!
* Results tables now use the same time format as Live Timings (e.g. 01:23.234 instead of 1m23.234s).
* You can now split the JSON store into two separate directories: private and shared. This is useful for multiserver setups,
  where multiple instances of Server Manager can share the same database for Championships, Custom Races and AutoFill Entrants.
  Check out the config.yml for more details. Thanks to WraithStar for contributing this!

Fixes:

* Open Championships will no longer empty the team name of a driver that has a team name specified.
* Fixes an issue where tracks with a default layout and an extra layout (e.g. 'wet' tracks) would not be correctly set up
  from Quick Race.
* Users with read access or lower can no longer access replacement championship passwords by exporting the championship.
* Championship overview and add event pages will now warn the user if the selected track has too few pit boxes to accommodate
  the configured number of entrants.
* Changed how process killing is done on Windows, hopefully making stopping plugins more reliable! We've had some mixed results
  on this one, so we'd like to hear if it's working for you now!
* Result tables now hide the Team column if no driver in the results has a team.
* Improved the allowed tyres UI to more clearly show which is enabled and which is disabled.

Removed:

* In an effort to reduce the build size and complexity, we have removed the old Entrant autofill method. This has been
  replaced by the more obvious dropdown in the Entrant box.

---

v1.3.2
------

**Please note, this release contains breaking changes for run_on_start in config.yml**. If you are using run_on_start,
you need to read the following:

Each run_on_start command is now run from the directory that the binary file is in. 
For example, ./stracker/stracker_linux_x86/stracker --stracker_ini stracker-default.ini now actually performs the following two commands:

1. cd ./stracker/stracker_linux_x86
2. ./stracker --stracker_ini stracker-default.ini

This means that previous configuration entries will need updating! The config.example.yml contains updated examples for how this might work.

Added:

* Plugins are now run from the directory that their executable file is in. Please read the above note for more information.
* Results overviews now show the tyre which was used to complete the driver's fastest lap of that session.
* Added per-Event points breakdowns to Championships!
* Server Logs are now only accessible by users in the "Write" group or above.

Fixes:

* Corrected the sizing of the "Remove IFrame" button on the Live Timings page.
* Corrected the sizing and positioning of the Live Map when the page is resized.
* Added an explanation as to why the UDP ports specified in Server Options do not match the ones in the server_cfg.ini. 
* Fixes a bug where the EntryList was limited to 18 entrants in Custom Races.
* AutoFill entrants are now alphabetically sorted.
* Laps which have Cuts > 0 are now excluded from "Best Lap" in Live Timings
* Fixes misleading times in the Live Timings stored times table by adding leading zeroes to millisecond values under 100ms.

---

v1.3.1
------

Added:

* Live Map smoothing! Thanks to germanrcuriel on GitHub for this one! It makes a huge difference to the Live Map!
* Removed the gray background from the Live Map, replaced it with a drop-shadow. Thanks again to germanrcuriel for this! 
* Tweaked the layout of the Live Timing description.
* You can now delete AutoFill entrants from the new AutoFill entrants page (available for users with Delete permissions or higher)
* Added Top Speed to Live Timings
* Team Standings are hidden in Championships where no entrant has a team name.
* You can now delete entrants who have registered to a Championship Sign Up Form.

Fixes:

* You can now start Practice Events for Open Championships that do not have any entrants registered to them.
* Championship Sign Up Forms now show how many free slots each car has.
* Championship Sign Up Forms and Open Championships now properly respect the distribution of cars in an EntryList.
  - If a user rejoins an Open Championship in a different car, their original slot in the EntryList is cleared so that
    other Championship Entrants may use it instead. (Previously this slot was removed).
  - Users registering on the Sign Up form can only be put in slots in the EntryList where their requested car matches
    the car defined in the EntryList.
* Fixes a bug where new Entrants could not be added to a Custom Race if all previous Entrants had been deleted from it.
* Fixes a bug where Championship Events with a Second race would sometimes stop running after the first race.
* Fixed an issue where sometimes drivers would not properly disconnect from the Live Map.
* Pickup mode is now enabled for all Championship Practice Events that don't have Booking Sessions.
* The "Locked Entry List" option has a more detailed explanation about how it works.
* Open Championship Events using Booking mode can now be correctly configured. Note that you must create entrant slots in the 
  Championship setup, otherwise the Championship Events will start without any cars available!
* Open Championship Events with Booking mode now have a Booking mode for their practice sessions too.
* The 'Save Race' button at the top of the Custom Race form now saves the race without redirecting you to Live Timings
* Fixes a panic that can occur when using shortened driver names if a driver's name ends in a space.
* Fixes an issue where a driver's initials were not saved correctly when reloading the live map.

---

v1.3.0
------

Added:

* Added a Championship Sign Up form. When configuring a Championship, you can now enable 'Sign Up Form'. This creates a public 
  registration form where anybody can sign up to be added to a Championship. This has the following options:
  - Require admin approval for applications - Every sign up request must be approved by an administrator before 
    they are added to the EntryList.
  - Ask users for Email - you can request that users enter their email address so you can contact them
  - Ask users for Team - enable a 'Team' field to be filled out by registrants (this is optional though)
  - Let users choose car and skin - On by default, users can pick their car and skin. If turned off, an administrator 
    will have to configure the car and skin in the EntryList once the driver is accepted.
  - Extra Questions - ask registrants to fill out questions that you specify, e.g. Discord username, Twitter handle, 
    number of races completed, etc.
  
  Championship Sign Up requests can be viewed by Write Access users and Approved or Rejected in a new page. 
  This new page also allows Write Access users to email groups of registrants, and download a Comma Separated Values 
  list of the registration requests (to be used in spreadsheets etc.)
  
  We hope that this functionality improves the management of large events for Server Owners! Please get in touch if 
  you run large events and let us know how it goes!
  
* In Server Options you can now configure Server Manager to show the Championship or Custom Race name after the server name
  in the Assetto Corsa server lobby.
* You can now add custom CSS to your server manager install from the Server Options!
* You can now add points penalties to Championship Drivers and Teams.
* Added monitoring and analytics. This will help us keep better track of issues in Server Manager. You can disable this
  in the config.yml.
* Improved 'Reverse Grid' text to explain what happens if the value is set to '1' (a 2nd Race will take place with the grid formed from the 1st Race's Results)
* You can now import Championship results for second races.
* You can now export all of the results for a championship to Simresults together.
* Individual events (custom races and championships) can now override the global server password setting.
* Added the ability to import entire championships.
* Added the ability to use shortened Driver Names in all areas of the Server Manager web UI to protect people's identities online. 
  You can enable this in Server Options.

Fixes:

* Loop Mode is no longer an option in Championship Events
* Imported Championship Events now correctly link to their original results files, meaning that penalties carry across
  to Championships when applied in the results pages.
* Fixes a bug where penalties would not correctly apply to some Championship Events.
* Fixes an issue where Looped Races could hang at the end of a race rather than continuing to the next Looped Race.
* Open Championships will now correctly set up Entrants (and results tables) when importing results files that have new
  Entrants in them.
* Sol session start time should now save properly.
* Locked entry list option should now work.
* Fixes a bug where saving a Championship Event using the top Save button would actually cause the event to be duplicated.
* Reworded the Reverse Grid description

---

v1.2.2
------

Fixes a bug where new Championship Entrants couldn't be added.

---

v1.2.1
------

Added:

* Added a MOTD editor
* Added the missing MAX_CONTACTS_PER_KM server_cfg.ini option. We've found this a bit temperamental so use it with caution!
* Ballast and Restrictor are now visible in Results pages
* When adding Entrants to a Custom Race or Championship, the values from the last Entrant in the list are copied to 
  each new Entrant that is added. This should make editing the EntryList a bit easier!
* Championship welcome message now shows a link to the championship overview page (requires server_manager_base_URL 
  option in config.yml)
* Scheduled events now show their times in your local timezone.
* You can now subscribe to iCal feeds for scheduled races at a server level or per Championship.

Fixes:

* Limited the Live Map refresh interval to a minimum of 200ms. It is now 500ms by default in config.yml.
* The Manage Event button in a Championship is now visible for completed events for admin users only. This
  should allow you to import results files if Championships fail to complete successfully.
* Starting a Custom Race now takes you to the Live Timings page.
* Servers with really long names now have the name truncated in the navigation. You can hover over the name to see the full text.
* Fixed an issue where lots of UDP errors would appear in the log.
* Championship Name is now a required field
* Removed a non-critical error message from the logs
* Fixed live map extra data toggle.
* Detected improper disconnects (game crashes, alt+f4 etc.) in live timing.
* Fixes an issue where configured car skins would be lost in Open Championships.

---

v1.2.0
------

Note: This update changes how the accounts work, you will need to re-add all of your existing accounts in the server
control panel! To do this, you will need the new default admin details:

  * username: admin
  * password: servermanager

We also recommend backing up your data store (as defined in config.yml in 'store' -> 'path') before upgrading to this 
version!

Now, on to the changes!

Added:

* Account Management via the web interface! No more fiddling with configuration files! You will need to re-add your accounts
  in the web UI.
* Adds Fixed Setups to Custom Races and Championships. Fixed setups can be uploaded on the Cars page. You can fix
  a setup for a whole championship or individually for specific events in the Championship.
* Adds skin, ballast and restrictor customisation for individual Championship Events. You can overwrite these options
  for all Championship Events in the Edit Championship Page.
* Added configurable IFrames to the live timings page. Users with write access can modify and add IFrames to the
  page (they will persist for all users between events). Intended for use with event live streams or track info etc.
* Added extra track info to live timings page.
* Added an extra info pane to drivers on the live map that displays their current speed, gear and rpm. This can be
  toggled on/off by clicking their name in the live timings table.
* Changed the layout of the live timings page to better accommodate the new features.
* Added "Import Championship Event" functionality, which lets you import non-championship results files into a
  championship. To use this, create a championship event for the track and layout you wish to import results to. Then,
  click on "Manage Event" on the Championship page and select the session results files to import from.
* Added car images to Championship pages.
* Added car info to live timing table
* Added an option to only upload official ks content from a folder
* Added option to upload multiple content folders by dragging them into the drag and drop upload boxes.
* Added a more informative message for users who experience issues launching Server Manager. We're trying our best
  to make Server Manager really good, and we're a little disheartened by negative reviews caused by people not managing
  to follow our setup instructions, so hopefully this will help with debugging!
* Added a dropdown to the Entrant box which makes auto fill much more obvious and less likely to be interfered with
  by browsers.
* Added a "Delete" group - they are the only group (other than admin) allowed to delete content, championships, races, etc.
* You can now change which assetto server executable file is run by Server Manager. By default, acServer(.exe) is used.
  See config.yml "executable_path" for more information. This means tools such as ac-server-wrapper should now be
  compatible with Server Manager! You can even write your own wrapper scripts around acServer if you'd like.
* Added buttons to change the Championship event order and show/hide completed/not completed events.
* Looped practice events will now persist drivers in the live timings table across each event.
* Added a text input (with support for images, embedded video etc.) to Championship pages. Intended for adding information
  about the championship, rules, links to content used etc.
* Vastly improved Championship points scoring. Points scoring now adheres to the following rules:
  - If a driver changes car but NOT team or class, both team and driver points persist.
  - If a driver changes team, but NOT class, drivers points persist, team points stay at old team and new points 
    earned go to new team. You can override this by turning on the "Transfer Points from previous team?" switch when you
    change a driver's team name.
  - If a driver changes class, an entirely new entry is made but the old one is not deleted - new points earned go to the 
    new team and new driver entry.
  
  - A byproduct of this is that once points have been added to a Championship Class, they cannot be removed. That is, if you
    have 6 drivers in a Championship Class and you remove 2, there will still be 6 points inputs in the Class. This is so
    that previous Championship Events have the correct number of points for their calculations.
* Added logging to server-manager.log - this should make debugging issues easier.
* Moved "Result Screen Time" option to Custom Race / Championship Event configuration instead of Server Options
* Added disconnected table to live timing page, shows best times of disconnected drivers from the current session.
* Added blacklist.txt editor.

Fixes:

* Fixes an issue preventing the upload of older cars which contain a data folder rather than a data.acd file.
* Removed unnecessary duplication of entrants on Championship pages.
* Fixes an issue with illegal Byte Order Marks preventing some track info files from being read.
* Fixes an issue where some Live Map cars would not properly clear on server restart.
* Fixes an issue where new entrants in a Championship were not persisted for autofill.
* Fixes an issue that made it impossible to start quick/custom races on mobile safari.
* Fixes an issue where Championship Events were not correctly finished/tracked.
* Fixes an issue where Second Race Points Multiplier would default to 0 if not specified, rather than using 1.
* We now exclude disqualified drivers from points in the race they were disqualified from.
* Championship Events now show the cars that entered the race or are due to enter the race in their header, rather
  than just showing the cars entered into the Championship.
* Added logging to server-manager.log - this should make debugging issues easier.
* Improved reliability of live timing table.
* Event scheduling now uses your local timezone from your browser.
* Fixes incorrectly decoded utf32 strings coming through UDP data.
* Booking Mode now works correctly. Closed Championships have booking mode disabled for all events.

---

v1.1.3
------

* Fixes an issue with Championship Practice Events not working after updating the cars in the Championship entry list.

---

v1.1.2
------

* Adds support for sTracker. Read the new config.yml file for more information on setting up sTracker.
* Adds support for running processes alongside the Assetto Corsa server. Each process is run when the server
  is started, and killed when the server is stopped. See config.yml for more information.
* Improves UDP forwarding to only forward as many bytes as were received.
* Log outputs are now limited to a size of 1MB. When the log output reaches 1MB, it is trimmed to keep the most recent
  messages.
* Championships are now split into active and completed championships. They are ordered by the time they were last
  updated.
* Fixes a bug where tyres configured in a championship event would not carry across to the next championship event or
  load into the edit championship event page.
* Fixed scheduled events for time zones outside of UTC.
* Improved some page layouts on mobile devices

---

v1.1.1
------

* Fixed a bug that caused some scheduled races to not start correctly.

---

v1.1.0
------

We recommend re-uploading all of your tracks after doing this update! Some new features will only work with
new track assets!

Please also consult the config.yml in the zip file, there is a new section: "live_map" that you must add to your
config.yml to get live map functionality!

* Added a Live Map. You'll need to re-upload your tracks to see the live map, since it requires new
  track assets.
* Added support for 'Reverse Grid Positions' races within Championship events. If a second race occurs, the championship
  page will show results for that too. It will correctly add points to the entrants and optionally can apply a
  multiplier to all second races to scale their points. This multiplier can be a decimal, and can even be negative!
* Added the ability to schedule championship events and custom races.
* Added button on results page to open the results on the SimResults website.
* When creating a race the number of available pit boxes for a track/layout is now displayed, max clients is limited to
  this number (requires manual upload of track - including default content).
* Championship events now welcome each player with a message describing their current position in the championship
  and who their nearest rivals are.
* Improve handling of tracks which have a default layout (i.e. data folder in the base of the track directory) AND extra
  layouts. This fix adds compatibility for mods such as the Assetto Corsa Wet Mod.
* Added support for plugins such as KissMyRank. Follow the KissMyRank setup, but instead of editing
  server_cfg.ini, edit the Options in Server Manager (it overwrites server_cfg.ini!)
* Overhauled UDP proxying to work with sending messages as well as existing support for receiving.
  (This is what makes KissMyRank etc work!)

---

v1.0.2
------

* Increase number of results per result listing page to 20.
* Add a 404 error for results pages that don't exist
* Results listing page now shows 10 pages in the pagination bar with options to skip to the front and end,
  and forwards/backwards by 10 pages
* Fixed an issue with named Custom Race entrants losing their car/skin on race start
* Collision speeds on Live Timings page are now rounded to 2 decimal places

---

v1.0.1
------

* Fixed an issue with populating default points when creating championship classes. Points for places beyond the F1
  defaults now show '0' when created, rather than '25' which was incorrectly shown before.
* Average Lap Time on Results pages is now calculated lap times that meet the following conditions:
    "if lap doesnt cut and if lap is < 107% of average for that driver so far and if lap isn't lap 1"
* Fixed an issue with Quick Race Time/Laps selector not defaulting to the correct value.

---

v1.0.0
------

Initial Release!
<|MERGE_RESOLUTION|>--- conflicted
+++ resolved
@@ -20,11 +20,8 @@
 * Fixes an issue where applying penalties to Championship or Race Weekend sessions could cause a server crash.
 * Improved performance when adding lots of cars in a race setup.
 * Completed Championship Events can now be duplicated.
-<<<<<<< HEAD
 * Fixed an issue where empty question fields, penalties (and maybe more things) could cause the Championship event lua plugins to fail
-=======
 * Fixes an issue where Live Timings would not show all cars driven by a driver (for example if they were switching cars in a session to test them out)
->>>>>>> 6d1159a4
 
 ---
 
