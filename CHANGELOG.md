--- conflicted
+++ resolved
@@ -3,11 +3,8 @@
 
 Fixes:
 
-<<<<<<< HEAD
 * Added an explanation as to why the UDP ports specified in Server Options do not match the ones in the server_cfg.ini. 
-=======
 * Fixes a bug where the EntryList was limited to 18 entrants in Custom Races.
->>>>>>> 48cfa2c6
 
 v1.3.1
 ------
