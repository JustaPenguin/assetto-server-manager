{{/* gotype: github.com/JustaPenguin/assetto-server-manager.homeTemplateVars */}}

{{ define "title" }}Home{{ end }}

{{ define "content" }}
    {{ template "premium" dict "IsPremium" $.IsPremium }}

    {{ with .RaceDetails }}
        <div class="card mb-4">
            {{ if $.ServerEvent.IsChampionship }}
                <h5 class="card-header">Championship {{ if $.ServerEvent.IsPractice }}Practice{{ else }}Event{{ end }} in Progress</h5>
            {{ else if $.ServerEvent.IsRaceWeekend }}
                <h5 class="card-header">Race Weekend {{ if $.ServerEvent.IsPractice }}Practice{{ end }} in Progress</h5>
            {{ else }}
                <h5 class="card-header">Event in Progress</h5>
            {{ end }}

            <div class="card-body row home-race-info">
                <div class="col-md-8">

                    {{ template "race-card" . }}

                    <div class="button-bar">
                        {{ if not $.PerformanceMode }}
                            <a href="/live-timing" class="btn btn-primary">Live Timings</a>
                        {{ end }}


                        {{ if WriteAccess }}
                            <div class="float-right">
                                <a
                                    href="/process/restart"
                                    class="btn btn-warning"

                                    {{ if not $.ServerEvent.IsPractice }}
                                        {{ if $.ServerEvent.IsChampionship }}
                                            onClick="return confirm('I understand that this will cancel the current championship event and all progress will be permanently lost');"
                                        {{ else if $.ServerEvent.IsRaceWeekend }}
                                            onClick="return confirm('I understand that this will cancel the current race weekend session and all progress will be permanently lost');"
                                        {{ end }}
                                    {{ end }}
                                >
                                    Restart Event
                                </a>
                                <a
                                    href="/process/stop"
                                    class="btn btn-danger"

                                    {{ if not $.ServerEvent.IsPractice }}
                                        {{ if $.ServerEvent.IsChampionship }}
                                            onClick="return confirm('I understand that this will cancel the current championship event and all progress will be permanently lost');"
                                        {{ else if $.ServerEvent.IsRaceWeekend }}
                                            onClick="return confirm('I understand that this will cancel the current race weekend session and all progress will be permanently lost');"
                                        {{ end }}
                                    {{ end }}
                                >
                                    Stop Event
                                </a>
                            </div>
                        {{ end }}
                    </div>
                </div>
                <div class="col-md-4">
                    <img class="img img-fluid ml-2"
                         id="trackImage"
                         src="/content/tracks/{{ .RaceConfig.Track }}/ui{{ with .RaceConfig.TrackLayout }}/{{.}}{{ end }}/preview.png"
                         alt="{{ .RaceConfig.Track }} {{ .RaceConfig.TrackLayout }}"
                    >
                </div>
            </div>
        </div>
    {{ end }}

    <h2>Races</h2>

    <div class="row">
        {{ if WriteAccess }}
            <div class="col-md-6 col-lg-4 mt-4">
                <a class="card" href="/quick">
                    <div class="card-body">
                        <div class="row">
                            <div class="col-5">
                                <h1 class="text-center"><i class="fas fa-fighter-jet fa-2x"></i></h1>
                            </div>

                            <div class="col-7">
                                <h3>Quick Race</h3>
                            </div>
                        </div>
                    </div>
                </a>
            </div>
        {{ end }}

        <div class="col-md-6 col-lg-4 mt-4">
            <a class="card" href="/custom">
                <div class="card-body">
                    <div class="row">
                        <div class="col-5">
                            <h1 class="text-center"><i class="fas fa-palette fa-2x"></i></h1>
                        </div>

                        <div class="col-7">
                            <h3>Custom Races</h3>
                        </div>
                    </div>
                </div>
            </a>
        </div>

        <div class="col-md-6 col-lg-4 mt-4">
            <a class="card" href="/championships">
                <div class="card-body">
                    <div class="row">

                        <div class="col-5">
                            <h1 class="text-center"><i class="fas fa-flag-checkered fa-2x"></i></h1>
                        </div>

                        <div class="col-7">
                            <h3>Championships</h3>
                        </div>
                    </div>

                </div>
            </a>
        </div>

        <div class="col-md-6 col-lg-4 mt-4">
            <a class="card" href="/race-weekends">
                <div class="card-body">
                    <div class="row">
                        <div class="col-5">
                            <h1 class="text-center"><i class="fas fa-car-crash fa-2x"></i></h1>
                        </div>

                        <div class="col-7">
                            <h3>Race Weekends</h3>
                        </div>
                    </div>
                </div>
            </a>
        </div>

        <div class="col-md-6 col-lg-4 mt-4">
            <a class="card" href="/results">
                <div class="card-body">
                    <div class="row">
                        <div class="col-5">
                            <h1 class="text-center"><i class="fas fa-poll-h fa-2x"></i></h1>
                        </div>

                        <div class="col-7">
                            <h3>Results</h3>
                        </div>
                    </div>
                </div>
            </a>
        </div>


        <div class="col-md-6 col-lg-4 mt-4">
            <a class="card" href="/calendar">
                <div class="card-body">
                    <div class="row">
                        <div class="col-5">
                            <h1 class="text-center"><i class="fas fa-calendar-check fa-2x"></i></h1>
                        </div>

                        <div class="col-7">
                            <h3>Calendar</h3>
                        </div>
                    </div>
                </div>
            </a>
        </div>

    </div>

    <h2 class="mt-4">Content</h2>

    <div class="row">

        <div class="col-md-6 col-lg-4 mt-4">
            <a class="card" href="/tracks">
                <div class="card-body">
                    <div class="row">
                        <div class="col-5">
                            <h1 class="text-center"><i class="fas fa-road fa-2x"></i></h1>
                        </div>

                        <div class="col-7">
                            <h3>Tracks</h3>
                        </div>
                    </div>
                </div>
            </a>
        </div>

        <div class="col-md-6 col-lg-4 mt-4">
            <a class="card" href="/cars">
                <div class="card-body">
                    <div class="row">
                        <div class="col-5">
                            <h1 class="text-center"><i class="fas fa-car fa-2x"></i></h1>
                        </div>

                        <div class="col-7">
                            <h3>Cars &amp; Setups</h3>
                        </div>
                    </div>

                </div>
            </a>
        </div>

        <div class="col-md-6 col-lg-4 mt-4">
            <a class="card" href="/weather">
                <div class="card-body">
                    <div class="row">
                        <div class="col-5">
                            <h1 class="text-center"><i class="fas fa-cloud-moon fa-2x"></i></h1>
                        </div>

                        <div class="col-7">
                            <h3>Weather</h3>
                        </div>
                    </div>
                </div>
            </a>
        </div>
    </div>

    {{ if WriteAccess }}

        <h2 class="mt-4">Server Management</h2>

        <div class="row">

            {{ if AdminAccess }}
                <div class="col-md-6 col-lg-4 mt-4">
                    <a class="card" href="/server-options">
                        <div class="card-body">
                            <div class="row">
                                <div class="col-5">
                                    <h1 class="text-center"><i class="fas fa-cog fa-2x"></i></h1>
                                </div>

                                <div class="col-7">
                                    <h3>Options</h3>
                                </div>
                            </div>
                        </div>
                    </a>
                </div>
            {{ end }}


            {{ if WriteAccess }}
                <div class="col-md-6 col-lg-4 mt-4">
                    <a class="card" href="/logs">
                        <div class="card-body">
                            <div class="row">
                                <div class="col-5">
                                    <h1 class="text-center"><i class="fas fa-file-alt fa-2x"></i></h1>
                                </div>

                                <div class="col-7">
                                    <h3>Logs</h3>
                                </div>
                            </div>
                        </div>
                    </a>
                </div>
            {{ end }}


            {{ if AdminAccess }}
                <div class="col-md-6 col-lg-4 mt-4">
                    <a class="card" href="/accounts">
                        <div class="card-body">
                            <div class="row">
                                <div class="col-5">
                                    <h1 class="text-center"><i class="fas fa-user fa-2x"></i></h1>
                                </div>

                                <div class="col-7">
                                    <h3>Accounts</h3>
                                </div>
                            </div>
                        </div>
                    </a>
                </div>

                <div class="col-md-6 col-lg-4 mt-4">
                    <a class="card" href="/blacklist">
                        <div class="card-body">
                            <div class="row">
                                <div class="col-5">
                                    <h1 class="text-center"><i class="fas fa-gavel fa-2x"></i></h1>
                                </div>

                                <div class="col-7">
                                    <h3>Blacklist</h3>
                                </div>
                            </div>
                        </div>
                    </a>
                </div>

                <div class="col-md-6 col-lg-4 mt-4">
                    <a class="card" href="/motd">
                        <div class="card-body">
                            <div class="row">
                                <div class="col-5">
                                    <h1 class="text-center"><i class="fas fa-comment-alt fa-2x"></i></h1>
                                </div>

                                <div class="col-7">
                                    <h3>Messages</h3>
                                </div>
                            </div>
                        </div>
                    </a>
                </div>

                <div class="col-md-6 col-lg-4 mt-4">
                    <a class="card" href="/audit-logs">
                        <div class="card-body">
                            <div class="row">
                                <div class="col-5">
                                    <h1 class="text-center"><i class="fas fa-clipboard-list fa-2x"></i></h1>
                                </div>

                                <div class="col-7">
                                    <h3>Audit Logs</h3>
                                </div>
                            </div>
                        </div>
                    </a>
                </div>

                <div class="col-md-6 col-lg-4 mt-4">
                    <a class="card" href="/stracker/options">
                        <div class="card-body">
                            <div class="row">
                                <div class="col-5">
<<<<<<< HEAD
                                    <h1 class="text-center"><i class="fas fa-stopwatch fa-2x"></i></h1>
=======
                                    <h1 class="text-center"><i class="fas fa-chart-bar fa-2x"></i></h1>
>>>>>>> e755bdcf
                                </div>

                                <div class="col-7">
                                    <h3>STracker</h3>
                                </div>
                            </div>
                        </div>
                    </a>
                </div>
<<<<<<< HEAD

                <div class="col-md-6 col-lg-4 mt-4">
                    <a class="card" href="/kissmyrank/options">
                        <div class="card-body">
                            <div class="row">
                                <div class="col-5">
                                    <h1 class="text-center"><i class="fas fa-balance-scale fa-2x"></i></h1>
                                </div>

                                <div class="col-7">
                                    <h3>KissMyRank</h3>
                                </div>
                            </div>
                        </div>
                    </a>
                </div>

                <div class="col-md-6 col-lg-4 mt-4">
                    <a class="card" href="/realpenalty/options">
                        <div class="card-body">
                            <div class="row">
                                <div class="col-5">
                                    <h1 class="text-center"><i class="fas fa-shield-alt fa-2x"></i></h1>
                                </div>

                                <div class="col-7">
                                    <h3>Real Penalty</h3>
                                </div>
                            </div>
                        </div>
                    </a>
                </div>
=======
>>>>>>> e755bdcf
            {{ end }}

            {{ if DeleteAccess }}
                <div class="col-md-6 col-lg-4 mt-4">
                    <a class="card" href="/autofill-entrants">
                        <div class="card-body">
                            <div class="row">
                                <div class="col-5">
                                    <h1 class="text-center"><i class="fas fa-users-cog fa-2x"></i></h1>
                                </div>

                                <div class="col-7">
                                    <h3>AutoFill Entrants</h3>
                                </div>
                            </div>
                        </div>
                    </a>
                </div>
            {{ end }}
        </div>
    {{ end }}

    <div class="clearfix"></div>
{{ end }}<|MERGE_RESOLUTION|>--- conflicted
+++ resolved
@@ -1,4 +1,4 @@
-{{/* gotype: github.com/JustaPenguin/assetto-server-manager.homeTemplateVars */}}
+{{/* gotype: github.com/cj123/assetto-server-manager.homeTemplateVars */}}
 
 {{ define "title" }}Home{{ end }}
 
@@ -8,9 +8,9 @@
     {{ with .RaceDetails }}
         <div class="card mb-4">
             {{ if $.ServerEvent.IsChampionship }}
-                <h5 class="card-header">Championship {{ if $.ServerEvent.IsPractice }}Practice{{ else }}Event{{ end }} in Progress</h5>
+                <h5 class="card-header">Championship Event in Progress</h5>
             {{ else if $.ServerEvent.IsRaceWeekend }}
-                <h5 class="card-header">Race Weekend {{ if $.ServerEvent.IsPractice }}Practice{{ end }} in Progress</h5>
+                <h5 class="card-header">Race Weekend in Progress</h5>
             {{ else }}
                 <h5 class="card-header">Event in Progress</h5>
             {{ end }}
@@ -32,12 +32,10 @@
                                     href="/process/restart"
                                     class="btn btn-warning"
 
-                                    {{ if not $.ServerEvent.IsPractice }}
-                                        {{ if $.ServerEvent.IsChampionship }}
-                                            onClick="return confirm('I understand that this will cancel the current championship event and all progress will be permanently lost');"
-                                        {{ else if $.ServerEvent.IsRaceWeekend }}
-                                            onClick="return confirm('I understand that this will cancel the current race weekend session and all progress will be permanently lost');"
-                                        {{ end }}
+                                    {{ if $.ServerEvent.IsChampionship }}
+                                        onClick="return confirm('I understand that this will cancel the current championship event and all progress will be permanently lost');"
+                                    {{ else if $.ServerEvent.IsRaceWeekend }}
+                                        onClick="return confirm('I understand that this will cancel the current race weekend session and all progress will be permanently lost');"
                                     {{ end }}
                                 >
                                     Restart Event
@@ -46,12 +44,10 @@
                                     href="/process/stop"
                                     class="btn btn-danger"
 
-                                    {{ if not $.ServerEvent.IsPractice }}
-                                        {{ if $.ServerEvent.IsChampionship }}
-                                            onClick="return confirm('I understand that this will cancel the current championship event and all progress will be permanently lost');"
-                                        {{ else if $.ServerEvent.IsRaceWeekend }}
-                                            onClick="return confirm('I understand that this will cancel the current race weekend session and all progress will be permanently lost');"
-                                        {{ end }}
+                                    {{ if $.ServerEvent.IsChampionship }}
+                                        onClick="return confirm('I understand that this will cancel the current championship event and all progress will be permanently lost');"
+                                    {{ else if $.ServerEvent.IsRaceWeekend }}
+                                        onClick="return confirm('I understand that this will cancel the current race weekend session and all progress will be permanently lost');"
                                     {{ end }}
                                 >
                                     Stop Event
@@ -74,6 +70,7 @@
     <h2>Races</h2>
 
     <div class="row">
+
         {{ if WriteAccess }}
             <div class="col-md-6 col-lg-4 mt-4">
                 <a class="card" href="/quick">
@@ -90,25 +87,24 @@
                     </div>
                 </a>
             </div>
+            <div class="col-md-6 col-lg-4 mt-4">
+                <a class="card" href="/custom">
+                    <div class="card-body">
+                        <div class="row">
+                            <div class="col-5">
+                                <h1 class="text-center"><i class="fas fa-palette fa-2x"></i></h1>
+                            </div>
+
+                            <div class="col-7">
+                                <h3>Custom Races</h3>
+                            </div>
+                        </div>
+                    </div>
+                </a>
+            </div>
         {{ end }}
 
         <div class="col-md-6 col-lg-4 mt-4">
-            <a class="card" href="/custom">
-                <div class="card-body">
-                    <div class="row">
-                        <div class="col-5">
-                            <h1 class="text-center"><i class="fas fa-palette fa-2x"></i></h1>
-                        </div>
-
-                        <div class="col-7">
-                            <h3>Custom Races</h3>
-                        </div>
-                    </div>
-                </div>
-            </a>
-        </div>
-
-        <div class="col-md-6 col-lg-4 mt-4">
             <a class="card" href="/championships">
                 <div class="card-body">
                     <div class="row">
@@ -345,11 +341,7 @@
                         <div class="card-body">
                             <div class="row">
                                 <div class="col-5">
-<<<<<<< HEAD
-                                    <h1 class="text-center"><i class="fas fa-stopwatch fa-2x"></i></h1>
-=======
                                     <h1 class="text-center"><i class="fas fa-chart-bar fa-2x"></i></h1>
->>>>>>> e755bdcf
                                 </div>
 
                                 <div class="col-7">
@@ -359,41 +351,6 @@
                         </div>
                     </a>
                 </div>
-<<<<<<< HEAD
-
-                <div class="col-md-6 col-lg-4 mt-4">
-                    <a class="card" href="/kissmyrank/options">
-                        <div class="card-body">
-                            <div class="row">
-                                <div class="col-5">
-                                    <h1 class="text-center"><i class="fas fa-balance-scale fa-2x"></i></h1>
-                                </div>
-
-                                <div class="col-7">
-                                    <h3>KissMyRank</h3>
-                                </div>
-                            </div>
-                        </div>
-                    </a>
-                </div>
-
-                <div class="col-md-6 col-lg-4 mt-4">
-                    <a class="card" href="/realpenalty/options">
-                        <div class="card-body">
-                            <div class="row">
-                                <div class="col-5">
-                                    <h1 class="text-center"><i class="fas fa-shield-alt fa-2x"></i></h1>
-                                </div>
-
-                                <div class="col-7">
-                                    <h3>Real Penalty</h3>
-                                </div>
-                            </div>
-                        </div>
-                    </a>
-                </div>
-=======
->>>>>>> e755bdcf
             {{ end }}
 
             {{ if DeleteAccess }}
