--- conflicted
+++ resolved
@@ -1,7 +1,6 @@
 v1.3.2
 ------
 
-<<<<<<< HEAD
 **Please note, this release contains breaking changes for run_on_start** in config.yml. If you are using run_on_start,
 you need to read the following:
 
@@ -16,14 +15,13 @@
 Added:
 
 * Plugins are now run from the directory that their executable file is in. Please read the above note for more information.
-=======
+
 Fixes:
 
 * Corrected the sizing of the "Remove IFrame" button on the Live Timings page.
 * Corrected the sizing and positioning of the Live Map when the page is resized.
 * Added an explanation as to why the UDP ports specified in Server Options do not match the ones in the server_cfg.ini. 
 * Fixes a bug where the EntryList was limited to 18 entrants in Custom Races.
->>>>>>> bf8491b4
 
 v1.3.1
 ------
