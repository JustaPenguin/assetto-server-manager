v1.7.2
------

Added:

* KissMyRank integration! We've even made it so you can use both sTracker and KissMyRank! Go to the new "KissMyRank" page to find out how to set up KissMyRank. We're marking this as "beta" currently. If you find any issues - please report them to us!
* You can now duplicate any Championship Event (including Race Weekends!)
<<<<<<< HEAD
* The Championship Sign Up form now allows multiple Steam GUIDs separated by a semi-colon (for driver swaps).
=======
* You can now set a timer to forcibly stop a Custom Race after a certain time period. This is intended to allow servers to rotate through looped events every x minutes regardless of players being active on the server. The timer can be set to not forcibly stop the server if drivers are online.
>>>>>>> c8b7aeea

Fixes:

* Fixes an issue where car setups with invalid ini keys would not upload properly.
* Fixes an issue where AutoFill Entrants would not be saved when editing a Custom Race
* Championship Race Weekends now display all sessions in the correct order
* Fixes issues where stopping the acServer process could cause Server Manager to lock up or crash

v1.7.1
------

Fixes:

* Fixes an issue where ACSR enabled Championships could cause Championship Event points to be incorrect. If your Championship points are incorrect, re-import the results files in the Championship Event ("Manage Event" -> "Import Results")
* Fixes an issue where Server Manager sometimes would not detect and handle acServer shutdown correctly.

v1.7.0
------

### ACSR

This release adds support for Assetto Corsa Skill Ratings (ACSR). ACSR is a new service for organising and taking part in Championships through Assetto Corsa Server Manager. 

When you set up a Championship in Server Manager, you will be given the option to "Export to Assetto Corsa Skill Ratings". This publishes your Championship to the ACSR Championships List page, so that drivers can find your Championship and sign up to it!

* You can view more about ACSR here: https://acsr.assettocorsaservers.com
* For help configuring ACSR, check out our wiki: https://github.com/JustaPenguin/assetto-server-manager/wiki/ACSR-Configuration

ACSR requires Server Manager Premium. You can purchase Server Manager Premium by following the instructions in the free version of Server Manager.

### Server Manager

Added:

* Admins can now export full Championship information, including Sign Up Form responses.
* Exported Championships and Race Weekends now export as JSON files to download, rather than showing JSON in the browser.
* Improved Discord message formatting (thanks @cheesegrits!)
* It is now possible to specify a Race Weekend's initial Entry List as the parent for a session. You can also now use a grid offset when filtering entrants from this entrylist.

Fixes:

* Improved the logic of "fastest lap across multiple results files" sorting in Race Weekends whilst using fallback results sorting (premium)
* Fixes an issue where the server name could not be clicked to go to the homepage on mobile devices
* Fixes an issue where Championship Driver and Team penalties would be lost when editing a Championship.
* Drastically improved the speed of STracker pages through some reworking of how STracker is proxied.
* Fixed an issue where some STracker links would not work correctly.
* Fixes an issue where car skins with special characters in their name would not display in the race setup page and Championship Sign Up form.
* Fixes issues with download links in Discord messages (thanks @cheesegrits!)
* On initial server setup, the admin account is only created if one doesn't exist.
* The JSON Store now correctly sets the updated time of Custom Races, Championships and Race Weekends.

---

v1.6.1
------

**Please note, this release deprecates use of "run_on_start" in config.yml. Please read the new config.yml "plugins" section if you were using run_on_start!**

Added:

* Added send chat to driver option to the admin panel on the Live Timings page.
* The UDP message receiver now detects if it has fallen behind while handling messages. If it has, it reduces the refresh rate that the Assetto Corsa Server sends messages at, so it can catch up. If you see a lot of "can't keep up!" messages in the Server Logs, you probably need to increase your 'refresh_interval_ms' in the config.yml.
* Added configurable Open Graph images to both the manager as a whole and championships, with these you can link to images that will be shown whenever you share a link of the manager/championship pages on social media (premium).
* Optimised the handling of UDP messages to improve performance.
* When using "Any Available Car", one of each car is added to the EntryList (so long as there are enough entrants!) and then after that Entrant cars are randomised.
* Added a new 'plugins' section to config.yml. Please use this instead of 'run_on_start'. This has been added to fix issues with spaces in plugin path names.

Fixes:

* Fixed an issue with filtering from results files in Race Weekends when the Race Weekend is within a Championship.
* We've changed the method that we use to check if scheduled events need running. Hopefully this should make scheduled events more reliable!
* Fixes a memory leak when proxying STracker pages

---

v1.6.0
------

Added:

In this update we've added the following premium features:

* Multiserver support! This is a much-requested feature, and we've finally found a way to deliver it! Premium builds of Server Manager now come with an extra tool: the multiserver manager.

  - The multiserver tool handles installation and setup of however many servers you want!
  - It works on Windows and Linux
  - Custom Races, Championships, Race Weekends and all your uploaded Content are shared between each server!
  - Accounts and login are shared between each server!
  - You can switch servers using the new Server Switcher in the top right hand corner of your Server Manager page.
  - The Server Switcher also shows you what kind of events are running on each server, and how many people are connected!
  - The multiserver tool handles updating server-manager for you!
  
  When you buy Server Manager Premium, the multiserver tool will be included alongside server manager. Please check out the README for more details and a setup guide!

* Lua Plugin hooks! You can now run custom scripts with a bunch of hooks for Lua (event start, results load and more!), have a look in server-manager/plugins for some examples. (there's a nice readme guide in there too!). If you want to enable one of the three Lua examples before just uncomment them in the lua files!
* Weather API with Lua plugins! As a nice example of what you can achieve with Lua plugins we used one to implement a weather API!
* Auto ballast based on championship position with Lua plugins! Another Lua example, this one applies a ballast to each driver in a championship when an event is started based on their championship position.
* Auto collision disqualifier! This is our last Lua example, it disqualifies drivers if they exceed a certain number of collisions or have a collision over a certain speed.
* Added an option in Race Weekends to filter from the best lap or number of laps completed across multiple results files.

If you don't have premium yet, you can get it by following the instructions on Server Manager!

As well as our premium features, we have the following additions...

* Results pages now show your 'Potential' lap time - the sum of your best sectors.
* Added an option to the config.yml to watch the content folder for changes and keep the car search index updated.
* Added an option to the config.yml to prevent server manager from opening a browser on Windows on start.
* Accounts are now part of the shared JSON store. This means if you were running split JSON stores using the 'shared_data_path' config.yml variable, you will need to re-set up server manager accounts (i.e. by copying them into the shared JSON store)
* You can now import existing Custom Races and Race Weekends to Championships.
* You can now upload results files through the Server Manager UI on the results page.

Fixes:

* Fixed an issue with scheduled Championship events that could clear all of the other scheduled events on the Championship when they started.
* Setting the ballast on an entrant to a larger value than the Max Ballast option no longer stops the server from starting.
* Results pages now correctly display statistics per car - so if you're switching cars in a session you can see accurate reports for that car.
* Penalties are now applied per driver and car, rather than just per driver.
* Fixes an issue where events scheduled in a multi-server scenario would start on the wrong server.
* STracker proxy plugin local/plugin ports should now be properly set by the Server Manager UI.
* Tyres with spaces in their short_names cause the server to fail to connect to lobby, stopped those tyres from being uploaded to the server.
* Prevent users from being able to set up a race that will cause the server to crash by setting pickup mode off, locked entry list on and reverse grid race to anything other than 0.
* Fixes an issue where a missing ui_track.json file would cause a track page to load incorrectly.
* Fixed an issue where Championships sometimes could not be edited.
* Fixed date/time formatting for Championship event session start times.

---

v1.5.3
------

Added:

* Live Timings "Stored Times" will now persist between reboots of Server Manager, if the next event started is the same as the last event running before the Server Manager reboot.
* You can now configure Server Manager to restart any Event that was running before Server Manager was stopped. Check out "Restart Event On Server Manager Launch" in Server Options.
* Added an option to prevent web crawlers from accessing any pages on the manager using a robots.txt.
* Added information about whether a car/track is default/mod/DLC to list and detail pages.
* Championship and Race Weekend Looping Practice Sessions are now labelled in the navigation bar, e.g. "Championship Practice in Progress"
* Added penalty options to Qualifying and Practice sessions, penalties can be applied independently in each session. In Race Weekends these penalties will affect the entry list of the next session.
* Added a button to blacklist a driver directly from results pages, the button is inside the penalties popup and can only be accessed by admins.
* Added content download links to discord messages (thanks @cheesegrits!)
* Enabled Content Manager Wrapper "Install Missing Content" button, just add links to tracks/cars on their detail pages and the button will work for events using that content!
* You can now filter stock, DLC and mod cars in or out of the car search. Check out the car search help for more details! Please note that you will need to rebuild your search index for this to work. Go to Server Options, scroll down to "Maintenance" and click "Rebuild Search Index"!
* Server Manager will now set up some example Championships and Custom Races if you have not yet created any
* You can now sort the EntryList for a Championship Race Weekend Session by the number of Championship points a driver has. This could be useful for running reverse grid qualifying races!
* Added a health-check endpoint. Hopefully this will help us with debugging issues!

Fixes:

* Fixes track/car display in dark mode
* Fixes track details page names to be a bit nicer
* Added Black Cat County to the list of default content
* Fixes an issue where Server Manager would not start when a recurring race with an end date had a scheduled recurrence while Server Manager was offline.
* Custom Races are now unscheduled when they are deleted.
* Stopped users from being able to delete their own accounts.
* Fixes an issue where drivers who switched teams mid-Championship had an incorrect number of races shown for their teams.
* Championship event inheritance now correctly uses the previous event setup, not the first event setup
* Fixes an issue where tyres did not show correctly in Session configuration for Championship Race Weekend events.
* Fixes an issue where placeholder entrants were incorrectly added to the entrylist of a Race Weekend practice session.

---

v1.5.2
------

Added:

* Added information about whether a car/track is part of a DLC or a Mod when creating an event.
* Discord Enhancements (Thanks @cheesegrits!):
  - Splits the '!schedule' command into '!sessions' (full "wall of text" individual session calendar, restricted to one week ahead) and '!schedule' (abbreviated, one per race calendar). This still needs work, as can easily exceed Discord's max msg length.

  - Added role mentioning. If the optional DiscordRoleID is set, that role will be mentioned in all Discord notifications (meaning anyone with that role will get pinged). Additionally, if the optional 'DiscordRoleCommand' is also set, we will attempt to add/remove that role for users, when they issue the "!whatever" command verb - this requires that the bot has "Manage Roles" permission.

  - Changed NotificationReminderTimer to NotificationReminderTimers (plural), to support comma separated multiple timers (like "90,15" for two reminders at 90 and 15 minutes).

  - Added option to disable notifications when a race is scheduled.

  - Added notification for scheduled races being cancelled.

  - Improved formatting of Discord messages, everything is now an embed (except the role mention, which has to be part of the basic message).

Fixes:

* Fixes track pages for users running Server Manager on Windows
* Fixes an issue where Championships with 'Any Car Model' specified would fail to find a class for a car.
* Fixes an issue where cars with no skins might prevent a race from starting.
* Fixes an issue where Scheduled Championship Race Weekend sessions caused the calendar to error on load.
* Fixes the Race Weekend "Start after previous session" checkbox not displaying correctly.
* Fixes an issue where all drivers were incorrectly disconnected from the Live Timings page when an event with multiple sessions looped

---

v1.5.1
------

Added:

* Added a "Start on Tyre from Fastest Lap" option to Race Weekend Filtering. You can use this to force an entrant for a session to start on the tyre they used to complete their fastest lap in the previous session. This might be useful when simulating F1-style qualifications.
* Added a "Start after Parent Session has completed" option to the Race Weekend Schedule popup
* Added configurable negative points modifiers for championships for crashes and cuts.
* Added an Entrant Attendance field to Championship table to help admins keep track of who is showing up for races.
* Enabled recurring events within championships. A recurring event inside a championship will create a copy of itself in the championship list, scheduled for the next time as defined by the recurrence rule.
* Added "Register with Steam" to Championships with a Sign Up Form.
* Added "Sign in with Steam" to the Update Account Details page.
* Added collision maps to result pages so you look back on your numerous incidents with clarity. On the event tab you can control which collisions are shown on the map.
* Added track info pages that work much the same as car info pages.
* STracker integration! This is still somewhat experimental, please report any bugs you find with this! Check out the STracker Options page to get started.
* Added an "Any Available Car" option to Entrylists. In Sign Up Championships, this allows you to select a range of cars and let registrants choose which car they want. If not filled, these car slots become random car assignments in Custom Races.

Fixes:

* Fixes an issue where you could not create a Championship with a single entrant.
* Skins with a # in their name no longer break the car details page.
* Fixes an issue where the data file for some newer Assetto Corsa cars could not be read.
* You can now assign negative points penalties in Championships (so you can add points to people in the Standings if you want!)
* Fixed a couple of issues with plugins running with the Assetto Process.
* Championship entrant/standings tables can now overflow and scroll if they get really long.
* Improved fastest lap sorting in Championships.

---

v1.5.0
------

Added:

* Race Weekends (premium feature) - A Race Weekend is a group of sequential sessions that can be run at any time. For example, you could set up a Qualifying session to run on a Saturday, then the Race to follow it on a Sunday. Server Manager handles the starting grid for you, and lets you organise Entrants into splits based on their results and other factors!
  
  - You can create individual Race Weekends or create Race Weekends as part of a Championship
  - Race Weekends need a fully configured Entry List to work properly. If you're using a Championship Race Weekend, the Championship Entry List is used.
  - You can add as many sessions to a Race Weekend as you like! You could run 4 Practice sessions, followed by 3 Races, and then a Qualifying, then a Practice, another Race, etc! You have full control!
  - You can start individual Race Weekend sessions at any time. So you can run one session one day, then another one three weeks ahead if you like. We think this will be useful for things such as Endurance events, where you maybe want your drivers to qualify on a different day so they don't tire themselves out before doing a 2 hour race.
  - By default, the results of a session will form the Grid positions for the next session.
  - You can sort the results of a session by a number of different factors (fastest lap, total race time, collisions, cuts, safety, random and alphabetical)
  - All session results can be reversed in the same way you can configure a Reverse Grid Race normally.
  - To manage the flow between sessions, click on the arrow between two sessions.
  - A session grid can be formed from the results of multiple parent sessions. This means you can split and merge the Race Weekend as much as you like. For example, you could set up an F1-style qualifying using Race Weekends! (Check out the example Race Weekend).
  - Race Weekend sessions are shown in a flow-chart, so you can see the connections between the sessions.
  - In Multiclass Championship Race Weekends, the sorting of the Entry Lists is per class. The classes are then ordered by the fastest lap of each class (so LMP1 cars will be ahead of GTE cars on the grid, for example)
  - Each Championship Race Weekend session allows you to set points for the individual session. Championship points are calculated using these points values.
  - You can schedule individual Race Weekend Sessions too!

* Discord integration! Thanks to @cheesegrits for this! Check out the Server Options page for more information.
* Dark Theme! You can now set Server Manager to use a Dark Theme in the Server Options. You can also edit this for your account in the "Update Details" page.
* A re-ordered homepage with the tiles sorted into categories.
* Server Name Templates - you can now specify (in Server Options) how Server Manager displays your server and event name.
* We've tidied up the Server Options page a bit. It was getting quite large! The new headings should make things a bit more readable.
* If 'Show Race Name In Server Lobby' is enabled, Quick Races and Custom Races with no specified name now show the track name in the Server Lobby.
* A global option to switch speed units from Km/h to MPH for people who want to use the correct measurement system.
* "Force Virtual Mirror" now defaults to on in all race setup forms.
* Admin Control Panel on the Live Timing page. Allows admins to send server wide messages, advance to the next/restart session, kick users and other admin commands!
* You can now re-order Championship Events! Drag them around on the page using the top bar of the Championship Event.

Fixes:

* Championship Sign Up Forms are only shown if the Championship has free slots left and the Championship is not fully complete.
* Championships now always show the 'Entrants' tab, so you can check to see if you're in the list!
* Improved cache validation so that user-uploaded files can change without needing to empty the browser cache.

---

v1.4.2
------

Added:

* Added configurable server join and content manager messages. Check out the "Messages" page for more details.
* Championship Events now show the best qualifying and fastest lap in each class.
* You can now rename drivers on results pages.
* Drivers can now add their Driver Name, GUID and Team to their account. This will highlight their results on all result pages, add them to the autofill entrant list and automatically input their information if they sign up for an event with a sign up form
* Added a "Persist Open Championship Entrants" option. When turned off, this prevents the Championship Entry List from filling up, so you can run multiple Championship events in a quick-fire fashion without needing to edit the Entry List between each one. (Championship Points will continue to work correctly).
* Championship Sign Up Forms now replace your existing sign up with a new one if you sign up with the same GUID and email, so you can request to change cars.

Fixes:

* Results in the results listings now only show entrants that took part in a session, rather than all registered entrants for that session.
* Added a popup to alert admins when there are pending Registration Requests for a Championship.
* Added a "Back to Championship" button on the Championship Registration Request management page.
* The Championship EntryList displayed before events start now shows the car skins.
* Championship Entrants are now shown in the order of their pitboxes in the Championship Entrant overview table (shown only when championship progress is 0%).
* Fixed an issue where registered users did not have their skin set up on individual Championship Events.
* Fixes an issue where search indexing could fail due to a car with malformed details JSON. Cars which have malformed details JSON (that we can't clean up) will now load without any car details, allowing search indexing to continue.
* Fixes an issue that caused incorrect ordering of Multiclass Open Championship results. If your Multiclass Open Championships have incorrect classes, you can re-import the Championship event results to fix the issue. 
* Fixes an issue where fastest laps were only awarded to the fastest class in a Multiclass Championship.
* Fixes an issue where Sol session start times would change to an incorrect time when editing an event.
* Locked Entry List and Pickup Mode options are now available to be changed in non-Championship events. Do with them what you will.
* Fixes an issue where Championship Sign Up forms couldn't assign a car when users were not allowed car choice.

---

v1.4.1
------

Fixes:

* Added the "Sleep Time" option to the Server Options page. Added a migration to set the Sleep Time option to 1 for all users.
  This fixes an issue where it was not correctly set to 1 (a value that kunos explicitly recommends), which on smaller servers could cause 100% CPU usage.

---

v1.4.0
------

Added:

* A calendar that automatically populates with scheduled events! Intended to help users see when events are planned and
  sign up for them if required.
* New Car Details pages! You can now manage your car collection right in Server Manager!
* Car Search! Search for cars by name, tags, BHP, weight, etc. Car search is connected into Quick Races, Custom Races, Championships. Check out the 'Search Help' on any pages with the search bar to find out what kind of things you can search for!
* Scheduled Race recurrence! You can now set scheduled races to recur at regular intervals.
* Skin Upload - you can now upload individual skins on the Car Details page
* Skin Delete - you can now delete individual skins on the Car Details page.
* Improved asset handling - this is a bit behind-the-scenes, but we've made some efforts to make Server Manager's styles (and fonts!) load quicker.
* Car Notes and Download links - you can now add notes and download links to a car.
* Car Tags - you can now add and remove tags to cars. This means if you have a group of cars you use regularly, you can add a tag to them and just search for that tag!
* Improved Content Manager integration! You can now enable a "Content Manager Wrapper" in Server Options, which provides extra information to entrants in the Content Manager server information! If enabled, Content Manager Wrapper shows download links for the cars that you have uploaded (if they have a Download URL set), Championship information positions, and more! As well, the Content Manager Wrapper will make loading server information quicker.
* Added an option to config.yml to use a filesystem session store instead of a cookie session store. This should fix issues that people were having with login not being persisted when running multiple Server Manager instances on the same address but different port. Now, you can specify a different filesystem store for each instance of Server Manager. Check out the config.yml 'http' section for more information on this.
* Added a Content Manager join link to the Live Timings page. This join link can be turned on/off on the server settings page.
* Added a generic welcome message for all drivers on connect, it will also warn the driver if the server is running Sol.
* Server Manager now uses gzip compression where possible. This should improve page load times considerably!
* Added server "Performance Mode" option to config.yml. If this mode is enabled server manager will disable live timings completely, reducing cpu utilisation. This setting may be used in the future to disable further advanced options in order to improve performance.
* You'll now see this Changelog in Server Manager once per account every time you upgrade. You can also view the Changelog in Server Manager itself at any time using the link in the footer!

Note, all of the new Car features work best when you have uploaded your cars to Server Manager. If you haven't, the pages will still work, but won't be anywhere near as cool!

Fixes:

* Improved error handling when parsing config.yml, this should give an error with more detail rather than crashing.
* MOTD text will now be automatically wrapped to prevent large horizontal messages on join.
* Fixes a bug where drivers who connect but do not load were left in the Connected Drivers table in Live Timings.
* Live Timings will now reconnect automatically if your connection drops.
* Only upload official ks content is now working again!
* Fixes an issue where Open Championship EntryLists would not be correctly preserved when assigning car slots to pre-existing Entrants. 
* Added a server wide fallback sorting option for events where AC has outputted an incorrect driver order in the result json file. Only enable this if you have sorting issues. If you have championship events where the sorting is incorrect you will need to re-import the results files using Manage Event, Import Results.
* Fixes an issue where the sessions "Time" / "Laps" selector did not show an input field when loading a previously saved race setup.
* Some errors which were being seen often are now 'warnings' not errors, so you won't see them as often.
* Reworked the Live Timings table to perform better and prevent scrolling issues.
* Removed the strict frontend sorting of pit IDs when creating an event. Now you can put cars wherever you like, but they will then be automatically sorted based on weighting. E.g. 0-3-5-5-6 becomes 0-1-2-3-4. Please try to avoid multiple entrants with the same pit ID, as their pitbox will essentially become random.
* Entrants in the autofill list should no longer duplicate when using the json store, although you will need to manually remove any existing duplicates.

---

v1.3.4
------

Fixes:

* Fixed an entry list issue that made some cars impossible to connect to if the pit ID selection had a gap in it. Any gaps in the pit IDs will now be closed automatically (e.g. 1-2-4 becomes 0-1-2). If you want gaps in your entry list please add dummy cars to it.

---

v1.3.3
------

**Please back up your data store (as defined in config.yml in 'store' -> 'path') before upgrading to this 
  version!**

Added:

* We have made significant changes to Live Timings in this update, including:
  - A new page layout which should hopefully give more space for the Live Timings table, with the map slightly reduced in size.
  - Live Timings and the Live Map now both use the same source for data, meaning that your browser doesn't need to make as many requests to find out information.
  - Live Timings now use a more standard time format (e.g. 01:23.234 instead of 1m23.234s).
  - Crashes involving Drivers now show the name of the other Driver that was involved in the crash.
  - Track information has been moved into a popover which appears when you click the session title on the Live Timings page.
  - Firefox map resizing bugs are now properly fixed.
  - Various other small bugs are fixed too.
  - A new grid layout for the IFrames on the Live Timings page. On larger screens, you can place two iframes side by side.
  
  This is quite a large change in terms of code. If you find any problems with Live Timings, please let us know and we will sort them out!

* You can now disable DRS Zones for any track in Custom Race / Championship Events. The drs_zones.ini file for the track
  is replaced with a 'no DRS' file, meaning that players can't activate DRS at any point on the circuit. Note: this changes
  actual track files, so if you're using a multi-server setup pointing to the same content folder, this may cause problems
  if you're running races at the same track simultaneously.
* Starting a Quick Race now takes you straight to the Live Timings page.
* Scheduled Championship events now show the start time of individual sessions if applicable.
* You can now explicitly control the Grid/Pit Box position of an entrant in Custom Races and Championships! This is 
  useful if you want to place teammates next to each other in the pits, avoid broken pit boxes or have a custom
  starting grid for a race with no qualifying. It should auto fill sensibly if left alone too!
* Audit logs, Server Manager now locally tracks all actions carried out by registered users. Only admins can access
  the logs, and logging can be disabled in the config.yml. Logs are intended to help server admins track down users
  acting maliciously or just making mistakes, for example deleting a whole Championship an hour before it was 
  meant to start (we're looking at you, Greg).
* Added a link to our new Wiki in the footer! If you want to contribute tips and tricks for Server Manager, the wiki is the place!
  You can access the wiki here: https://github.com/JustaPenguin/assetto-server-manager/wiki
* The Server Manager javascript is now minified, which should make the pages load quicker!
* Results tables now use the same time format as Live Timings (e.g. 01:23.234 instead of 1m23.234s).
* You can now split the JSON store into two separate directories: private and shared. This is useful for multiserver setups,
  where multiple instances of Server Manager can share the same database for Championships, Custom Races and AutoFill Entrants.
  Check out the config.yml for more details. Thanks to WraithStar for contributing this!

Fixes:

* Open Championships will no longer empty the team name of a driver that has a team name specified.
* Fixes an issue where tracks with a default layout and an extra layout (e.g. 'wet' tracks) would not be correctly set up
  from Quick Race.
* Users with read access or lower can no longer access replacement championship passwords by exporting the championship.
* Championship overview and add event pages will now warn the user if the selected track has too few pit boxes to accommodate
  the configured number of entrants.
* Changed how process killing is done on Windows, hopefully making stopping plugins more reliable! We've had some mixed results
  on this one, so we'd like to hear if it's working for you now!
* Result tables now hide the Team column if no driver in the results has a team.
* Improved the allowed tyres UI to more clearly show which is enabled and which is disabled.

Removed:

* In an effort to reduce the build size and complexity, we have removed the old Entrant autofill method. This has been
  replaced by the more obvious dropdown in the Entrant box.

---

v1.3.2
------

**Please note, this release contains breaking changes for run_on_start in config.yml**. If you are using run_on_start,
you need to read the following:

Each run_on_start command is now run from the directory that the binary file is in. 
For example, ./stracker/stracker_linux_x86/stracker --stracker_ini stracker-default.ini now actually performs the following two commands:

1. cd ./stracker/stracker_linux_x86
2. ./stracker --stracker_ini stracker-default.ini

This means that previous configuration entries will need updating! The config.example.yml contains updated examples for how this might work.

Added:

* Plugins are now run from the directory that their executable file is in. Please read the above note for more information.
* Results overviews now show the tyre which was used to complete the driver's fastest lap of that session.
* Added per-Event points breakdowns to Championships!
* Server Logs are now only accessible by users in the "Write" group or above.

Fixes:

* Corrected the sizing of the "Remove IFrame" button on the Live Timings page.
* Corrected the sizing and positioning of the Live Map when the page is resized.
* Added an explanation as to why the UDP ports specified in Server Options do not match the ones in the server_cfg.ini. 
* Fixes a bug where the EntryList was limited to 18 entrants in Custom Races.
* AutoFill entrants are now alphabetically sorted.
* Laps which have Cuts > 0 are now excluded from "Best Lap" in Live Timings
* Fixes misleading times in the Live Timings stored times table by adding leading zeroes to millisecond values under 100ms.

---

v1.3.1
------

Added:

* Live Map smoothing! Thanks to germanrcuriel on GitHub for this one! It makes a huge difference to the Live Map!
* Removed the gray background from the Live Map, replaced it with a drop-shadow. Thanks again to germanrcuriel for this! 
* Tweaked the layout of the Live Timing description.
* You can now delete AutoFill entrants from the new AutoFill entrants page (available for users with Delete permissions or higher)
* Added Top Speed to Live Timings
* Team Standings are hidden in Championships where no entrant has a team name.
* You can now delete entrants who have registered to a Championship Sign Up Form.

Fixes:

* You can now start Practice Events for Open Championships that do not have any entrants registered to them.
* Championship Sign Up Forms now show how many free slots each car has.
* Championship Sign Up Forms and Open Championships now properly respect the distribution of cars in an EntryList.
  - If a user rejoins an Open Championship in a different car, their original slot in the EntryList is cleared so that
    other Championship Entrants may use it instead. (Previously this slot was removed).
  - Users registering on the Sign Up form can only be put in slots in the EntryList where their requested car matches
    the car defined in the EntryList.
* Fixes a bug where new Entrants could not be added to a Custom Race if all previous Entrants had been deleted from it.
* Fixes a bug where Championship Events with a Second race would sometimes stop running after the first race.
* Fixed an issue where sometimes drivers would not properly disconnect from the Live Map.
* Pickup mode is now enabled for all Championship Practice Events that don't have Booking Sessions.
* The "Locked Entry List" option has a more detailed explanation about how it works.
* Open Championship Events using Booking mode can now be correctly configured. Note that you must create entrant slots in the 
  Championship setup, otherwise the Championship Events will start without any cars available!
* Open Championship Events with Booking mode now have a Booking mode for their practice sessions too.
* The 'Save Race' button at the top of the Custom Race form now saves the race without redirecting you to Live Timings
* Fixes a panic that can occur when using shortened driver names if a driver's name ends in a space.
* Fixes an issue where a driver's initials were not saved correctly when reloading the live map.

---

v1.3.0
------

Added:

* Added a Championship Sign Up form. When configuring a Championship, you can now enable 'Sign Up Form'. This creates a public 
  registration form where anybody can sign up to be added to a Championship. This has the following options:
  - Require admin approval for applications - Every sign up request must be approved by an administrator before 
    they are added to the EntryList.
  - Ask users for Email - you can request that users enter their email address so you can contact them
  - Ask users for Team - enable a 'Team' field to be filled out by registrants (this is optional though)
  - Let users choose car and skin - On by default, users can pick their car and skin. If turned off, an administrator 
    will have to configure the car and skin in the EntryList once the driver is accepted.
  - Extra Questions - ask registrants to fill out questions that you specify, e.g. Discord username, Twitter handle, 
    number of races completed, etc.
  
  Championship Sign Up requests can be viewed by Write Access users and Approved or Rejected in a new page. 
  This new page also allows Write Access users to email groups of registrants, and download a Comma Separated Values 
  list of the registration requests (to be used in spreadsheets etc.)
  
  We hope that this functionality improves the management of large events for Server Owners! Please get in touch if 
  you run large events and let us know how it goes!
  
* In Server Options you can now configure Server Manager to show the Championship or Custom Race name after the server name
  in the Assetto Corsa server lobby.
* You can now add custom CSS to your server manager install from the Server Options!
* You can now add points penalties to Championship Drivers and Teams.
* Added monitoring and analytics. This will help us keep better track of issues in Server Manager. You can disable this
  in the config.yml.
* Improved 'Reverse Grid' text to explain what happens if the value is set to '1' (a 2nd Race will take place with the grid formed from the 1st Race's Results)
* You can now import Championship results for second races.
* You can now export all of the results for a championship to Simresults together.
* Individual events (custom races and championships) can now override the global server password setting.
* Added the ability to import entire championships.
* Added the ability to use shortened Driver Names in all areas of the Server Manager web UI to protect people's identities online. 
  You can enable this in Server Options.

Fixes:

* Loop Mode is no longer an option in Championship Events
* Imported Championship Events now correctly link to their original results files, meaning that penalties carry across
  to Championships when applied in the results pages.
* Fixes a bug where penalties would not correctly apply to some Championship Events.
* Fixes an issue where Looped Races could hang at the end of a race rather than continuing to the next Looped Race.
* Open Championships will now correctly set up Entrants (and results tables) when importing results files that have new
  Entrants in them.
* Sol session start time should now save properly.
* Locked entry list option should now work.
* Fixes a bug where saving a Championship Event using the top Save button would actually cause the event to be duplicated.
* Reworded the Reverse Grid description

---

v1.2.2
------

Fixes a bug where new Championship Entrants couldn't be added.

---

v1.2.1
------

Added:

* Added a MOTD editor
* Added the missing MAX_CONTACTS_PER_KM server_cfg.ini option. We've found this a bit temperamental so use it with caution!
* Ballast and Restrictor are now visible in Results pages
* When adding Entrants to a Custom Race or Championship, the values from the last Entrant in the list are copied to 
  each new Entrant that is added. This should make editing the EntryList a bit easier!
* Championship welcome message now shows a link to the championship overview page (requires server_manager_base_URL 
  option in config.yml)
* Scheduled events now show their times in your local timezone.
* You can now subscribe to iCal feeds for scheduled races at a server level or per Championship.

Fixes:

* Limited the Live Map refresh interval to a minimum of 200ms. It is now 500ms by default in config.yml.
* The Manage Event button in a Championship is now visible for completed events for admin users only. This
  should allow you to import results files if Championships fail to complete successfully.
* Starting a Custom Race now takes you to the Live Timings page.
* Servers with really long names now have the name truncated in the navigation. You can hover over the name to see the full text.
* Fixed an issue where lots of UDP errors would appear in the log.
* Championship Name is now a required field
* Removed a non-critical error message from the logs
* Fixed live map extra data toggle.
* Detected improper disconnects (game crashes, alt+f4 etc.) in live timing.
* Fixes an issue where configured car skins would be lost in Open Championships.

---

v1.2.0
------

Note: This update changes how the accounts work, you will need to re-add all of your existing accounts in the server
control panel! To do this, you will need the new default admin details:

  * username: admin
  * password: servermanager

We also recommend backing up your data store (as defined in config.yml in 'store' -> 'path') before upgrading to this 
version!

Now, on to the changes!

Added:

* Account Management via the web interface! No more fiddling with configuration files! You will need to re-add your accounts
  in the web UI.
* Adds Fixed Setups to Custom Races and Championships. Fixed setups can be uploaded on the Cars page. You can fix
  a setup for a whole championship or individually for specific events in the Championship.
* Adds skin, ballast and restrictor customisation for individual Championship Events. You can overwrite these options
  for all Championship Events in the Edit Championship Page.
* Added configurable IFrames to the live timings page. Users with write access can modify and add IFrames to the
  page (they will persist for all users between events). Intended for use with event live streams or track info etc.
* Added extra track info to live timings page.
* Added an extra info pane to drivers on the live map that displays their current speed, gear and rpm. This can be
  toggled on/off by clicking their name in the live timings table.
* Changed the layout of the live timings page to better accommodate the new features.
* Added "Import Championship Event" functionality, which lets you import non-championship results files into a
  championship. To use this, create a championship event for the track and layout you wish to import results to. Then,
  click on "Manage Event" on the Championship page and select the session results files to import from.
* Added car images to Championship pages.
* Added car info to live timing table
* Added an option to only upload official ks content from a folder
* Added option to upload multiple content folders by dragging them into the drag and drop upload boxes.
* Added a more informative message for users who experience issues launching Server Manager. We're trying our best
  to make Server Manager really good, and we're a little disheartened by negative reviews caused by people not managing
  to follow our setup instructions, so hopefully this will help with debugging!
* Added a dropdown to the Entrant box which makes auto fill much more obvious and less likely to be interfered with
  by browsers.
* Added a "Delete" group - they are the only group (other than admin) allowed to delete content, championships, races, etc.
* You can now change which assetto server executable file is run by Server Manager. By default, acServer(.exe) is used.
  See config.yml "executable_path" for more information. This means tools such as ac-server-wrapper should now be
  compatible with Server Manager! You can even write your own wrapper scripts around acServer if you'd like.
* Added buttons to change the Championship event order and show/hide completed/not completed events.
* Looped practice events will now persist drivers in the live timings table across each event.
* Added a text input (with support for images, embedded video etc.) to Championship pages. Intended for adding information
  about the championship, rules, links to content used etc.
* Vastly improved Championship points scoring. Points scoring now adheres to the following rules:
  - If a driver changes car but NOT team or class, both team and driver points persist.
  - If a driver changes team, but NOT class, drivers points persist, team points stay at old team and new points 
    earned go to new team. You can override this by turning on the "Transfer Points from previous team?" switch when you
    change a driver's team name.
  - If a driver changes class, an entirely new entry is made but the old one is not deleted - new points earned go to the 
    new team and new driver entry.
  
  - A byproduct of this is that once points have been added to a Championship Class, they cannot be removed. That is, if you
    have 6 drivers in a Championship Class and you remove 2, there will still be 6 points inputs in the Class. This is so
    that previous Championship Events have the correct number of points for their calculations.
* Added logging to server-manager.log - this should make debugging issues easier.
* Moved "Result Screen Time" option to Custom Race / Championship Event configuration instead of Server Options
* Added disconnected table to live timing page, shows best times of disconnected drivers from the current session.
* Added blacklist.txt editor.

Fixes:

* Fixes an issue preventing the upload of older cars which contain a data folder rather than a data.acd file.
* Removed unnecessary duplication of entrants on Championship pages.
* Fixes an issue with illegal Byte Order Marks preventing some track info files from being read.
* Fixes an issue where some Live Map cars would not properly clear on server restart.
* Fixes an issue where new entrants in a Championship were not persisted for autofill.
* Fixes an issue that made it impossible to start quick/custom races on mobile safari.
* Fixes an issue where Championship Events were not correctly finished/tracked.
* Fixes an issue where Second Race Points Multiplier would default to 0 if not specified, rather than using 1.
* We now exclude disqualified drivers from points in the race they were disqualified from.
* Championship Events now show the cars that entered the race or are due to enter the race in their header, rather
  than just showing the cars entered into the Championship.
* Added logging to server-manager.log - this should make debugging issues easier.
* Improved reliability of live timing table.
* Event scheduling now uses your local timezone from your browser.
* Fixes incorrectly decoded utf32 strings coming through UDP data.
* Booking Mode now works correctly. Closed Championships have booking mode disabled for all events.

---

v1.1.3
------

* Fixes an issue with Championship Practice Events not working after updating the cars in the Championship entry list.

---

v1.1.2
------

* Adds support for sTracker. Read the new config.yml file for more information on setting up sTracker.
* Adds support for running processes alongside the Assetto Corsa server. Each process is run when the server
  is started, and killed when the server is stopped. See config.yml for more information.
* Improves UDP forwarding to only forward as many bytes as were received.
* Log outputs are now limited to a size of 1MB. When the log output reaches 1MB, it is trimmed to keep the most recent
  messages.
* Championships are now split into active and completed championships. They are ordered by the time they were last
  updated.
* Fixes a bug where tyres configured in a championship event would not carry across to the next championship event or
  load into the edit championship event page.
* Fixed scheduled events for time zones outside of UTC.
* Improved some page layouts on mobile devices

---

v1.1.1
------

* Fixed a bug that caused some scheduled races to not start correctly.

---

v1.1.0
------

We recommend re-uploading all of your tracks after doing this update! Some new features will only work with
new track assets!

Please also consult the config.yml in the zip file, there is a new section: "live_map" that you must add to your
config.yml to get live map functionality!

* Added a Live Map. You'll need to re-upload your tracks to see the live map, since it requires new
  track assets.
* Added support for 'Reverse Grid Positions' races within Championship events. If a second race occurs, the championship
  page will show results for that too. It will correctly add points to the entrants and optionally can apply a
  multiplier to all second races to scale their points. This multiplier can be a decimal, and can even be negative!
* Added the ability to schedule championship events and custom races.
* Added button on results page to open the results on the SimResults website.
* When creating a race the number of available pit boxes for a track/layout is now displayed, max clients is limited to
  this number (requires manual upload of track - including default content).
* Championship events now welcome each player with a message describing their current position in the championship
  and who their nearest rivals are.
* Improve handling of tracks which have a default layout (i.e. data folder in the base of the track directory) AND extra
  layouts. This fix adds compatibility for mods such as the Assetto Corsa Wet Mod.
* Added support for plugins such as KissMyRank. Follow the KissMyRank setup, but instead of editing
  server_cfg.ini, edit the Options in Server Manager (it overwrites server_cfg.ini!)
* Overhauled UDP proxying to work with sending messages as well as existing support for receiving.
  (This is what makes KissMyRank etc work!)

---

v1.0.2
------

* Increase number of results per result listing page to 20.
* Add a 404 error for results pages that don't exist
* Results listing page now shows 10 pages in the pagination bar with options to skip to the front and end,
  and forwards/backwards by 10 pages
* Fixed an issue with named Custom Race entrants losing their car/skin on race start
* Collision speeds on Live Timings page are now rounded to 2 decimal places

---

v1.0.1
------

* Fixed an issue with populating default points when creating championship classes. Points for places beyond the F1
  defaults now show '0' when created, rather than '25' which was incorrectly shown before.
* Average Lap Time on Results pages is now calculated lap times that meet the following conditions:
    "if lap doesnt cut and if lap is < 107% of average for that driver so far and if lap isn't lap 1"
* Fixed an issue with Quick Race Time/Laps selector not defaulting to the correct value.

---

v1.0.0
------

Initial Release!
<|MERGE_RESOLUTION|>--- conflicted
+++ resolved
@@ -5,11 +5,8 @@
 
 * KissMyRank integration! We've even made it so you can use both sTracker and KissMyRank! Go to the new "KissMyRank" page to find out how to set up KissMyRank. We're marking this as "beta" currently. If you find any issues - please report them to us!
 * You can now duplicate any Championship Event (including Race Weekends!)
-<<<<<<< HEAD
 * The Championship Sign Up form now allows multiple Steam GUIDs separated by a semi-colon (for driver swaps).
-=======
 * You can now set a timer to forcibly stop a Custom Race after a certain time period. This is intended to allow servers to rotate through looped events every x minutes regardless of players being active on the server. The timer can be set to not forcibly stop the server if drivers are online.
->>>>>>> c8b7aeea
 
 Fixes:
 
