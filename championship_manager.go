--- conflicted
+++ resolved
@@ -94,6 +94,7 @@
 	*RaceTemplateVars
 
 	DefaultPoints ChampionshipPoints
+	ACSREnabled bool
 }
 
 func (cm *ChampionshipManager) BuildChampionshipOpts(r *http.Request) (championship *Championship, opts *ChampionshipTemplateVars, err error) {
@@ -123,12 +124,8 @@
 		championship = NewChampionship("")
 	}
 
-<<<<<<< HEAD
-	raceOpts["Current"] = championship
-	raceOpts["ACSREnabled"] = config.ACSR.Enabled
-=======
 	opts.Championship = championship
->>>>>>> bbcaa7f5
+	opts.ACSREnabled = config.ACSR.Enabled
 
 	return championship, opts, nil
 }
