--- conflicted
+++ resolved
@@ -21,16 +21,13 @@
     the car defined in the EntryList.
 * Fixes a bug where new Entrants could not be added to a Custom Race if all previous Entrants had been deleted from it.
 * Fixes a bug where Championship Events with a Second race would sometimes stop running after the first race.
-<<<<<<< HEAD
 * Fixed an issue where sometimes drivers would not properly disconnect from the Live Map.
-=======
 * Pickup mode is now enabled for all Championship Practice Events that don't have Booking Sessions.
 * The "Locked Entry List" option has a more detailed explanation about how it works.
 * Open Championship Events using Booking mode can now be correctly configured. Note that you must create entrant slots in the 
   Championship setup, otherwise the Championship Events will start without any cars available!
 * Open Championship Events with Booking mode now have a Booking mode for their practice sessions too.
 * The 'Save Race' button at the top of the Custom Race form now saves the race without redirecting you to Live Timings
->>>>>>> a94a26da
 
 v1.3.0
 ------
