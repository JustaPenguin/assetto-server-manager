--- conflicted
+++ resolved
@@ -5,11 +5,8 @@
 
 * Fixes an issue where the reported tyre for a driver's best lap could sometimes be incorrect.
 * Fixes an incorrect value for ACServerResultsBasePath in the KissMyRank setup. Thanks @blu1111! 
-<<<<<<< HEAD
 * Removed the "Start on Tyre from Fastest Lap" Checkbox for non-write access users, the word "yes" or "no" is displayed instead.
-=======
 * Fixes an issue where applying penalties to Championship or Race Weekend sessions could cause a server crash.
->>>>>>> 0e2eeaf4
 
 ---
 
