{{ define "base" }}
    <!DOCTYPE html>
    <html lang="en">
    <head>
        <meta name="viewport" content="width=device-width, initial-scale=1.0">
        <link rel="shortcut icon" href="/static/favicon.ico">
        <meta charset="UTF-8">
        <title>{{ block "title" . }}{{ end }} / Assetto Server Manager</title>

        {{ block "stylesheets" . }}
            <link rel="stylesheet" type="text/css" href="/static/css/style.css">
            <link rel="stylesheet" type="text/css" href="/static/css/multi-select.dist.css">
            <link rel="stylesheet" type="text/css" href="/static/css/bootstrap-switch.min.css">
            <link rel="stylesheet" type="text/css" href="https://cdnjs.cloudflare.com/ajax/libs/jqueryui/1.12.1/jquery-ui.min.css">
            <link rel="stylesheet" type="text/css"
                  href="https://stackpath.bootstrapcdn.com/bootswatch/4.1.3/lumen/bootstrap.min.css">
        {{ end }}
    </head>
    <body>

    <nav class="navbar navbar-expand-lg fixed-top navbar-dark bg-primary">
        <div class="container">
            <a class="navbar-brand" href="/">Assetto Server Manager</a>
            <button class="navbar-toggler" type="button" data-toggle="collapse" data-target="#navbarSupportedContent" aria-controls="navbarSupportedContent" aria-expanded="false" aria-label="Toggle navigation">
                <span class="navbar-toggler-icon"></span>
            </button>

            <div class="collapse navbar-collapse" id="navbarSupportedContent">
                <ul class="navbar-nav mr-auto">
                    <li class="nav-item">
                        <a class="nav-link" href="/quick">Quick Race</a>
                    </li>
                    <li class="nav-item dropdown">
                        <a class="nav-link dropdown-toggle" href="#" id="navbarDropdown" role="button" data-toggle="dropdown" aria-haspopup="true" aria-expanded="false">
                            Custom Race
                        </a>
                        <div class="dropdown-menu" aria-labelledby="navbarDropdown">
                            <a class="dropdown-item" href="/custom">View Existing</a>
                            <a class="dropdown-item" href="/custom/new">Create New</a>
                        </div>
                    </li>

                    <li class="nav-item">
                        <a class="nav-link" href="/results">Results</a>
                    </li>

                    <li class="nav-item dropdown">
                        <a class="nav-link dropdown-toggle" href="#" id="navBarContentDropdown" role="button" data-toggle="dropdown" aria-haspopup="true" aria-expanded="false">
                            Content
                        </a>
                        <div class="dropdown-menu" aria-labelledby="navBarContentDropdown">
                            <a class="dropdown-item" href="/tracks">Tracks</a>
                            <a class="dropdown-item" href="/cars">Cars</a>
                            <a class="dropdown-item" href="/weather">Weather</a>
                        </div>
                    </li>

                    <li class="nav-item">
                        <a class="nav-link" href="/server-options">Server Options</a>
                    </li>
                    <li class="nav-item">
                        <a class="nav-link" href="/logs">Server Logs</a>
                    </li>
                </ul>

                <ul class="navbar-nav">
                    {{ if .server_status  }}
                        <li class="nav-item dropdown">
                            <a class="nav-link dropdown-toggle" href="#" id="navBarStatusDropdown" role="button" data-toggle="dropdown" aria-haspopup="true" aria-expanded="false">
                                <span class="badge badge-success">Server Running</span>
                            </a>

                            <div class="dropdown-menu" aria-labelledby="navBarStatusDropdown">
                                <a class="dropdown-item" href="/process/restart">Restart</a>
                                <a class="dropdown-item" href="/process/stop">Stop</a>
                            </div>
                        </li>
                    {{ else }}
                        <li class="nav-item">
                            <span class="badge badge-danger">Server Offline</span>
                        </li>
                    {{ end }}
                </ul>
            </div>


        </div>
    </nav>

    <div class="container">
        <br><br>

        <div style="position: fixed; right: 10px; z-index: 1;">

            {{ range $i, $message := .messages }}

                <div class="alert alert-secondary alert-dismissible" role="alert">
                    {{ $message }}
                    <button type="button" class="close" data-dismiss="alert" aria-label="Close">
                        <span aria-hidden="true">&times;</span>
                    </button>
                </div>

            {{ end }}

        </div>

        {{ block "content" . }}{{ end }}

        <footer class="pt-4 my-md-5 pt-md-5 border-top">
            <div>
                &copy; Just a Penguin 2010-2019
            </div>
        </footer>
    </div>

    {{ block "javascript" . }}
<<<<<<< HEAD
        <script defer src="https://use.fontawesome.com/releases/v5.7.1/js/all.js"></script>
=======
        <script defer src="https://use.fontawesome.com/releases/v5.7.0/js/all.js"></script>
>>>>>>> 14599a3e
        <script src="https://code.jquery.com/jquery-3.3.1.min.js" crossorigin="anonymous"></script>
        <script src="https://cdnjs.cloudflare.com/ajax/libs/jqueryui/1.12.1/jquery-ui.min.js" crossorigin="anonymous"></script>
        <script src="/static/js/jquery.multi-select.js"></script>
        <script src="/static/js/bootstrap-switch.min.js"></script>
        <script src="https://cdnjs.cloudflare.com/ajax/libs/popper.js/1.12.9/umd/popper.min.js" integrity="sha384-ApNbgh9B+Y1QKtv3Rn7W3mgPxhU9K/ScQsAP7hUibX39j7fakFPskvXusvfa0b4Q" crossorigin="anonymous"></script>
        <script src="https://stackpath.bootstrapcdn.com/bootstrap/4.2.1/js/bootstrap.bundle.min.js" integrity="sha384-zDnhMsjVZfS3hiP7oCBRmfjkQC4fzxVxFhBx8Hkz2aZX8gEvA/jsP3eXRCvzTofP" crossorigin="anonymous"></script>
        <script src="/static/manager.js"></script>
    {{ end }}

    {{ block "thirdpartyjs" . }}
    {{ end }}
    </body>
    </html>
{{ end }}<|MERGE_RESOLUTION|>--- conflicted
+++ resolved
@@ -115,11 +115,7 @@
     </div>
 
     {{ block "javascript" . }}
-<<<<<<< HEAD
         <script defer src="https://use.fontawesome.com/releases/v5.7.1/js/all.js"></script>
-=======
-        <script defer src="https://use.fontawesome.com/releases/v5.7.0/js/all.js"></script>
->>>>>>> 14599a3e
         <script src="https://code.jquery.com/jquery-3.3.1.min.js" crossorigin="anonymous"></script>
         <script src="https://cdnjs.cloudflare.com/ajax/libs/jqueryui/1.12.1/jquery-ui.min.js" crossorigin="anonymous"></script>
         <script src="/static/js/jquery.multi-select.js"></script>
