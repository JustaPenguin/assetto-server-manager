--- conflicted
+++ resolved
@@ -13,12 +13,9 @@
     You can follow this guide (written by @mike855 - thanks!) to modify a track to be compatible: https://github.com/JustaPenguin/assetto-server-manager/wiki/Driver-swap-track-editing
 * A landing intro for hosted servers that points users in the right direction.
 * You can now broadcast a 3-2-1-GO countdown to all drivers from the Live Timings Admin Panel.
-<<<<<<< HEAD
 * You can now duplicate Championships using the dropdown next to "Edit" in the Championship list.
-=======
 * You can now sort (and split!) Race Weekend Entry Lists by Championship Class - so you could for example run separate qualifying sessions for each class!
 * You can now manually choose drivers when filtering between two Race Weekend sessions, instead of picking split numbers.
->>>>>>> 778e32f7
 
 Fixed:
 
