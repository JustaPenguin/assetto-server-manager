--- conflicted
+++ resolved
@@ -1,25 +1,8 @@
-{{ define "ServerEventBadge" }}
-    {{ if .IsChampionship }}
-        <span class="badge badge-warning">Championship {{ if .IsPractice }}Practice{{ end }} in Progress</span>
-    {{ else if .IsRaceWeekend }}
-        <span class="badge badge-info">Race Weekend {{ if .IsPractice }}Practice{{ end }} in Progress</span>
-    {{ else if .IsLooping }}
-        <span class="badge badge-secondary">Auto Loop Event in Progress</span>
-    {{ else if .IsTimeAttack }}
-        <span class="badge badge-dark">Time Attack Event in Progress</span>
-    {{ else }}
-        <span class="badge badge-success">Assetto Server Running</span>
-    {{ end }}
-{{ end }}
-
 {{ define "base" }}
     <!DOCTYPE html>
     <html lang="en">
     <head>
         <meta name="viewport" content="width=device-width, initial-scale=1.0">
-
-        {{ with $.OGImage }}<meta property="og:image" content="{{ $.OGImage }}">{{ end }}
-
         <link rel="shortcut icon" href="/static/favicon.ico">
         <meta charset="UTF-8">
         <title>{{ block "title" . }}{{ end }} / {{ $.ServerName }}</title>
@@ -41,7 +24,7 @@
         {{ end }}
 
         <script type="text/javascript">
-            var ShowUpgradePopup = {{ .User.ShouldSeeUpgradePopup }};
+            var ShowUpgradePopup = {{ not .User.HasSeenCurrentVersion }};
         </script>
 
         {{ if $.MonitoringEnabled }}
@@ -64,8 +47,7 @@
 
     <nav class="navbar navbar-expand-lg fixed-top navbar-dark bg-primary">
         <div class="{{ with $.WideContainer }}container-fluid{{ else }}container{{ end }}">
-            <a class="navbar-brand d-none d-sm-block" href="/" data-toggle="tooltip" title="{{ $.ServerName }}">{{ $.ServerName }}</a>
-            <a class="navbar-brand d-sm-none" href="/">{{ $.ServerName }}</a>
+            <a class="navbar-brand" href="/" data-toggle="tooltip" title="{{ $.ServerName }}">{{ $.ServerName }}</a>
             <button class="navbar-toggler" type="button" data-toggle="collapse" data-target="#navbarSupportedContent" aria-controls="navbarSupportedContent" aria-expanded="false" aria-label="Toggle navigation">
                 <span class="navbar-toggler-icon"></span>
             </button>
@@ -81,20 +63,16 @@
                             {{ if WriteAccess }}
                                 <a class="dropdown-item" href="/quick">Quick</a>
                                 <div class="dropdown-divider"></div>
-                            {{ end }}
-
-                            <h4 class="dropdown-header font-italic">Custom</h4>
-                            <a class="dropdown-item pl-4-5" href="/custom">View Existing</a>
-
-                            {{ if WriteAccess }}
+                                <h4 class="dropdown-header font-italic">Custom</h4>
+                                <a class="dropdown-item pl-4-5" href="/custom">View Existing</a>
                                 <a class="dropdown-item pl-4-5" href="/custom/new">Create New</a>
-                            {{ end }}
-
-                            <div class="dropdown-divider"></div>
+
+                                <div class="dropdown-divider"></div>
+                            {{ end }}
+
 
                             <h4 class="dropdown-header font-italic">Race Weekends</h4>
                             <a class="dropdown-item pl-4-5" href="/race-weekends">View Existing</a>
-
                             {{ if WriteAccess }}
                                 <a class="dropdown-item pl-4-5" href="/race-weekends/new">Create New</a>
                             {{ end }}
@@ -147,11 +125,6 @@
                                     <a class="dropdown-item" href="/motd">Messages</a>
                                     <a class="dropdown-item" href="/audit-logs">Audit Logs</a>
                                     <a class="dropdown-item" href="/stracker/options">STracker</a>
-<<<<<<< HEAD
-                                    <a class="dropdown-item" href="/kissmyrank/options">KissMyRank</a>
-                                    <a class="dropdown-item" href="/realpenalty/options">Real Penalty</a>
-=======
->>>>>>> e755bdcf
                                 {{ end }}
                                 {{ if DeleteAccess }}
                                     <a class="dropdown-item" href="/autofill-entrants">AutoFill Entrants</a>
@@ -168,19 +141,21 @@
                         <li class="nav-item dropdown mr-2 {{ if not WriteAccess }} mt-2 {{ end }}">
                             {{ if WriteAccess }}
                                 <a class="nav-link dropdown-toggle" href="#" id="navBarStatusDropdown" role="button" data-toggle="dropdown" aria-haspopup="true" aria-expanded="false">
-                                    {{ template "ServerEventBadge" $.ServerEvent }}
+                                    {{ if .ServerEvent.IsChampionship }}
+                                        <span class="badge badge-warning">Championship in Progress</span>
+                                    {{ else if .ServerEvent.IsRaceWeekend }}
+                                        <span class="badge badge-info">Race Weekend in Progress</span>
+                                    {{ else }}
+                                        <span class="badge badge-success">Assetto Server Running</span>
+                                    {{ end }}
                                 </a>
                                 <div class="dropdown-menu dropdown-menu-right" aria-labelledby="navBarStatusDropdown">
                                     <a
                                         class="dropdown-item"
                                         href="/process/restart"
 
-                                        {{ if not $.ServerEvent.IsPractice }}
-                                            {{ if $.ServerEvent.IsChampionship }}
-                                                onClick="return confirm('I understand that this will cancel the current championship event and all progress will be permanently lost');"
-                                            {{ else if $.ServerEvent.IsRaceWeekend }}
-                                                onClick="return confirm('I understand that this will cancel the current race weekend session and all progress will be permanently lost');"
-                                            {{ end }}
+                                        {{ if .ServerEvent.IsChampionship }}
+                                            onClick="return confirm('I understand that this will cancel the current championship event and all progress will be permanently lost');"
                                         {{ end }}
                                     >
                                         Restart
@@ -189,19 +164,21 @@
                                         class="dropdown-item"
                                         href="/process/stop"
 
-                                        {{ if not $.ServerEvent.IsPractice }}
-                                            {{ if $.ServerEvent.IsChampionship }}
-                                                onClick="return confirm('I understand that this will cancel the current championship event and all progress will be permanently lost');"
-                                            {{ else if $.ServerEvent.IsRaceWeekend }}
-                                                onClick="return confirm('I understand that this will cancel the current race weekend session and all progress will be permanently lost');"
-                                            {{ end }}
+                                        {{ if .ServerEvent.IsChampionship }}
+                                            onClick="return confirm('I understand that this will cancel the current championship event and all progress will be permanently lost');"
                                         {{ end }}
                                     >
                                         Stop
                                     </a>
                                 </div>
                             {{ else }}
-                                {{ template "ServerEventBadge" $.ServerEvent }}
+                                {{ if .ServerEvent.IsChampionship }}
+                                    <span class="badge badge-warning">Championship in Progress</span>
+                                {{ else if .ServerEvent.IsRaceWeekend }}
+                                    <span class="badge badge-info">Race Weekend in Progress</span>
+                                {{ else }}
+                                    <span class="badge badge-success">Assetto Server Running</span>
+                                {{ end }}
                             {{ end }}
                         </li>
                     {{ else }}
@@ -210,7 +187,7 @@
                         </li>
                     {{ end }}
 
-                    <li class="nav-item dropdown" id="user-account-dropdown">
+                    <li class="nav-item dropdown">
                         <a class="nav-link dropdown-toggle" href="#" id="navBarAccountDropdown" role="button" data-toggle="dropdown" aria-haspopup="true" aria-expanded="false">
                             <i class="fas fa-user"></i>
                         </a>
@@ -226,6 +203,7 @@
                             {{ end }}
                         </div>
                     </li>
+
                 </ul>
             </div>
 
@@ -234,38 +212,11 @@
     </nav>
 
     <div class="{{ with $.WideContainer }}container-fluid{{ else }}container{{ end }}">
-
-        {{ if WriteAccess }}
-            {{ if and $.ACSREnabled (or (not $.BaseURLIsSet) (not $.BaseURLIsValid)) }}
-                <div class="card border-danger mb-5">
-                    <div class="card-header bg-danger text-white">
-                        ACSR Configuration Issue
-                    </div>
-
-                    <div class="card-body">
-                        <p>
-                            You have enabled ACSR in the Server Options, but your server config.yml does not have
-                            {{ if not $.BaseURLIsSet }}a BaseURL set{{ else if not $.BaseURLIsValid}}a valid BaseURL{{ end }}.
-                            <strong>Server Manager will not be able to connect to ACSR.</strong>
-                            Please ensure that Server Manager is accessible from the web and that you set the BaseURL parameter to
-                            a valid web address.
-                        </p>
-
-                        <p>
-                            <a href="https://github.com/JustaPenguin/assetto-server-manager/wiki/ACSR-Configuration">
-                                View a more detailed configuration guide for ACSR
-                            </a>
-                        </p>
-                    </div>
-                </div>
-            {{ end }}
-        {{ end }}
-
         {{ block "content" . }}{{ end }}
 
 
         {{ block "showpremium" . }}
-            {{ if and (ne $.Request.URL.Path "/") (ne $.Request.URL.Path "/premium") }}
+            {{ if ne $.Request.URL.Path "/" }}
                 <div class="clearfix"></div>
 
                 <div class="mt-5">
@@ -277,19 +228,17 @@
         <footer class="pt-4 my-md-5 pt-md-5 border-top">
             <div class="row">
                 <div class="col-sm-7">
-                    <a href="https://github.com/JustaPenguin/assetto-server-manager" class="mr-3"><i class="fab fa-github"></i> GitHub</a>
-                    <a href="https://github.com/JustaPenguin/assetto-server-manager/issues" class="mr-3"><i class="fas fa-bug"></i> Submit a Bug Report</a>
-                    {{ if not $.IsPremium }}
-                        <a href="/premium" class="mr-3"><i class="fas fa-heart"></i> Go Premium</a>
-                    {{ else }}
-                        <a href="https://paypal.me/JustaPenguinUK" class="mr-3"><i class="fas fa-heart"></i> Donate</a>
+                    <a href="https://github.com/cj123/assetto-server-manager" class="mr-3"><i class="fab fa-github"></i> GitHub</a>
+                    <a href="https://github.com/cj123/assetto-server-manager/issues" class="mr-3"><i class="fas fa-bug"></i> Submit a Bug Report</a>
+                    {{ if ne $.IsPremium "true" }}
+                        <a href="https://paypal.me/JustaPenguinUK" class="mr-3"><i class="fas fa-heart"></i> Go Premium</a>
                     {{ end }}
                     <a href="/changelog" class="mr-3"><i class="fas fa-pencil-alt"></i> Changelog</a>
-                    <a href="https://github.com/JustaPenguin/assetto-server-manager/wiki"><i class="fas fa-book"></i> Wiki</a>
+                    <a href="https://github.com/cj123/assetto-server-manager/wiki"><i class="fas fa-book"></i> Wiki</a>
                 </div>
                 <div class="col-sm-5 text-right">
                     <img src="/static/img/racer.png" class="img img-footer float-right">
-                    Assetto Corsa Server Manager {{ if $.IsPremium }}Premium {{ end }}{{ Version }}<br> &copy; <a href="https://justapengu.in">Just a Penguin</a> 2010-{{ now.Format "2006" }}
+                    Assetto Corsa Server Manager {{ if eq $.IsPremium "true" }}Premium {{ end }}{{ Version }}<br> &copy; <a href="https://justapengu.in">Just a Penguin</a> 2010-{{ now.Format "2006" }}
                 </div>
             </div>
 
@@ -324,71 +273,7 @@
         </div>
     </div>
 
-    {{ if $.User.ShouldSeeIntroPopup }}
-        <div class="modal" tabindex="-1" role="dialog" id="intro-modal">
-            <div class="modal-dialog modal-lg modal-dialog-scrollable" role="document">
-                <div class="modal-content">
-                    <div class="modal-header">
-                        <h3 class="modal-title">Welcome to your new Assetto Corsa Server!</h3>
-                        <button type="button" class="close" data-dismiss="modal" aria-label="Close">
-                            <span aria-hidden="true">&times;</span>
-                        </button>
-                    </div>
-                    <div class="modal-body">
-                        <p class="font-italic">
-                            Here's a few things you should know before you get started:
-                        </p>
-
-                        <div id="changelog-text">
-                            <ol class="list-group list-group-flush">
-                                <li class="list-group-item">
-                                    The best place to look first is the Server Options page, get everything set up how
-                                    you want it! All of the options are as descriptive as possible to help guide you
-                                    through.
-                                </li>
-                                <li class="list-group-item">
-                                    You can achieve a lot with the Manager, but it can take some time to learn! It's
-                                    best to start simple (Quick Races, Custom Races) and work your way up to more complex
-                                    events like Championships and Race Weekends!
-                                </li>
-                                <li class="list-group-item">
-                                    Once an event is running (the indicator on the top right will let you know) you should
-                                    be able to see it in the server list. If you're using Content Manager you can use the
-                                    join button on the Live Timings page to get there faster!
-                                </li>
-                                <li class="list-group-item">
-                                    The Live Timings page lets you keep track of drivers on the server. If you run a
-                                    looping event it will store all of the times across the looped session! Make sure to
-                                    have a look at the Admin Control Panel here too, you can use it to do a few useful
-                                    things, such as kicking drivers, sending chat messages and restarting the session.
-                                </li>
-                                <li class="list-group-item">
-                                    If you want to add some mod tracks or cars have a look at the content pages. You can
-                                    upload and manage your mod content there.
-                                </li>
-                                <li class="list-group-item">
-                                    Our
-                                    <a href="https://github.com/JustaPenguin/assetto-server-manager/wiki" target="_blank">Wiki</a>
-                                    is a great source of information! If you have a question make sure it hasn't been
-                                    answered there first.
-                                </li>
-                                <li class="list-group-item">
-                                    Your server comes with sTracker and KissMyRank ready to enable! Just visit the sTracker / KissMyRank options pages to enable them!
-                                </li>
-                                <li class="list-group-item">
-                                    The best way to contact us directly is by emailing us at our
-                                    <a href="mailto:support@justapengu.in" target="_top">Support Email</a>!
-                                </li>
-                            </ol>
-                        </div>
-                    </div>
-                    <div class="modal-footer">
-                        <button type="button" class="btn btn-primary" data-dismiss="modal">Close</button>
-                    </div>
-                </div>
-            </div>
-        </div>
-    {{ else if not $.User.HasSeenCurrentVersion }}
+    {{ if not $.User.HasSeenCurrentVersion }}
         <div class="modal" tabindex="-1" role="dialog" id="changelog-modal">
             <div class="modal-dialog modal-lg modal-dialog-scrollable" role="document">
                 <div class="modal-content">
