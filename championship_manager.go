package servermanager

import (
	"encoding/json"
	"errors"
	"fmt"
	"html/template"
	"io"
	"io/ioutil"
	"net/http"
	"path/filepath"
	"regexp"
	"sort"
	"strings"
	"sync"
	"time"

	"github.com/cj123/assetto-server-manager/pkg/udp"

	"github.com/go-chi/chi"
	"github.com/google/uuid"
	"github.com/haisum/recaptcha"
	"github.com/heindl/caldav-go/icalendar"
	"github.com/heindl/caldav-go/icalendar/components"
	"github.com/mitchellh/go-wordwrap"
	"github.com/sirupsen/logrus"
)

type ChampionshipManager struct {
	*RaceManager

	activeChampionship *ActiveChampionship
	mutex              sync.Mutex

	championshipEventStartTimers    map[string]*time.Timer
	championshipEventReminderTimers map[string]*time.Timer
}

func NewChampionshipManager(raceManager *RaceManager) *ChampionshipManager {
	return &ChampionshipManager{
		RaceManager: raceManager,
	}
}

func (cm *ChampionshipManager) applyConfigAndStart(config CurrentRaceConfig, entryList EntryList, championship *ActiveChampionship) error {
	err := cm.RaceManager.applyConfigAndStart(config, entryList, false, championship)

	if err != nil {
		return err
	}

	cm.activeChampionship = championship

	return nil
}

func (cm *ChampionshipManager) LoadChampionship(id string) (*Championship, error) {
	championship, err := cm.raceStore.LoadChampionship(id)

	if err != nil {
		return nil, err
	}

	for _, event := range championship.Events {
		if event.IsRaceWeekend() {
			event.RaceWeekend, err = cm.raceStore.LoadRaceWeekend(event.RaceWeekendID.String())

			if err != nil {
				return nil, err
			}
		}
	}

	for _, class := range championship.Classes {
		class.Standings(championship.Events)
	}

	return championship, nil
}

func (cm *ChampionshipManager) UpsertChampionship(c *Championship) error {
	return cm.raceStore.UpsertChampionship(c)
}

func (cm *ChampionshipManager) DeleteChampionship(id string) error {
	return cm.raceStore.DeleteChampionship(id)
}

func (cm *ChampionshipManager) ListChampionships() ([]*Championship, error) {
	champs, err := cm.raceStore.ListChampionships()

	if err != nil {
		return nil, err
	}

	sort.Slice(champs, func(i, j int) bool {
		return champs[i].Updated.After(champs[j].Updated)
	})

	return champs, nil
}

type ChampionshipTemplateVars struct {
	*RaceTemplateVars

	DefaultPoints ChampionshipPoints
}

func (cm *ChampionshipManager) BuildChampionshipOpts(r *http.Request) (championship *Championship, opts *ChampionshipTemplateVars, err error) {
	raceOpts, err := cm.BuildRaceOpts(r)

	if err != nil {
		return nil, nil, err
	}

	opts = &ChampionshipTemplateVars{
		RaceTemplateVars: raceOpts,
		DefaultPoints:    DefaultChampionshipPoints,
	}

	championshipID := chi.URLParam(r, "championshipID")

	isEditingChampionship := championshipID != ""
	opts.IsEditing = isEditingChampionship

	if isEditingChampionship {
		championship, err = cm.LoadChampionship(championshipID)

		if err != nil {
			return nil, nil, err
		}
	} else {
		championship = NewChampionship("")
	}

	opts.Championship = championship

	return championship, opts, nil
}

func (cm *ChampionshipManager) HandleCreateChampionship(r *http.Request) (championship *Championship, edited bool, err error) {
	if err := r.ParseForm(); err != nil {
		return nil, false, err
	}

	if championshipID := r.FormValue("Editing"); championshipID != "" {
		// championship is being edited. find the current version
		edited = true

		var err error

		championship, err = cm.LoadChampionship(championshipID)

		if err != nil {
			return nil, edited, err
		}

		championship.Classes = []*ChampionshipClass{}
	} else {
		// new championship
		championship = NewChampionship("")
	}

	championship.Name = r.FormValue("ChampionshipName")
	championship.OpenEntrants = r.FormValue("ChampionshipOpenEntrants") == "on" || r.FormValue("ChampionshipOpenEntrants") == "1"
	championship.PersistOpenEntrants = r.FormValue("ChampionshipPersistOpenEntrants") == "on" || r.FormValue("ChampionshipPersistOpenEntrants") == "1"
	championship.SignUpForm.Enabled = r.FormValue("Championship.SignUpForm.Enabled") == "on" || r.FormValue("Championship.SignUpForm.Enabled") == "1"
	championship.SignUpForm.AskForEmail = r.FormValue("Championship.SignUpForm.AskForEmail") == "on" || r.FormValue("Championship.SignUpForm.AskForEmail") == "1"
	championship.SignUpForm.AskForTeam = r.FormValue("Championship.SignUpForm.AskForTeam") == "on" || r.FormValue("Championship.SignUpForm.AskForTeam") == "1"
	championship.SignUpForm.HideCarChoice = !(r.FormValue("Championship.SignUpForm.HideCarChoice") == "on" || r.FormValue("Championship.SignUpForm.HideCarChoice") == "1")
	championship.SignUpForm.RequiresApproval = r.FormValue("Championship.SignUpForm.RequiresApproval") == "on" || r.FormValue("Championship.SignUpForm.RequiresApproval") == "1"

	championship.SignUpForm.ExtraFields = []string{}

	for _, question := range r.Form["Championship.SignUpForm.ExtraFields"] {
		if question == "" {
			continue
		}

		championship.SignUpForm.ExtraFields = append(championship.SignUpForm.ExtraFields, question)
	}

	championship.Info = template.HTML(r.FormValue("ChampionshipInfo"))
	championship.OverridePassword = r.FormValue("OverridePassword") == "1"
	championship.ReplacementPassword = r.FormValue("ReplacementPassword")

	previousNumEntrants := 0
	previousNumPoints := 0

	for i := 0; i < len(r.Form["ClassName"]); i++ {
		class := NewChampionshipClass(r.Form["ClassName"][i])

		if classID := r.Form["ClassID"][i]; classID != "" && classID != uuid.Nil.String() {
			class.ID = uuid.MustParse(classID)
		}

		numEntrantsForClass := formValueAsInt(r.Form["EntryList.NumEntrants"][i])
		numPointsForClass := formValueAsInt(r.Form["NumPoints"][i])

		class.Entrants, err = cm.BuildEntryList(r, previousNumEntrants, numEntrantsForClass)

		if err != nil {
			return nil, edited, err
		}

		class.Points.Places = make([]int, 0)

		for i := previousNumPoints; i < previousNumPoints+numPointsForClass; i++ {
			class.Points.Places = append(class.Points.Places, formValueAsInt(r.Form["Points.Place"][i]))
		}

		class.Points.PolePosition = formValueAsInt(r.Form["Points.PolePosition"][i])
		class.Points.BestLap = formValueAsInt(r.Form["Points.BestLap"][i])
		class.Points.SecondRaceMultiplier = formValueAsFloat(r.Form["Points.SecondRaceMultiplier"][i])

		previousNumEntrants += numEntrantsForClass
		previousNumPoints += numPointsForClass
		championship.AddClass(class)
	}

	// persist any entrants so that they can be autofilled
	if err := cm.SaveEntrantsForAutoFill(championship.AllEntrants()); err != nil {
		return nil, edited, err
	}

	// look to see if any entrants have their team points set to transfer, move them across to the team they are in now
	for _, class := range championship.Classes {
		for _, entrant := range class.Entrants {
			if !entrant.TransferTeamPoints {
				continue
			}

			logrus.Infof("Renaming team for entrant: %s (%s)", entrant.Name, entrant.GUID)

			for _, event := range championship.Events {
				for _, session := range event.Sessions {
					if session.Results == nil {
						continue
					}

					class.AttachEntrantToResult(entrant, session.Results)
				}
			}
		}
	}

	// look at each entrant to see if their properties should overwrite all event properties set up in the
	// event entrylist. this is useful for globally changing skins, restrictor values etc.
	for _, class := range championship.Classes {
		for _, entrant := range class.Entrants {
			if !entrant.OverwriteAllEvents {
				continue
			}

			for _, event := range championship.Events {
				eventEntrant := event.EntryList.FindEntrantByInternalUUID(entrant.InternalUUID)

				logrus.Infof("Overwriting properties for entrant: %s (%s)", entrant.Name, entrant.GUID)

				eventEntrant.OverwriteProperties(entrant)
			}
		}
	}

	return championship, edited, cm.UpsertChampionship(championship)
}

var (
	ErrInvalidChampionshipEvent = errors.New("servermanager: invalid championship event")
	ErrInvalidChampionshipClass = errors.New("servermanager: invalid championship class")
)

func (cm *ChampionshipManager) BuildChampionshipEventOpts(r *http.Request) (*RaceTemplateVars, error) {
	opts, err := cm.BuildRaceOpts(r)

	if err != nil {
		return nil, err
	}

	// here we customise the opts to tell the template that this is a championship race.
	championship, err := cm.LoadChampionship(chi.URLParam(r, "championshipID"))

	if err != nil {
		return nil, err
	}

	opts.IsChampionship = true
	opts.Championship = championship

	if editEventID := chi.URLParam(r, "eventID"); editEventID != "" {
		// editing a championship event
		event, err := championship.EventByID(editEventID)

		if err != nil {
			return nil, err
		}

		opts.Current = event.RaceSetup
		opts.IsEditing = true
		opts.EditingID = editEventID
		opts.CurrentEntrants = event.CombineEntryLists(championship)
	} else {
		// creating a new championship event
		opts.IsEditing = false
		opts.CurrentEntrants = championship.AllEntrants()

		// override Current race config if there is a previous championship race configured
		if len(championship.Events) > 0 {
			opts.Current = championship.Events[len(championship.Events)-1].RaceSetup
			opts.ChampionshipHasAtLeastOnceRace = true
		} else {
<<<<<<< HEAD
			defaultConfig := ConfigIniDefault()

			opts["Current"] = defaultConfig.CurrentRaceConfig
			opts["ChampionshipHasAtLeastOnceRace"] = false
=======
			opts.Current = ConfigIniDefault.CurrentRaceConfig
			opts.ChampionshipHasAtLeastOnceRace = false
>>>>>>> dba73995
		}
	}

	if !championship.OpenEntrants {
<<<<<<< HEAD
		opts["AvailableSessions"] = AvailableSessionsNoBooking
=======
		opts.AvailableSessions = AvailableSessionsClosedChampionship
>>>>>>> dba73995
	}

	err = cm.applyCurrentRaceSetupToOptions(opts, opts.Current)

	if err != nil {
		return nil, err
	}

	return opts, nil
}

func (cm *ChampionshipManager) SaveChampionshipEvent(r *http.Request) (championship *Championship, event *ChampionshipEvent, edited bool, err error) {
	if err := r.ParseForm(); err != nil {
		return nil, nil, false, err
	}

	championship, err = cm.LoadChampionship(chi.URLParam(r, "championshipID"))

	if err != nil {
		return nil, nil, false, err
	}

	raceConfig, err := cm.BuildCustomRaceFromForm(r)

	if err != nil {
		return nil, nil, false, err
	}

	raceConfig.Cars = strings.Join(championship.ValidCarIDs(), ";")

	entryList, err := cm.BuildEntryList(r, 0, len(r.Form["EntryList.Name"]))

	if err != nil {
		return nil, nil, false, err
	}

	if eventID := r.FormValue("Editing"); eventID != "" {
		edited = true

		event, err = championship.EventByID(eventID)

		if err != nil {
			return nil, nil, true, err
		}

		// we're editing an existing event
		event.RaceSetup = *raceConfig
		event.EntryList = entryList
	} else {
		// creating a new event
		event = NewChampionshipEvent()
		event.RaceSetup = *raceConfig
		event.EntryList = entryList

		championship.Events = append(championship.Events, event)
	}

	return championship, event, edited, cm.UpsertChampionship(championship)
}

func (cm *ChampionshipManager) DeleteEvent(championshipID string, eventID string) error {
	championship, err := cm.LoadChampionship(championshipID)

	if err != nil {
		return err
	}

	toDelete := -1

	for i, event := range championship.Events {
		if event.ID.String() == eventID {
			toDelete = i

			if event.IsRaceWeekend() {
				if err := cm.raceStore.DeleteRaceWeekend(event.RaceWeekendID.String()); err != nil {
					return err
				}
			}

			break
		}
	}

	if toDelete < 0 {
		return ErrInvalidChampionshipEvent
	}

	championship.Events = append(championship.Events[:toDelete], championship.Events[toDelete+1:]...)

	return cm.UpsertChampionship(championship)
}

// Start a 2hr long Practice Event based off the existing championship event with eventID
func (cm *ChampionshipManager) StartPracticeEvent(championshipID string, eventID string) error {
	return cm.StartEvent(championshipID, eventID, true)
}

func (cm *ChampionshipManager) StartEvent(championshipID string, eventID string, isPreChampionshipPracticeEvent bool) error {
	championship, event, err := cm.GetChampionshipAndEvent(championshipID, eventID)

	if err != nil {
		return err
	}

	event.RaceSetup.Cars = strings.Join(championship.ValidCarIDs(), ";")

	entryList := event.CombineEntryLists(championship)

	if championship.SignUpForm.Enabled && !championship.OpenEntrants && !isPreChampionshipPracticeEvent {
		filteredEntryList := make(EntryList)

		// a sign up championship (which is not open) should remove all empty entrants before the event starts
		// here we are building a new filtered entry list so grid positions are not 'missing'
		for _, entrant := range entryList {
			if entrant.GUID != "" {
				filteredEntryList.Add(entrant)
			}
		}

		entryList = filteredEntryList

		event.RaceSetup.PickupModeEnabled = 1
		event.RaceSetup.LockedEntryList = 1
	} else {
		if championship.OpenEntrants {
			event.RaceSetup.PickupModeEnabled = 1
			event.RaceSetup.LockedEntryList = 0
		} else {
			event.RaceSetup.PickupModeEnabled = 1
			event.RaceSetup.LockedEntryList = 1
		}
	}

	event.RaceSetup.LoopMode = 1

	if event.RaceSetup.HasSession(SessionTypeBooking) {
		logrus.Infof("Championship event has a booking session. Disabling PickupMode, clearing EntryList")
		// championship events with booking do not have an entry list. pick up mode is disabled.
		event.RaceSetup.PickupModeEnabled = 0
		entryList = nil
	} else {
		event.RaceSetup.MaxClients = len(entryList)
	}

	if !isPreChampionshipPracticeEvent {
		logrus.Infof("Starting Championship Event: %s at %s (%s) with %d entrants", event.RaceSetup.Cars, event.RaceSetup.Track, event.RaceSetup.TrackLayout, event.RaceSetup.MaxClients)

		// track that this is the current event
		return cm.applyConfigAndStart(event.RaceSetup, entryList, &ActiveChampionship{
			ChampionshipID:      championship.ID,
			EventID:             event.ID,
			Name:                championship.Name,
			OverridePassword:    championship.OverridePassword,
			ReplacementPassword: championship.ReplacementPassword,
			Description:         string(championship.Info),
		})
	} else {
		// delete all sessions other than booking (if there is a booking session)
		delete(event.RaceSetup.Sessions, SessionTypePractice)
		delete(event.RaceSetup.Sessions, SessionTypeQualifying)
		delete(event.RaceSetup.Sessions, SessionTypeRace)

		event.RaceSetup.Sessions[SessionTypePractice] = &SessionConfig{
			Name:   "Practice",
			Time:   120,
			IsOpen: 1,
		}

		if !event.RaceSetup.HasSession(SessionTypeBooking) {
			// #271: override pickup mode to ON for practice sessions
			event.RaceSetup.PickupModeEnabled = 1
		}

		return cm.RaceManager.applyConfigAndStart(event.RaceSetup, entryList, false, &ActiveChampionship{
			ChampionshipID:      championship.ID,
			EventID:             event.ID,
			Name:                championship.Name,
			OverridePassword:    championship.OverridePassword,
			ReplacementPassword: championship.ReplacementPassword,
			Description:         string(championship.Info),
			IsPracticeSession:   true,
		})
	}
}

func (cm *ChampionshipManager) GetChampionshipAndEvent(championshipID string, eventID string) (*Championship, *ChampionshipEvent, error) {
	championship, err := cm.LoadChampionship(championshipID)

	if err != nil {
		return nil, nil, err
	}

	event, err := championship.EventByID(eventID)

	if err != nil {
		return nil, nil, err
	}

	return championship, event, nil
}

func (cm *ChampionshipManager) ScheduleEvent(championshipID string, eventID string, date time.Time, action string) error {
	championship, event, err := cm.GetChampionshipAndEvent(championshipID, eventID)

	if err != nil {
		return err
	}

	serverOpts, err := cm.raceStore.LoadServerOptions()

	if err != nil {
		return err
	}

	event.Scheduled = date

	// if there is an existing schedule timer for this event stop it
	if timer := cm.championshipEventStartTimers[event.ID.String()]; timer != nil {
		timer.Stop()
	}

	if timer := cm.championshipEventReminderTimers[event.ID.String()]; timer != nil {
		timer.Stop()
	}

	if action == "add" {
		// add a scheduled event on date
		duration := time.Until(date)

		cm.championshipEventStartTimers[event.ID.String()] = time.AfterFunc(duration, func() {
			err := cm.StartEvent(championship.ID.String(), event.ID.String(), false)

			if err != nil {
				logrus.Errorf("couldn't start scheduled race, err: %s", err)
			}
		})

		if serverOpts.NotificationReminderTimer > 0 {
			duration = time.Until(date.Add(time.Duration(0-serverOpts.NotificationReminderTimer) * time.Minute))

			cm.championshipEventReminderTimers[event.ID.String()] = time.AfterFunc(duration, func() {
				cm.notificationManager.SendChampionshipReminderMessage(championship, event)
			})
		}
	}

	return cm.UpsertChampionship(championship)
}

func (cm *ChampionshipManager) ChampionshipEventCallback(message udp.Message) {
	cm.mutex.Lock()
	defer cm.mutex.Unlock()

	if !cm.process.Event().IsChampionship() || cm.activeChampionship == nil {
		return
	}

	championship, err := cm.LoadChampionship(cm.activeChampionship.ChampionshipID.String())

	if err != nil {
		logrus.Errorf("Couldn't load championship with ID: %s, err: %s", cm.activeChampionship.ChampionshipID.String(), err)
		return
	}

	currentEventIndex := -1

	for index, event := range championship.Events {
		if event.ID == cm.activeChampionship.EventID {
			currentEventIndex = index
			break
		}
	}

	if currentEventIndex < 0 {
		logrus.Errorf("Couldn't load championship event with given id")
		return
	}

	cm.handleSessionChanges(message, championship, currentEventIndex)
}

type sessionEntrantWrapper udp.SessionCarInfo

func (s sessionEntrantWrapper) GetName() string {
	return s.DriverName
}

func (s sessionEntrantWrapper) GetCar() string {
	return s.CarModel
}

func (s sessionEntrantWrapper) GetSkin() string {
	return s.CarSkin
}

func (s sessionEntrantWrapper) GetGUID() string {
	return string(s.DriverGUID)
}

func (s sessionEntrantWrapper) GetTeam() string {
	return ""
}

func (cm *ChampionshipManager) handleSessionChanges(message udp.Message, championship *Championship, currentEventIndex int) {
	if championship.Events[currentEventIndex].Completed() {
		logrus.Infof("Event is complete. Ignoring messages")
		return
	}

	saveChampionship := true

	defer func() {
		if !saveChampionship {
			return
		}

		err := cm.UpsertChampionship(championship)

		if err != nil {
			logrus.Errorf("Could not save session results to championship %s, err: %s", cm.activeChampionship.ChampionshipID.String(), err)
			return
		}
	}()

	switch a := message.(type) {

	case udp.SessionCarInfo:

		if a.Event() == udp.EventNewConnection {

			if cm.activeChampionship.loadedEntrants == nil {
				cm.activeChampionship.loadedEntrants = make(map[udp.CarID]udp.SessionCarInfo)
			}

			cm.activeChampionship.loadedEntrants[a.CarID] = a

		}

		if championship.OpenEntrants && championship.PersistOpenEntrants && a.Event() == udp.EventNewConnection {
			// a person joined, check to see if they need adding to the championship
			foundSlot, classForCar, err := cm.AddEntrantFromSessionData(championship, sessionEntrantWrapper(a), false, false)

			if err != nil {
				saveChampionship = false
				logrus.WithError(err).WithField("entrant", a).Errorf("could not add entrant to open championship")

				return
			}

			saveChampionship = foundSlot

			if !foundSlot {
				logrus.Errorf("Could not find free entrant slot in class: %s for %s (%s)", classForCar.Name, a.DriverName, a.DriverGUID)
				return
			}
		}

	case udp.ClientLoaded:

		entrant, ok := cm.activeChampionship.loadedEntrants[udp.CarID(a)]

		if !ok {
			return
		}

		championshipText := " Championship"

		if strings.HasSuffix(strings.ToLower(championship.Name), "championship") {
			championshipText = ""
		}

		visitServer := ""

		if config != nil && config.HTTP.BaseURL != "" {
			visitServer = fmt.Sprintf(" You can check out the results of this championship in detail at %s.",
				config.HTTP.BaseURL+"/championship/"+championship.ID.String())
		}

		wrapped := strings.Split(wordwrap.WrapString(
			fmt.Sprintf(
				"This event is part of the %s%s! %s%s\n",
				championship.Name,
				championshipText,
				championship.GetPlayerSummary(string(entrant.DriverGUID)),
				visitServer,
			),
			60,
		), "\n")

		for _, msg := range wrapped {
			welcomeMessage, err := udp.NewSendChat(entrant.CarID, msg)

			if err == nil {
				err := cm.process.SendUDPMessage(welcomeMessage)

				if err != nil {
					logrus.Errorf("Unable to send welcome message to: %s, err: %s", entrant.DriverName, err)
				}
			} else {
				logrus.Errorf("Unable to build welcome message to: %s, err: %s", entrant.DriverName, err)
			}
		}
	case udp.SessionInfo:
		if a.Event() == udp.EventNewSession {
			if championship.Events[currentEventIndex].StartedTime.IsZero() {
				championship.Events[currentEventIndex].StartedTime = time.Now()
			}

			if championship.Events[currentEventIndex].Sessions == nil {
				championship.Events[currentEventIndex].Sessions = make(map[SessionType]*ChampionshipSession)
			}

			// new session created
			logrus.Infof("New Session: %s at %s (%s) - %d laps | %d minutes", a.Name, a.Track, a.TrackConfig, a.Laps, a.Time)
			sessionType, err := cm.findSessionWithName(championship.Events[currentEventIndex], a.Name)

			if err != nil {
				logrus.Errorf("Unexpected session: %s. Cannot track championship progress for this session", a.Name)
				return
			}

			_, ok := championship.Events[currentEventIndex].Sessions[sessionType]

			if !ok {
				championship.Events[currentEventIndex].Sessions[sessionType] = &ChampionshipSession{
					StartedTime: time.Now(),
				}
			}

			previousSessionType := cm.activeChampionship.SessionType
			previousSession, hasPreviousSession := championship.Events[currentEventIndex].Sessions[previousSessionType]
			previousSessionNumLaps := cm.activeChampionship.NumLapsCompleted

			defer func() {
				if !cm.process.Event().IsChampionship() || cm.activeChampionship == nil {
					return
				}

				cm.activeChampionship.NumLapsCompleted = 0
				cm.activeChampionship.SessionType = sessionType
			}()

			if hasPreviousSession && previousSessionType != sessionType && previousSessionNumLaps > 0 && !previousSession.StartedTime.IsZero() && previousSession.CompletedTime.IsZero() {
				resultsFile, err := cm.findLastWrittenSessionFile()

				if err == nil {
					logrus.Infof("Assetto Server didn't give us a results file for the session: %s, but we found it at %s", cm.activeChampionship.SessionType.String(), resultsFile)
					cm.handleSessionChanges(udp.EndSession(resultsFile), championship, currentEventIndex)
					return
				}
			}
		}
	case udp.LapCompleted:
		cm.activeChampionship.NumLapsCompleted++

	case udp.EndSession:
		filename := filepath.Base(string(a))
		logrus.Infof("End Session, file outputted at: %s", filename)

		results, err := LoadResult(filename)

		if err != nil {
			logrus.Errorf("Could not read session results for %s, err: %s", cm.activeChampionship.SessionType.String(), err)
			return
		}

		// Update the old results json file with more championship information, required for applying penalties properly
		championship.EnhanceResults(results)
		err = saveResults(filename, results)

		if err != nil {
			logrus.Errorf("Could not update session results for %s, err: %s", cm.activeChampionship.SessionType.String(), err)
			return
		}

		currentSession, ok := championship.Events[currentEventIndex].Sessions[cm.activeChampionship.SessionType]

		if ok {
			currentSession.CompletedTime = time.Now()
			currentSession.Results = results
		} else {
			logrus.Errorf("Received and EndSession with no matching NewSession")
			return
		}

		lastSession := championship.Events[currentEventIndex].LastSession()

		if cm.activeChampionship.SessionType == lastSession {
			logrus.Infof("End of %s Session detected. Marking championship event %s complete", lastSession.String(), cm.activeChampionship.EventID.String())
			championship.Events[currentEventIndex].CompletedTime = time.Now()

			// clear out all current session stuff
			cm.activeChampionship = nil

			// stop the server
			err := cm.process.Stop()

			if err != nil {
				logrus.Errorf("Could not stop Assetto Process, err: %s", err)
			}
		}
	default:
		saveChampionship = false
		return
	}

}

var (
	ErrSessionNotFound    = errors.New("servermanager: session not found")
	ErrResultFileNotFound = errors.New("servermanager: results files not found")
)

func (cm *ChampionshipManager) findSessionWithName(event *ChampionshipEvent, name string) (SessionType, error) {
	for t, sess := range event.RaceSetup.Sessions {
		if sess.Name == name {
			savedRace, hasSavedRace := event.Sessions[SessionTypeRace]

			if t == SessionTypeRace && event.RaceSetup.HasMultipleRaces() && hasSavedRace && savedRace.Completed() {
				// this is a second race session
				return SessionTypeSecondRace, nil
			}

			return t, nil
		}
	}

	return "", ErrSessionNotFound
}

func (cm *ChampionshipManager) findLastWrittenSessionFile() (string, error) {
	resultsPath := filepath.Join(ServerInstallPath, "results")
	resultFiles, err := ioutil.ReadDir(resultsPath)

	if err != nil {
		return "", err
	}

	sort.Slice(resultFiles, func(i, j int) bool {
		return resultFiles[i].ModTime().After(resultFiles[j].ModTime())
	})

	if len(resultFiles) == 0 {
		return "", ErrResultFileNotFound
	}

	return resultFiles[0].Name(), nil
}

func (cm *ChampionshipManager) CancelEvent(championshipID string, eventID string) error {
	championship, err := cm.LoadChampionship(championshipID)

	if err != nil {
		return err
	}

	event, err := championship.EventByID(eventID)

	if err != nil {
		return err
	}

	event.StartedTime = time.Time{}
	event.CompletedTime = time.Time{}

	event.Sessions = make(map[SessionType]*ChampionshipSession)

	if err := cm.process.Stop(); err != nil {
		return err
	}

	return cm.UpsertChampionship(championship)
}

func (cm *ChampionshipManager) RestartEvent(championshipID string, eventID string) error {
	err := cm.CancelEvent(championshipID, eventID)

	if err != nil {
		return err
	}

	return cm.StartEvent(championshipID, eventID, false)
}

var ErrNoActiveEvent = errors.New("servermanager: no active championship event")

func (cm *ChampionshipManager) RestartActiveEvent() error {
	if !cm.process.Event().IsChampionship() || cm.activeChampionship == nil {
		return ErrNoActiveEvent
	}

	return cm.RestartEvent(cm.activeChampionship.ChampionshipID.String(), cm.activeChampionship.EventID.String())
}

func (cm *ChampionshipManager) StopActiveEvent() error {
	if !cm.process.Event().IsChampionship() || cm.activeChampionship == nil {
		return ErrNoActiveEvent
	}

	return cm.CancelEvent(cm.activeChampionship.ChampionshipID.String(), cm.activeChampionship.EventID.String())
}

func (cm *ChampionshipManager) ListAvailableResultsFilesForEvent(championshipID string, eventID string) (*ChampionshipEvent, []SessionResults, error) {
	championship, err := cm.LoadChampionship(championshipID)

	if err != nil {
		return nil, nil, err
	}

	event, err := championship.EventByID(eventID)

	if err != nil {
		return nil, nil, err
	}

	results, err := ListAllResults()

	if err != nil {
		return nil, nil, err
	}

	var filteredResults []SessionResults

	for _, result := range results {
		if result.TrackName == event.RaceSetup.Track && result.TrackConfig == event.RaceSetup.TrackLayout {
			filteredResults = append(filteredResults, result)
		}
	}

	return event, filteredResults, nil
}

func (cm *ChampionshipManager) ImportChampionship(jsonData string) (string, error) {
	var championship *Championship

	err := json.Unmarshal([]byte(jsonData), &championship)

	if err != nil {
		return "", err
	}

	// generate a new ID to avoid clashes
	championship.ID = uuid.New()

	return championship.ID.String(), cm.UpsertChampionship(championship)
}

func (cm *ChampionshipManager) ImportEvent(championshipID string, eventID string, r *http.Request) error {
	if err := r.ParseForm(); err != nil {
		return err
	}

	championship, err := cm.LoadChampionship(championshipID)

	if err != nil {
		return err
	}

	event, err := championship.EventByID(eventID)

	if err != nil {
		return err
	}

	event.Sessions = make(map[SessionType]*ChampionshipSession)

	sessions := map[SessionType]string{
		SessionTypePractice:   r.FormValue("PracticeResult"),
		SessionTypeQualifying: r.FormValue("QualifyingResult"),
		SessionTypeRace:       r.FormValue("RaceResult"),
		SessionTypeSecondRace: r.FormValue("SecondRaceResult"),
	}

	sessionsOrdered := []SessionType{
		SessionTypePractice,
		SessionTypeQualifying,
		SessionTypeRace,
		SessionTypeSecondRace,
	}

	for _, sessionType := range sessionsOrdered {
		sessionFile, ok := sessions[sessionType]

		if !ok || sessionFile == "" {
			continue
		}

		results, err := LoadResult(sessionFile + ".json")

		if err != nil {
			return err
		}

		if championship.OpenEntrants && championship.PersistOpenEntrants {
			// if the championship is open, we might have entrants in this session file who have not
			// raced in this championship before. add them to the championship as they would be added
			// if they joined during a race.
			for _, car := range results.Cars {
				if car.GetGUID() == "" {
					continue
				}

				foundFreeSlot, _, err := cm.AddEntrantFromSessionData(championship, car, false, false)

				if err != nil {
					return err
				}

				if !foundFreeSlot {
					logrus.WithField("car", car).Warn("Could not add entrant to championship. No free slot found")
				}
			}
		}

		championship.EnhanceResults(results)

		if err := saveResults(sessionFile+".json", results); err != nil {
			return err
		}

		event.Sessions[sessionType] = &ChampionshipSession{
			StartedTime:   results.Date.Add(-time.Minute * 30),
			CompletedTime: results.Date,
			Results:       results,
		}

		event.CompletedTime = results.Date
	}

	return cm.UpsertChampionship(championship)
}

func (cm *ChampionshipManager) AddEntrantFromSessionData(championship *Championship, potentialEntrant PotentialChampionshipEntrant, overwriteSkinForAllEvents bool, takeFirstFreeSlot bool) (foundFreeEntrantSlot bool, entrantClass *ChampionshipClass, err error) {
	var entrant *Entrant

	if takeFirstFreeSlot {
		foundFreeEntrantSlot, entrant, entrantClass, err = championship.AddEntrantInFirstFreeSlot(potentialEntrant)
	} else {
		foundFreeEntrantSlot, entrant, entrantClass, err = championship.AddEntrantFromSession(potentialEntrant)
	}

	if err != nil {
		return foundFreeEntrantSlot, entrantClass, err
	}

	if foundFreeEntrantSlot {
		if overwriteSkinForAllEvents {
			// the user's skin setup should be applied to all event settings
			for _, event := range championship.Events {
				eventEntrant := event.EntryList.FindEntrantByInternalUUID(entrant.InternalUUID)

				eventEntrant.Skin = potentialEntrant.GetSkin()
			}
		}

		newEntrant := NewEntrant()

		newEntrant.GUID = potentialEntrant.GetGUID()
		newEntrant.Name = potentialEntrant.GetName()
		newEntrant.Team = potentialEntrant.GetTeam()

		e := make(EntryList)

		e.Add(newEntrant)

		err := cm.SaveEntrantsForAutoFill(e)

		if err != nil {
			logrus.Errorf("Couldn't add entrant (GUID: %s, Name: %s) to autofill list", newEntrant.GUID, newEntrant.Name)
		}
	}

	return foundFreeEntrantSlot, entrantClass, nil
}

func (cm *ChampionshipManager) BuildICalFeed(championshipID string, w io.Writer) error {
	championship, err := cm.LoadChampionship(championshipID)

	if err != nil {
		return err
	}

	cal := components.NewCalendar()

	for _, event := range championship.Events {
		if event.Scheduled.IsZero() {
			continue
		}

		event.championship = championship

		icalEvent := BuildICalEvent(event)

		cal.Events = append(cal.Events, icalEvent)
	}

	str, err := icalendar.Marshal(cal)

	if err != nil {
		return err
	}

	_, err = fmt.Fprint(w, str)

	return err
}

type PenaltyAction string

const (
	SetPenalty    PenaltyAction = "set"
	RemovePenalty PenaltyAction = "remove"
)

func (cm *ChampionshipManager) ModifyDriverPenalty(championshipID, classID, driverGUID string, action PenaltyAction, penalty int) error {
	championship, err := cm.LoadChampionship(championshipID)

	if err != nil {
		return err
	}

	class, err := championship.ClassByID(classID)

	if err != nil {
		return err
	}

	if class.DriverPenalties == nil {
		class.DriverPenalties = make(map[string]int)
	}

	switch action {
	case SetPenalty:
		class.DriverPenalties[driverGUID] = penalty
	case RemovePenalty:
		delete(class.DriverPenalties, driverGUID)
	default:
		return fmt.Errorf("servermanager: invalid penalty action specified: '%s'", action)
	}

	return cm.UpsertChampionship(championship)
}

func (cm *ChampionshipManager) ModifyTeamPenalty(championshipID, classID, team string, action PenaltyAction, penalty int) error {
	championship, err := cm.LoadChampionship(championshipID)

	if err != nil {
		return err
	}

	class, err := championship.ClassByID(classID)

	if err != nil {
		return err
	}

	if class.TeamPenalties == nil {
		class.TeamPenalties = make(map[string]int)
	}

	switch action {
	case SetPenalty:
		class.TeamPenalties[team] = penalty
	case RemovePenalty:
		delete(class.TeamPenalties, team)
	default:
		return fmt.Errorf("servermanager: invalid penalty action specified: '%s'", action)
	}

	return cm.UpsertChampionship(championship)
}

type ValidationError string

func (e ValidationError) Error() string {
	return string(e)
}

var steamGUIDRegex = regexp.MustCompile("^[0-9]{17}$")

func (cm *ChampionshipManager) HandleChampionshipSignUp(r *http.Request) (response *ChampionshipSignUpResponse, foundSlot bool, err error) {
	if err := r.ParseForm(); err != nil {
		return nil, false, err
	}

	championship, err := cm.LoadChampionship(chi.URLParam(r, "championshipID"))

	if err != nil {
		return nil, false, err
	}

	signUpResponse := &ChampionshipSignUpResponse{
		Created: time.Now(),
		Name:    r.FormValue("Name"),
		GUID:    r.FormValue("GUID"),
		Team:    r.FormValue("Team"),
		Email:   r.FormValue("Email"),

		Car:  r.FormValue("Car"),
		Skin: r.FormValue("Skin"),

		Questions: make(map[string]string),
		Status:    ChampionshipEntrantPending,
	}

	for index, question := range championship.SignUpForm.ExtraFields {
		signUpResponse.Questions[question] = r.FormValue(fmt.Sprintf("Question.%d", index))
	}

	if config.Championships.RecaptchaConfig.SecretKey != "" {
		captcha := recaptcha.R{
			Secret: config.Championships.RecaptchaConfig.SecretKey,
		}

		if !captcha.Verify(*r) {
			return signUpResponse, false, ValidationError("Please complete the reCAPTCHA.")
		}
	}

	if !steamGUIDRegex.MatchString(signUpResponse.GUID) {
		return signUpResponse, false, ValidationError("Please enter a valid SteamID64.")
	}

	for _, entrant := range championship.SignUpForm.Responses {
		if championship.SignUpForm.AskForEmail && entrant.Email == signUpResponse.Email && entrant.GUID != signUpResponse.GUID {
			return signUpResponse, false, ValidationError("Someone has already registered with this email address.")
		}
	}

	if !championship.SignUpForm.RequiresApproval {
		// check to see if there is room in the entrylist for the user in their specific car
		foundSlot, _, err = cm.AddEntrantFromSessionData(championship, signUpResponse, true, championship.SignUpForm.HideCarChoice)

		if err != nil {
			return signUpResponse, foundSlot, err
		}

		if foundSlot {
			signUpResponse.Status = ChampionshipEntrantAccepted
		} else {
			signUpResponse.Status = ChampionshipEntrantRejected
		}
	}

	updatingRegistration := false

	for index, response := range championship.SignUpForm.Responses {
		if response.GUID == signUpResponse.GUID {
			championship.SignUpForm.Responses[index] = signUpResponse
			updatingRegistration = true
			break
		}
	}

	if !updatingRegistration {
		championship.SignUpForm.Responses = append(championship.SignUpForm.Responses, signUpResponse)
	}

	return signUpResponse, foundSlot, cm.UpsertChampionship(championship)
}

func (cm *ChampionshipManager) InitScheduledChampionships() error {
	cm.championshipEventStartTimers = make(map[string]*time.Timer)
	cm.championshipEventReminderTimers = make(map[string]*time.Timer)
	championships, err := cm.ListChampionships()

	if err != nil {
		return err
	}

	serverOpts, err := cm.raceStore.LoadServerOptions()

	if err != nil {
		return err
	}

	for _, championship := range championships {
		championship := championship

		for _, event := range championship.Events {
			event := event

			if event.Scheduled.After(time.Now()) {
				// add a scheduled event on date
				duration := time.Until(event.Scheduled)

				cm.championshipEventStartTimers[event.ID.String()] = time.AfterFunc(duration, func() {
					err := cm.StartEvent(championship.ID.String(), event.ID.String(), false)

					if err != nil {
						logrus.Errorf("couldn't start scheduled race, err: %s", err)
					}
				})

				if serverOpts.NotificationReminderTimer > 0 {
					if event.Scheduled.Add(time.Duration(0-serverOpts.NotificationReminderTimer) * time.Minute).After(time.Now()) {
						// add reminder
						duration = time.Until(event.Scheduled.Add(time.Duration(0-serverOpts.NotificationReminderTimer) * time.Minute))

						cm.championshipEventReminderTimers[event.ID.String()] = time.AfterFunc(duration, func() {
							cm.notificationManager.SendChampionshipReminderMessage(championship, event)
						})
					}
				}

				return cm.UpsertChampionship(championship)
			} else {
				emptyTime := time.Time{}
				if event.Scheduled != emptyTime {
					logrus.Infof("Looks like the server was offline whilst a scheduled event was meant to start!"+
						" Start time: %s. The schedule has been cleared. Start the event manually if you wish to run it.", event.Scheduled.String())

					event.Scheduled = emptyTime

					return cm.UpsertChampionship(championship)
				}
			}
		}
	}

	return nil
}<|MERGE_RESOLUTION|>--- conflicted
+++ resolved
@@ -309,24 +309,15 @@
 			opts.Current = championship.Events[len(championship.Events)-1].RaceSetup
 			opts.ChampionshipHasAtLeastOnceRace = true
 		} else {
-<<<<<<< HEAD
 			defaultConfig := ConfigIniDefault()
 
-			opts["Current"] = defaultConfig.CurrentRaceConfig
-			opts["ChampionshipHasAtLeastOnceRace"] = false
-=======
-			opts.Current = ConfigIniDefault.CurrentRaceConfig
+			opts.Current = defaultConfig.CurrentRaceConfig
 			opts.ChampionshipHasAtLeastOnceRace = false
->>>>>>> dba73995
 		}
 	}
 
 	if !championship.OpenEntrants {
-<<<<<<< HEAD
-		opts["AvailableSessions"] = AvailableSessionsNoBooking
-=======
-		opts.AvailableSessions = AvailableSessionsClosedChampionship
->>>>>>> dba73995
+		opts.AvailableSessions = AvailableSessionsNoBooking
 	}
 
 	err = cm.applyCurrentRaceSetupToOptions(opts, opts.Current)
