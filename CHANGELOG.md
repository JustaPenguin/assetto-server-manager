v1.5.3
------

Added:

<<<<<<< HEAD
* Live Timings "Stored Times" will now persist between reboot of Server Manager, if the next event started is the same as the last event running before the Server Manager reboot.
=======
* Added an option to prevent web crawlers from accessing any pages on the manager using a robots.txt.

Fixes:

* Fixes track details page names to be a bit nicer
* Added Black Cat County to the list of default content
* Fixes an issue where Server Manager would not start when a recurring race with an end date had a scheduled recurrence while Server Manager was offline.

---
>>>>>>> d8f75851

v1.5.2
------

Added:

* Added information about whether a car/track is part of a DLC or a Mod when creating an event.
* Discord Enhancements (Thanks @cheesegrits!):
  - Splits the '!schedule' command into '!sessions' (full "wall of text" individual session calendar, restricted to one week ahead) and '!schedule' (abbreviated, one per race calendar). This still needs work, as can easily exceed Discord's max msg length.

  - Added role mentioning. If the optional DiscordRoleID is set, that role will be mentioned in all Discord notifications (meaning anyone with that role will get pinged). Additionally, if the optional 'DiscordRoleCommand' is also set, we will attempt to add/remove that role for users, when they issue the "!whatever" command verb - this requires that the bot has "Manage Roles" permission.

  - Changed NotificationReminderTimer to NotificationReminderTimers (plural), to support comma separated multiple timers (like "90,15" for two reminders at 90 and 15 minutes).

  - Added option to disable notifications when a race is scheduled.

  - Added notification for scheduled races being cancelled.

  - Improved formatting of Discord messages, everything is now an embed (except the role mention, which has to be part of the basic message).

Fixes:

* Fixes track pages for users running Server Manager on Windows
* Fixes an issue where Championships with 'Any Car Model' specified would fail to find a class for a car.
* Fixes an issue where cars with no skins might prevent a race from starting.
* Fixes an issue where Scheduled Championship Race Weekend sessions caused the calendar to error on load.
* Fixes the Race Weekend "Start after previous session" checkbox not displaying correctly.
* Fixes an issue where all drivers were incorrectly disconnected from the Live Timings page when an event with multiple sessions looped

---

v1.5.1
------

Added:

* Added a "Start on Tyre from Fastest Lap" option to Race Weekend Filtering. You can use this to force an entrant for a session to start on the tyre they used to complete their fastest lap in the previous session. This might be useful when simulating F1-style qualifications.
* Added a "Start after Parent Session has completed" option to the Race Weekend Schedule popup
* Added configurable negative points modifiers for championships for crashes and cuts.
* Added an Entrant Attendance field to Championship table to help admins keep track of who is showing up for races.
* Enabled recurring events within championships. A recurring event inside a championship will create a copy of itself in the championship list, scheduled for the next time as defined by the recurrence rule.
* Added "Register with Steam" to Championships with a Sign Up Form.
* Added "Sign in with Steam" to the Update Account Details page.
* Added collision maps to result pages so you look back on your numerous incidents with clarity. On the event tab you can control which collisions are shown on the map.
* Added track info pages that work much the same as car info pages.
* STracker integration! This is still somewhat experimental, please report any bugs you find with this! Check out the STracker Options page to get started.
* Added an "Any Available Car" option to Entrylists. In Sign Up Championships, this allows you to select a range of cars and let registrants choose which car they want. If not filled, these car slots become random car assignments in Custom Races.

Fixes:

* Fixes an issue where you could not create a Championship with a single entrant.
* Skins with a # in their name no longer break the car details page.
* Fixes an issue where the data file for some newer Assetto Corsa cars could not be read.
* You can now assign negative points penalties in Championships (so you can add points to people in the Standings if you want!)
* Fixed a couple of issues with plugins running with the Assetto Process.
* Championship entrant/standings tables can now overflow and scroll if they get really long.
* Improved fastest lap sorting in Championships.

---

v1.5.0
------

Added:

* Race Weekends (premium feature) - A Race Weekend is a group of sequential sessions that can be run at any time. For example, you could set up a Qualifying session to run on a Saturday, then the Race to follow it on a Sunday. Server Manager handles the starting grid for you, and lets you organise Entrants into splits based on their results and other factors!
  
  - You can create individual Race Weekends or create Race Weekends as part of a Championship
  - Race Weekends need a fully configured Entry List to work properly. If you're using a Championship Race Weekend, the Championship Entry List is used.
  - You can add as many sessions to a Race Weekend as you like! You could run 4 Practice sessions, followed by 3 Races, and then a Qualifying, then a Practice, another Race, etc! You have full control!
  - You can start individual Race Weekend sessions at any time. So you can run one session one day, then another one three weeks ahead if you like. We think this will be useful for things such as Endurance events, where you maybe want your drivers to qualify on a different day so they don't tire themselves out before doing a 2 hour race.
  - By default, the results of a session will form the Grid positions for the next session.
  - You can sort the results of a session by a number of different factors (fastest lap, total race time, collisions, cuts, safety, random and alphabetical)
  - All session results can be reversed in the same way you can configure a Reverse Grid Race normally.
  - To manage the flow between sessions, click on the arrow between two sessions.
  - A session grid can be formed from the results of multiple parent sessions. This means you can split and merge the Race Weekend as much as you like. For example, you could set up an F1-style qualifying using Race Weekends! (Check out the example Race Weekend).
  - Race Weekend sessions are shown in a flow-chart, so you can see the connections between the sessions.
  - In Multiclass Championship Race Weekends, the sorting of the Entry Lists is per class. The classes are then ordered by the fastest lap of each class (so LMP1 cars will be ahead of GTE cars on the grid, for example)
  - Each Championship Race Weekend session allows you to set points for the individual session. Championship points are calculated using these points values.
  - You can schedule individual Race Weekend Sessions too!

* Discord integration! Thanks to @cheesegrits for this! Check out the Server Options page for more information.
* Dark Theme! You can now set Server Manager to use a Dark Theme in the Server Options. You can also edit this for your account in the "Update Details" page.
* A re-ordered homepage with the tiles sorted into categories.
* Server Name Templates - you can now specify (in Server Options) how Server Manager displays your server and event name.
* We've tidied up the Server Options page a bit. It was getting quite large! The new headings should make things a bit more readable.
* If 'Show Race Name In Server Lobby' is enabled, Quick Races and Custom Races with no specified name now show the track name in the Server Lobby.
* A global option to switch speed units from Km/h to MPH for people who want to use the correct measurement system.
* "Force Virtual Mirror" now defaults to on in all race setup forms.
* Admin Control Panel on the Live Timing page. Allows admins to send server wide messages, advance to the next/restart session, kick users and other admin commands!
* You can now re-order Championship Events! Drag them around on the page using the top bar of the Championship Event.

Fixes:

* Championship Sign Up Forms are only shown if the Championship has free slots left and the Championship is not fully complete.
* Championships now always show the 'Entrants' tab, so you can check to see if you're in the list!
* Improved cache validation so that user-uploaded files can change without needing to empty the browser cache.

---

v1.4.2
------

Added:

* Added configurable server join and content manager messages. Check out the "Messages" page for more details.
* Championship Events now show the best qualifying and fastest lap in each class.
* You can now rename drivers on results pages.
* Drivers can now add their Driver Name, GUID and Team to their account. This will highlight their results on all result pages, add them to the autofill entrant list and automatically input their information if they sign up for an event with a sign up form
* Added a "Persist Open Championship Entrants" option. When turned off, this prevents the Championship Entry List from filling up, so you can run multiple Championship events in a quick-fire fashion without needing to edit the Entry List between each one. (Championship Points will continue to work correctly).
* Championship Sign Up Forms now replace your existing sign up with a new one if you sign up with the same GUID and email, so you can request to change cars.

Fixes:

* Results in the results listings now only show entrants that took part in a session, rather than all registered entrants for that session.
* Added a popup to alert admins when there are pending Registration Requests for a Championship.
* Added a "Back to Championship" button on the Championship Registration Request management page.
* The Championship EntryList displayed before events start now shows the car skins.
* Championship Entrants are now shown in the order of their pitboxes in the Championship Entrant overview table (shown only when championship progress is 0%).
* Fixed an issue where registered users did not have their skin set up on individual Championship Events.
* Fixes an issue where search indexing could fail due to a car with malformed details JSON. Cars which have malformed details JSON (that we can't clean up) will now load without any car details, allowing search indexing to continue.
* Fixes an issue that caused incorrect ordering of Multiclass Open Championship results. If your Multiclass Open Championships have incorrect classes, you can re-import the Championship event results to fix the issue. 
* Fixes an issue where fastest laps were only awarded to the fastest class in a Multiclass Championship.
* Fixes an issue where Sol session start times would change to an incorrect time when editing an event.
* Locked Entry List and Pickup Mode options are now available to be changed in non-Championship events. Do with them what you will.
* Fixes an issue where Championship Sign Up forms couldn't assign a car when users were not allowed car choice.

---

v1.4.1
------

Fixes:

* Added the "Sleep Time" option to the Server Options page. Added a migration to set the Sleep Time option to 1 for all users.
  This fixes an issue where it was not correctly set to 1 (a value that kunos explicitly recommends), which on smaller servers could cause 100% CPU usage.

---

v1.4.0
------

Added:

* A calendar that automatically populates with scheduled events! Intended to help users see when events are planned and
  sign up for them if required.
* New Car Details pages! You can now manage your car collection right in Server Manager!
* Car Search! Search for cars by name, tags, BHP, weight, etc. Car search is connected into Quick Races, Custom Races, Championships. Check out the 'Search Help' on any pages with the search bar to find out what kind of things you can search for!
* Scheduled Race recurrence! You can now set scheduled races to recur at regular intervals.
* Skin Upload - you can now upload individual skins on the Car Details page
* Skin Delete - you can now delete individual skins on the Car Details page.
* Improved asset handling - this is a bit behind-the-scenes, but we've made some efforts to make Server Manager's styles (and fonts!) load quicker.
* Car Notes and Download links - you can now add notes and download links to a car.
* Car Tags - you can now add and remove tags to cars. This means if you have a group of cars you use regularly, you can add a tag to them and just search for that tag!
* Improved Content Manager integration! You can now enable a "Content Manager Wrapper" in Server Options, which provides extra information to entrants in the Content Manager server information! If enabled, Content Manager Wrapper shows download links for the cars that you have uploaded (if they have a Download URL set), Championship information positions, and more! As well, the Content Manager Wrapper will make loading server information quicker.
* Added an option to config.yml to use a filesystem session store instead of a cookie session store. This should fix issues that people were having with login not being persisted when running multiple Server Manager instances on the same address but different port. Now, you can specify a different filesystem store for each instance of Server Manager. Check out the config.yml 'http' section for more information on this.
* Added a Content Manager join link to the Live Timings page. This join link can be turned on/off on the server settings page.
* Added a generic welcome message for all drivers on connect, it will also warn the driver if the server is running Sol.
* Server Manager now uses gzip compression where possible. This should improve page load times considerably!
* Added server "Performance Mode" option to config.yml. If this mode is enabled server manager will disable live timings completely, reducing cpu utilisation. This setting may be used in the future to disable further advanced options in order to improve performance.
* You'll now see this Changelog in Server Manager once per account every time you upgrade. You can also view the Changelog in Server Manager itself at any time using the link in the footer!

Note, all of the new Car features work best when you have uploaded your cars to Server Manager. If you haven't, the pages will still work, but won't be anywhere near as cool!

Fixes:

* Improved error handling when parsing config.yml, this should give an error with more detail rather than crashing.
* MOTD text will now be automatically wrapped to prevent large horizontal messages on join.
* Fixes a bug where drivers who connect but do not load were left in the Connected Drivers table in Live Timings.
* Live Timings will now reconnect automatically if your connection drops.
* Only upload official ks content is now working again!
* Fixes an issue where Open Championship EntryLists would not be correctly preserved when assigning car slots to pre-existing Entrants. 
* Added a server wide fallback sorting option for events where AC has outputted an incorrect driver order in the result json file. Only enable this if you have sorting issues. If you have championship events where the sorting is incorrect you will need to re-import the results files using Manage Event, Import Results.
* Fixes an issue where the sessions "Time" / "Laps" selector did not show an input field when loading a previously saved race setup.
* Some errors which were being seen often are now 'warnings' not errors, so you won't see them as often.
* Reworked the Live Timings table to perform better and prevent scrolling issues.
* Removed the strict frontend sorting of pit IDs when creating an event. Now you can put cars wherever you like, but they will then be automatically sorted based on weighting. E.g. 0-3-5-5-6 becomes 0-1-2-3-4. Please try to avoid multiple entrants with the same pit ID, as their pitbox will essentially become random.
* Entrants in the autofill list should no longer duplicate when using the json store, although you will need to manually remove any existing duplicates.

---

v1.3.4
------

Fixes:

* Fixed an entry list issue that made some cars impossible to connect to if the pit ID selection had a gap in it. Any gaps in the pit IDs will now be closed automatically (e.g. 1-2-4 becomes 0-1-2). If you want gaps in your entry list please add dummy cars to it.

---

v1.3.3
------

**Please back up your data store (as defined in config.yml in 'store' -> 'path') before upgrading to this 
  version!**

Added:

* We have made significant changes to Live Timings in this update, including:
  - A new page layout which should hopefully give more space for the Live Timings table, with the map slightly reduced in size.
  - Live Timings and the Live Map now both use the same source for data, meaning that your browser doesn't need to make as many requests to find out information.
  - Live Timings now use a more standard time format (e.g. 01:23.234 instead of 1m23.234s).
  - Crashes involving Drivers now show the name of the other Driver that was involved in the crash.
  - Track information has been moved into a popover which appears when you click the session title on the Live Timings page.
  - Firefox map resizing bugs are now properly fixed.
  - Various other small bugs are fixed too.
  - A new grid layout for the IFrames on the Live Timings page. On larger screens, you can place two iframes side by side.
  
  This is quite a large change in terms of code. If you find any problems with Live Timings, please let us know and we will sort them out!

* You can now disable DRS Zones for any track in Custom Race / Championship Events. The drs_zones.ini file for the track
  is replaced with a 'no DRS' file, meaning that players can't activate DRS at any point on the circuit. Note: this changes
  actual track files, so if you're using a multi-server setup pointing to the same content folder, this may cause problems
  if you're running races at the same track simultaneously.
* Starting a Quick Race now takes you straight to the Live Timings page.
* Scheduled Championship events now show the start time of individual sessions if applicable.
* You can now explicitly control the Grid/Pit Box position of an entrant in Custom Races and Championships! This is 
  useful if you want to place teammates next to each other in the pits, avoid broken pit boxes or have a custom
  starting grid for a race with no qualifying. It should auto fill sensibly if left alone too!
* Audit logs, Server Manager now locally tracks all actions carried out by registered users. Only admins can access
  the logs, and logging can be disabled in the config.yml. Logs are intended to help server admins track down users
  acting maliciously or just making mistakes, for example deleting a whole Championship an hour before it was 
  meant to start (we're looking at you, Greg).
* Added a link to our new Wiki in the footer! If you want to contribute tips and tricks for Server Manager, the wiki is the place!
  You can access the wiki here: https://github.com/cj123/assetto-server-manager/wiki
* The Server Manager javascript is now minified, which should make the pages load quicker!
* Results tables now use the same time format as Live Timings (e.g. 01:23.234 instead of 1m23.234s).
* You can now split the JSON store into two separate directories: private and shared. This is useful for multiserver setups,
  where multiple instances of Server Manager can share the same database for Championships, Custom Races and AutoFill Entrants.
  Check out the config.yml for more details. Thanks to WraithStar for contributing this!

Fixes:

* Open Championships will no longer empty the team name of a driver that has a team name specified.
* Fixes an issue where tracks with a default layout and an extra layout (e.g. 'wet' tracks) would not be correctly set up
  from Quick Race.
* Users with read access or lower can no longer access replacement championship passwords by exporting the championship.
* Championship overview and add event pages will now warn the user if the selected track has too few pit boxes to accommodate
  the configured number of entrants.
* Changed how process killing is done on Windows, hopefully making stopping plugins more reliable! We've had some mixed results
  on this one, so we'd like to hear if it's working for you now!
* Result tables now hide the Team column if no driver in the results has a team.
* Improved the allowed tyres UI to more clearly show which is enabled and which is disabled.

Removed:

* In an effort to reduce the build size and complexity, we have removed the old Entrant autofill method. This has been
  replaced by the more obvious dropdown in the Entrant box.

---

v1.3.2
------

**Please note, this release contains breaking changes for run_on_start in config.yml**. If you are using run_on_start,
you need to read the following:

Each run_on_start command is now run from the directory that the binary file is in. 
For example, ./stracker/stracker_linux_x86/stracker --stracker_ini stracker-default.ini now actually performs the following two commands:

1. cd ./stracker/stracker_linux_x86
2. ./stracker --stracker_ini stracker-default.ini

This means that previous configuration entries will need updating! The config.example.yml contains updated examples for how this might work.

Added:

* Plugins are now run from the directory that their executable file is in. Please read the above note for more information.
* Results overviews now show the tyre which was used to complete the driver's fastest lap of that session.
* Added per-Event points breakdowns to Championships!
* Server Logs are now only accessible by users in the "Write" group or above.

Fixes:

* Corrected the sizing of the "Remove IFrame" button on the Live Timings page.
* Corrected the sizing and positioning of the Live Map when the page is resized.
* Added an explanation as to why the UDP ports specified in Server Options do not match the ones in the server_cfg.ini. 
* Fixes a bug where the EntryList was limited to 18 entrants in Custom Races.
* AutoFill entrants are now alphabetically sorted.
* Laps which have Cuts > 0 are now excluded from "Best Lap" in Live Timings
* Fixes misleading times in the Live Timings stored times table by adding leading zeroes to millisecond values under 100ms.

---

v1.3.1
------

Added:

* Live Map smoothing! Thanks to germanrcuriel on GitHub for this one! It makes a huge difference to the Live Map!
* Removed the gray background from the Live Map, replaced it with a drop-shadow. Thanks again to germanrcuriel for this! 
* Tweaked the layout of the Live Timing description.
* You can now delete AutoFill entrants from the new AutoFill entrants page (available for users with Delete permissions or higher)
* Added Top Speed to Live Timings
* Team Standings are hidden in Championships where no entrant has a team name.
* You can now delete entrants who have registered to a Championship Sign Up Form.

Fixes:

* You can now start Practice Events for Open Championships that do not have any entrants registered to them.
* Championship Sign Up Forms now show how many free slots each car has.
* Championship Sign Up Forms and Open Championships now properly respect the distribution of cars in an EntryList.
  - If a user rejoins an Open Championship in a different car, their original slot in the EntryList is cleared so that
    other Championship Entrants may use it instead. (Previously this slot was removed).
  - Users registering on the Sign Up form can only be put in slots in the EntryList where their requested car matches
    the car defined in the EntryList.
* Fixes a bug where new Entrants could not be added to a Custom Race if all previous Entrants had been deleted from it.
* Fixes a bug where Championship Events with a Second race would sometimes stop running after the first race.
* Fixed an issue where sometimes drivers would not properly disconnect from the Live Map.
* Pickup mode is now enabled for all Championship Practice Events that don't have Booking Sessions.
* The "Locked Entry List" option has a more detailed explanation about how it works.
* Open Championship Events using Booking mode can now be correctly configured. Note that you must create entrant slots in the 
  Championship setup, otherwise the Championship Events will start without any cars available!
* Open Championship Events with Booking mode now have a Booking mode for their practice sessions too.
* The 'Save Race' button at the top of the Custom Race form now saves the race without redirecting you to Live Timings
* Fixes a panic that can occur when using shortened driver names if a driver's name ends in a space.
* Fixes an issue where a driver's initials were not saved correctly when reloading the live map.

---

v1.3.0
------

Added:

* Added a Championship Sign Up form. When configuring a Championship, you can now enable 'Sign Up Form'. This creates a public 
  registration form where anybody can sign up to be added to a Championship. This has the following options:
  - Require admin approval for applications - Every sign up request must be approved by an administrator before 
    they are added to the EntryList.
  - Ask users for Email - you can request that users enter their email address so you can contact them
  - Ask users for Team - enable a 'Team' field to be filled out by registrants (this is optional though)
  - Let users choose car and skin - On by default, users can pick their car and skin. If turned off, an administrator 
    will have to configure the car and skin in the EntryList once the driver is accepted.
  - Extra Questions - ask registrants to fill out questions that you specify, e.g. Discord username, Twitter handle, 
    number of races completed, etc.
  
  Championship Sign Up requests can be viewed by Write Access users and Approved or Rejected in a new page. 
  This new page also allows Write Access users to email groups of registrants, and download a Comma Separated Values 
  list of the registration requests (to be used in spreadsheets etc.)
  
  We hope that this functionality improves the management of large events for Server Owners! Please get in touch if 
  you run large events and let us know how it goes!
  
* In Server Options you can now configure Server Manager to show the Championship or Custom Race name after the server name
  in the Assetto Corsa server lobby.
* You can now add custom CSS to your server manager install from the Server Options!
* You can now add points penalties to Championship Drivers and Teams.
* Added monitoring and analytics. This will help us keep better track of issues in Server Manager. You can disable this
  in the config.yml.
* Improved 'Reverse Grid' text to explain what happens if the value is set to '1' (a 2nd Race will take place with the grid formed from the 1st Race's Results)
* You can now import Championship results for second races.
* You can now export all of the results for a championship to Simresults together.
* Individual events (custom races and championships) can now override the global server password setting.
* Added the ability to import entire championships.
* Added the ability to use shortened Driver Names in all areas of the Server Manager web UI to protect people's identities online. 
  You can enable this in Server Options.

Fixes:

* Loop Mode is no longer an option in Championship Events
* Imported Championship Events now correctly link to their original results files, meaning that penalties carry across
  to Championships when applied in the results pages.
* Fixes a bug where penalties would not correctly apply to some Championship Events.
* Fixes an issue where Looped Races could hang at the end of a race rather than continuing to the next Looped Race.
* Open Championships will now correctly set up Entrants (and results tables) when importing results files that have new
  Entrants in them.
* Sol session start time should now save properly.
* Locked entry list option should now work.
* Fixes a bug where saving a Championship Event using the top Save button would actually cause the event to be duplicated.
* Reworded the Reverse Grid description

---

v1.2.2
------

Fixes a bug where new Championship Entrants couldn't be added.

---

v1.2.1
------

Added:

* Added a MOTD editor
* Added the missing MAX_CONTACTS_PER_KM server_cfg.ini option. We've found this a bit temperamental so use it with caution!
* Ballast and Restrictor are now visible in Results pages
* When adding Entrants to a Custom Race or Championship, the values from the last Entrant in the list are copied to 
  each new Entrant that is added. This should make editing the EntryList a bit easier!
* Championship welcome message now shows a link to the championship overview page (requires server_manager_base_URL 
  option in config.yml)
* Scheduled events now show their times in your local timezone.
* You can now subscribe to iCal feeds for scheduled races at a server level or per Championship.

Fixes:

* Limited the Live Map refresh interval to a minimum of 200ms. It is now 500ms by default in config.yml.
* The Manage Event button in a Championship is now visible for completed events for admin users only. This
  should allow you to import results files if Championships fail to complete successfully.
* Starting a Custom Race now takes you to the Live Timings page.
* Servers with really long names now have the name truncated in the navigation. You can hover over the name to see the full text.
* Fixed an issue where lots of UDP errors would appear in the log.
* Championship Name is now a required field
* Removed a non-critical error message from the logs
* Fixed live map extra data toggle.
* Detected improper disconnects (game crashes, alt+f4 etc.) in live timing.
* Fixes an issue where configured car skins would be lost in Open Championships.

---

v1.2.0
------

Note: This update changes how the accounts work, you will need to re-add all of your existing accounts in the server
control panel! To do this, you will need the new default admin details:

  * username: admin
  * password: servermanager

We also recommend backing up your data store (as defined in config.yml in 'store' -> 'path') before upgrading to this 
version!

Now, on to the changes!

Added:

* Account Management via the web interface! No more fiddling with configuration files! You will need to re-add your accounts
  in the web UI.
* Adds Fixed Setups to Custom Races and Championships. Fixed setups can be uploaded on the Cars page. You can fix
  a setup for a whole championship or individually for specific events in the Championship.
* Adds skin, ballast and restrictor customisation for individual Championship Events. You can overwrite these options
  for all Championship Events in the Edit Championship Page.
* Added configurable IFrames to the live timings page. Users with write access can modify and add IFrames to the
  page (they will persist for all users between events). Intended for use with event live streams or track info etc.
* Added extra track info to live timings page.
* Added an extra info pane to drivers on the live map that displays their current speed, gear and rpm. This can be
  toggled on/off by clicking their name in the live timings table.
* Changed the layout of the live timings page to better accommodate the new features.
* Added "Import Championship Event" functionality, which lets you import non-championship results files into a
  championship. To use this, create a championship event for the track and layout you wish to import results to. Then,
  click on "Manage Event" on the Championship page and select the session results files to import from.
* Added car images to Championship pages.
* Added car info to live timing table
* Added an option to only upload official ks content from a folder
* Added option to upload multiple content folders by dragging them into the drag and drop upload boxes.
* Added a more informative message for users who experience issues launching Server Manager. We're trying our best
  to make Server Manager really good, and we're a little disheartened by negative reviews caused by people not managing
  to follow our setup instructions, so hopefully this will help with debugging!
* Added a dropdown to the Entrant box which makes auto fill much more obvious and less likely to be interfered with
  by browsers.
* Added a "Delete" group - they are the only group (other than admin) allowed to delete content, championships, races, etc.
* You can now change which assetto server executable file is run by Server Manager. By default, acServer(.exe) is used.
  See config.yml "executable_path" for more information. This means tools such as ac-server-wrapper should now be
  compatible with Server Manager! You can even write your own wrapper scripts around acServer if you'd like.
* Added buttons to change the Championship event order and show/hide completed/not completed events.
* Looped practice events will now persist drivers in the live timings table across each event.
* Added a text input (with support for images, embedded video etc.) to Championship pages. Intended for adding information
  about the championship, rules, links to content used etc.
* Vastly improved Championship points scoring. Points scoring now adheres to the following rules:
  - If a driver changes car but NOT team or class, both team and driver points persist.
  - If a driver changes team, but NOT class, drivers points persist, team points stay at old team and new points 
    earned go to new team. You can override this by turning on the "Transfer Points from previous team?" switch when you
    change a driver's team name.
  - If a driver changes class, an entirely new entry is made but the old one is not deleted - new points earned go to the 
    new team and new driver entry.
  
  - A byproduct of this is that once points have been added to a Championship Class, they cannot be removed. That is, if you
    have 6 drivers in a Championship Class and you remove 2, there will still be 6 points inputs in the Class. This is so
    that previous Championship Events have the correct number of points for their calculations.
* Added logging to server-manager.log - this should make debugging issues easier.
* Moved "Result Screen Time" option to Custom Race / Championship Event configuration instead of Server Options
* Added disconnected table to live timing page, shows best times of disconnected drivers from the current session.
* Added blacklist.txt editor.

Fixes:

* Fixes an issue preventing the upload of older cars which contain a data folder rather than a data.acd file.
* Removed unnecessary duplication of entrants on Championship pages.
* Fixes an issue with illegal Byte Order Marks preventing some track info files from being read.
* Fixes an issue where some Live Map cars would not properly clear on server restart.
* Fixes an issue where new entrants in a Championship were not persisted for autofill.
* Fixes an issue that made it impossible to start quick/custom races on mobile safari.
* Fixes an issue where Championship Events were not correctly finished/tracked.
* Fixes an issue where Second Race Points Multiplier would default to 0 if not specified, rather than using 1.
* We now exclude disqualified drivers from points in the race they were disqualified from.
* Championship Events now show the cars that entered the race or are due to enter the race in their header, rather
  than just showing the cars entered into the Championship.
* Added logging to server-manager.log - this should make debugging issues easier.
* Improved reliability of live timing table.
* Event scheduling now uses your local timezone from your browser.
* Fixes incorrectly decoded utf32 strings coming through UDP data.
* Booking Mode now works correctly. Closed Championships have booking mode disabled for all events.

---

v1.1.3
------

* Fixes an issue with Championship Practice Events not working after updating the cars in the Championship entry list.

---

v1.1.2
------

* Adds support for sTracker. Read the new config.yml file for more information on setting up sTracker.
* Adds support for running processes alongside the Assetto Corsa server. Each process is run when the server
  is started, and killed when the server is stopped. See config.yml for more information.
* Improves UDP forwarding to only forward as many bytes as were received.
* Log outputs are now limited to a size of 1MB. When the log output reaches 1MB, it is trimmed to keep the most recent
  messages.
* Championships are now split into active and completed championships. They are ordered by the time they were last
  updated.
* Fixes a bug where tyres configured in a championship event would not carry across to the next championship event or
  load into the edit championship event page.
* Fixed scheduled events for time zones outside of UTC.
* Improved some page layouts on mobile devices

---

v1.1.1
------

* Fixed a bug that caused some scheduled races to not start correctly.

---

v1.1.0
------

We recommend re-uploading all of your tracks after doing this update! Some new features will only work with
new track assets!

Please also consult the config.yml in the zip file, there is a new section: "live_map" that you must add to your
config.yml to get live map functionality!

* Added a Live Map. You'll need to re-upload your tracks to see the live map, since it requires new
  track assets.
* Added support for 'Reverse Grid Positions' races within Championship events. If a second race occurs, the championship
  page will show results for that too. It will correctly add points to the entrants and optionally can apply a
  multiplier to all second races to scale their points. This multiplier can be a decimal, and can even be negative!
* Added the ability to schedule championship events and custom races.
* Added button on results page to open the results on the SimResults website.
* When creating a race the number of available pit boxes for a track/layout is now displayed, max clients is limited to
  this number (requires manual upload of track - including default content).
* Championship events now welcome each player with a message describing their current position in the championship
  and who their nearest rivals are.
* Improve handling of tracks which have a default layout (i.e. data folder in the base of the track directory) AND extra
  layouts. This fix adds compatibility for mods such as the Assetto Corsa Wet Mod.
* Added support for plugins such as KissMyRank. Follow the KissMyRank setup, but instead of editing
  server_cfg.ini, edit the Options in Server Manager (it overwrites server_cfg.ini!)
* Overhauled UDP proxying to work with sending messages as well as existing support for receiving.
  (This is what makes KissMyRank etc work!)

---

v1.0.2
------

* Increase number of results per result listing page to 20.
* Add a 404 error for results pages that don't exist
* Results listing page now shows 10 pages in the pagination bar with options to skip to the front and end,
  and forwards/backwards by 10 pages
* Fixed an issue with named Custom Race entrants losing their car/skin on race start
* Collision speeds on Live Timings page are now rounded to 2 decimal places

---

v1.0.1
------

* Fixed an issue with populating default points when creating championship classes. Points for places beyond the F1
  defaults now show '0' when created, rather than '25' which was incorrectly shown before.
* Average Lap Time on Results pages is now calculated lap times that meet the following conditions:
    "if lap doesnt cut and if lap is < 107% of average for that driver so far and if lap isn't lap 1"
* Fixed an issue with Quick Race Time/Laps selector not defaulting to the correct value.

---

v1.0.0
------

Initial Release!
<|MERGE_RESOLUTION|>--- conflicted
+++ resolved
@@ -3,9 +3,7 @@
 
 Added:
 
-<<<<<<< HEAD
 * Live Timings "Stored Times" will now persist between reboot of Server Manager, if the next event started is the same as the last event running before the Server Manager reboot.
-=======
 * Added an option to prevent web crawlers from accessing any pages on the manager using a robots.txt.
 
 Fixes:
@@ -15,7 +13,6 @@
 * Fixes an issue where Server Manager would not start when a recurring race with an end date had a scheduled recurrence while Server Manager was offline.
 
 ---
->>>>>>> d8f75851
 
 v1.5.2
 ------
