--- conflicted
+++ resolved
@@ -18,12 +18,13 @@
 	"time"
 
 	"github.com/Masterminds/sprig"
+	"github.com/getsentry/raven-go"
 	"github.com/mattn/go-zglob"
 	"github.com/sirupsen/logrus"
 )
 
-// BuildTime is the time Server Manager was built at
-var BuildTime string
+// BuildVersion is the time Server Manager was built at
+var BuildVersion string
 
 type TemplateLoader interface {
 	Init() error
@@ -81,36 +82,71 @@
 	return templates, nil
 }
 
+var UseShortenedDriverNames = true
+
+func shortenDriverName(name string) string {
+	nameParts := strings.Split(name, " ")
+
+	if len(nameParts) > 1 && len(nameParts[len(nameParts)-1]) > 1 {
+		nameParts[len(nameParts)-1] = nameParts[len(nameParts)-1][:1] + "."
+	}
+
+	return strings.Join(nameParts, " ")
+}
+
+func driverName(name string) string {
+	if UseShortenedDriverNames {
+		return shortenDriverName(name)
+	} else {
+		return name
+	}
+}
+
+func driverInitials(name string) string {
+	if UseShortenedDriverNames {
+		nameParts := strings.Split(name, " ")
+
+		if len(nameParts) == 1 {
+			return name
+		}
+
+		for i := range nameParts {
+			if len(nameParts[i]) > 0 {
+				nameParts[i] = nameParts[i][:1]
+			}
+		}
+
+		return strings.ToUpper(strings.Join(nameParts, ""))
+	} else {
+		nameParts := strings.Split(name, " ")
+
+		if len(nameParts) > 0 && len(nameParts[len(nameParts)-1]) >= 3 {
+			return strings.ToUpper(nameParts[len(nameParts)-1][:3])
+		}
+
+		return strings.ToUpper(name)
+	}
+}
+
 // Renderer is the template engine.
 type Renderer struct {
-<<<<<<< HEAD
-=======
 	store              Store
 	loader             TemplateLoader
 	multiServerManager *MultiServerManager
 
->>>>>>> bc39caf9
 	templates map[string]*template.Template
-
-	loader TemplateLoader
 
 	reload bool
 	mutex  sync.Mutex
 }
 
-<<<<<<< HEAD
-func NewRenderer(loader TemplateLoader, reload bool) (*Renderer, error) {
-	tr := &Renderer{
-=======
 func NewRenderer(loader TemplateLoader, store Store, multiServerManager *MultiServerManager, reload bool) (*Renderer, error) {
 	tr := &Renderer{
 		store:              store,
 		multiServerManager: multiServerManager,
 		loader:             loader,
 
->>>>>>> bc39caf9
 		templates: make(map[string]*template.Template),
-		loader:    loader,
 		reload:    reload,
 	}
 
@@ -140,6 +176,9 @@
 	}
 
 	funcs := sprig.FuncMap()
+	funcs["htmlAttr"] = func(s string) template.HTMLAttr {
+		return template.HTMLAttr(s)
+	}
 	funcs["ordinal"] = ordinal
 	funcs["prettify"] = prettifyName
 	funcs["carList"] = carList
@@ -148,25 +187,32 @@
 	funcs["timeFormat"] = timeFormat
 	funcs["dateFormat"] = dateFormat
 	funcs["timeZone"] = timeZone
+	funcs["hourAndZone"] = hourAndZoneFormat
 	funcs["isBefore"] = isBefore
 	funcs["trackInfo"] = trackInfo
+	funcs["multiplyFloats"] = multiplyFloats
 	funcs["stripGeotagCrap"] = stripGeotagCrap
 	funcs["ReadAccess"] = dummyAccessFunc
 	funcs["WriteAccess"] = dummyAccessFunc
 	funcs["DeleteAccess"] = dummyAccessFunc
 	funcs["AdminAccess"] = dummyAccessFunc
 	funcs["LoggedIn"] = dummyAccessFunc
-	funcs["classColor"] = func(i int) string {
-		return ChampionshipClassColors[i%len(ChampionshipClassColors)]
-	}
+	funcs["classColor"] = ChampionshipClassColor
 	funcs["carSkinURL"] = carSkinURL
 	funcs["dict"] = templateDict
-	funcs["asset"] = NewAssetHelper("/", "", "", map[string]string{"cb": BuildTime}).GetURL
+	funcs["asset"] = NewAssetHelper("/", "", "", map[string]string{"cb": BuildVersion}).GetURL
 	funcs["SessionType"] = func(s string) SessionType { return SessionType(s) }
 	funcs["Config"] = func() *Configuration { return config }
-	funcs["Version"] = func() string { return BuildTime }
+	funcs["Version"] = func() string { return BuildVersion }
 	funcs["fullTimeFormat"] = fullTimeFormat
 	funcs["localFormat"] = localFormatHelper
+	funcs["driverName"] = driverName
+	funcs["trustHTML"] = func(s string) template.HTML {
+		return template.HTML(s)
+	}
+	funcs["formatDuration"] = formatDuration
+	funcs["appendQuery"] = appendQuery
+	funcs["ChangelogHTML"] = changelogHTML
 
 	tr.templates, err = tr.loader.Templates(funcs)
 
@@ -175,6 +221,39 @@
 	}
 
 	return nil
+}
+
+func changelogHTML() template.HTML {
+	changelog, err := LoadChangelog()
+
+	if err != nil {
+		logrus.WithError(err).Error("could not load changelog")
+		return "An error occurred loading the changelog"
+	}
+
+	return changelog
+}
+
+func appendQuery(r *http.Request, query, value string) string {
+	q := r.URL.Query()
+	q.Set(query, value)
+	r.URL.RawQuery = q.Encode()
+
+	return r.URL.String()
+}
+
+func formatDuration(d time.Duration, trimLeadingZeroes bool) string {
+	hours := d.Hours()
+	minutes := d.Minutes() - float64(int(hours)*60)
+	seconds := d.Seconds() - float64(int(hours)*60*60) - float64(int(minutes)*60)
+
+	duration := fmt.Sprintf("%02d:%02d:%06.3f", int(hours), int(minutes), seconds)
+
+	if trimLeadingZeroes && strings.HasPrefix(duration, "00:") {
+		return duration[3:]
+	}
+
+	return duration
 }
 
 func templateDict(values ...interface{}) (map[string]interface{}, error) {
@@ -202,6 +281,12 @@
 
 func dateFormat(t time.Time) string {
 	return t.Format("02/01/2006")
+}
+
+func hourAndZoneFormat(t time.Time, plusMinutes int64) string {
+	t = t.Add(time.Minute * time.Duration(plusMinutes))
+
+	return t.Format("3:04 PM (MST)")
 }
 
 func timeZone(t time.Time) string {
@@ -265,13 +350,17 @@
 	t, err := GetTrackInfo(track, layout)
 
 	if err != nil {
-		logrus.Errorf("Could not get track info for %s (%s), err: %s", track, layout, err)
+		logrus.WithError(err).Errorf("Could not get track info for %s (%s)", track, layout)
 		return nil
 	}
 
 	trackInfoCache[track+layout] = t
 
 	return t
+}
+
+func multiplyFloats(a, b float64) float64 {
+	return a * b
 }
 
 func stripGeotagCrap(tag string, north bool) string {
@@ -285,9 +374,9 @@
 		return geoTags[0] + "." + geoTags[1]
 	} else if len(geoTags) == 3 {
 		// "50� 13' 57 N" format
-		for _, thing := range geoTags {
+		/*for _, thing := range geoTags {
 			println(thing)
-		}
+		}*/
 	} else if len(geoTags) == 1 {
 		// dunno, some crazy format, just return
 		return geoTags[0]
@@ -299,7 +388,6 @@
 	} else {
 		return "-3.0774"
 	}
-
 }
 
 var nameRegex = regexp.MustCompile(`^[A-Za-z]{0,5}[0-9]+`)
@@ -330,8 +418,6 @@
 	return template.JS(buf.String())
 }
 
-<<<<<<< HEAD
-=======
 type TemplateVars interface {
 	Get() *BaseTemplateVars
 }
@@ -406,9 +492,8 @@
 	return nil
 }
 
->>>>>>> bc39caf9
 // LoadTemplate reads a template from templates and renders it with data to the given io.Writer
-func (tr *Renderer) LoadTemplate(w http.ResponseWriter, r *http.Request, view string, data map[string]interface{}) error {
+func (tr *Renderer) LoadTemplate(w http.ResponseWriter, r *http.Request, view string, vars TemplateVars) error {
 	if tr.reload {
 		// reload templates on every request if enabled, so
 		// that we don't have to constantly restart the website
@@ -425,48 +510,13 @@
 		return fmt.Errorf("unable to find template: %s", filepath.ToSlash(view))
 	}
 
-	if data == nil {
-		data = make(map[string]interface{})
-	}
-
-	session := getSession(r)
-
-	if flashes := session.Flashes(); len(flashes) > 0 {
-		data["messages"] = flashes
-	}
-
-	errSession := getErrSession(r)
-
-	if flashes := errSession.Flashes(); len(flashes) > 0 {
-		data["errors"] = flashes
-	}
-
-	_ = session.Save(r, w)
-	_ = errSession.Save(r, w)
-
-	// @TODO properly load server
-
-	server := AnyServer()
-
-	opts, err := server.raceManager.LoadServerOptions()
-
-	if err != nil {
+	if vars == nil {
+		vars = &BaseTemplateVars{}
+	}
+
+	if err := tr.addData(w, r, vars); err != nil {
 		return err
 	}
-
-	data["server_status"] = server.process.IsRunning()
-	data["server_event_type"] = server.process.EventType()
-	data["server_name"] = opts.Name
-	data["custom_css"] = template.CSS(opts.CustomCSS)
-	data["User"] = AccountFromRequest(r)
-	data["IsHosted"] = IsHosted
-	data["IsPremium"] = IsPremium
-	data["MaxClientsOverride"] = MaxClientsOverride
-	data["_request"] = r
-	data["Debug"] = Debug
-	data["MonitoringEnabled"] = config.Monitoring.Enabled
-	data["SentryDSN"] = template.JSStr(sentryJSDSN)
-	data["RecaptchaSiteKey"] = config.Championships.RecaptchaConfig.SiteKey
 
 	t.Funcs(map[string]interface{}{
 		"ReadAccess":   ReadAccess(r),
@@ -476,16 +526,63 @@
 		"LoggedIn":     LoggedIn(r),
 	})
 
-	return t.ExecuteTemplate(w, "base", data)
+	return t.ExecuteTemplate(w, "base", vars)
 }
 
 // MustLoadTemplate asserts that a LoadTemplate call must succeed or be dealt with via the http.ResponseWriter
-func (tr *Renderer) MustLoadTemplate(w http.ResponseWriter, r *http.Request, view string, data map[string]interface{}) {
-	err := tr.LoadTemplate(w, r, view, data)
-
-	if err != nil {
-		logrus.Errorf("Unable to load template: %s, err: %s", view, err)
+func (tr *Renderer) MustLoadTemplate(w http.ResponseWriter, r *http.Request, view string, vars TemplateVars) {
+	err := tr.LoadTemplate(w, r, view, vars)
+
+	if err != nil {
+		raven.CaptureError(err, nil)
+		logrus.WithError(err).Errorf("Unable to load template: %s", view)
 		http.Error(w, "unable to load template", http.StatusInternalServerError)
+		return
+	}
+}
+
+func (tr *Renderer) LoadPartial(w http.ResponseWriter, r *http.Request, partial string, vars TemplateVars) error {
+	if tr.reload {
+		// reload templates on every request if enabled, so
+		// that we don't have to constantly restart the website
+		err := tr.init()
+
+		if err != nil {
+			return err
+		}
+	}
+
+	t, ok := tr.templates[filepath.ToSlash(partial)]
+
+	if !ok {
+		return errors.New("partial not found")
+	}
+
+	if vars == nil {
+		vars = &BaseTemplateVars{}
+	}
+
+	if err := tr.addData(w, r, vars); err != nil {
+		return err
+	}
+
+	t.Funcs(map[string]interface{}{
+		"ReadAccess":   ReadAccess(r),
+		"WriteAccess":  WriteAccess(r),
+		"DeleteAccess": DeleteAccess(r),
+		"AdminAccess":  AdminAccess(r),
+		"LoggedIn":     LoggedIn(r),
+	})
+
+	return t.ExecuteTemplate(w, "partial", vars)
+}
+
+func (tr *Renderer) MustLoadPartial(w http.ResponseWriter, r *http.Request, partial string, vars TemplateVars) {
+	err := tr.LoadPartial(w, r, partial, vars)
+
+	if err != nil {
+		logrus.WithError(err).Errorf("Unable to load partial: %s", partial)
+		http.Error(w, "unable to load partial", http.StatusInternalServerError)
 		return
 	}
 }
