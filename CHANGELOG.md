--- conflicted
+++ resolved
@@ -3,10 +3,8 @@
 
 Added:
 
-<<<<<<< HEAD
 * A calendar that automatically populates with scheduled events! Intended to help users see when events are planned and
   sign up for them if required.
-=======
 * New Car Details pages! You can now manage your car collection right in Server Manager!
 * Car Search! Search for cars by name, tags, BHP, weight, etc. Car search is connected into Quick Races, Custom Races, Championships. Check out the 'Search Help' on any pages with the search bar to find out what kind of things you can search for!
 * Skin Upload - you can now upload individual skins on the Car Details page
@@ -16,7 +14,6 @@
 * Car Tags - you can now add and remove tags to cars. This means if you have a group of cars you use regularly, you can add a tag to them and just search for that tag!
 
 Note, all of the new Car features work best when you have uploaded your cars to Server Manager. If you haven't, the pages will still work, but won't be anywhere near as cool!
->>>>>>> a7cf8e36
 
 v1.3.3
 ------
