--- conflicted
+++ resolved
@@ -576,8 +576,7 @@
 		return nil, err
 	}
 
-<<<<<<< HEAD
-	queryString := cmUrl.Query()
+	queryString := cmURL.Query()
 
 	if config.ContentManagerIPOverride != "" {
 		queryString.Set("ip", config.ContentManagerIPOverride)
@@ -585,10 +584,6 @@
 		queryString.Set("ip", geoIP.IP)
 	}
 
-=======
-	queryString := cmURL.Query()
-	queryString.Set("ip", geoIP.IP)
->>>>>>> 9cd6daab
 	queryString.Set("httpPort", strconv.Itoa(config.HTTPPort))
 
 	cmURL.RawQuery = queryString.Encode()
