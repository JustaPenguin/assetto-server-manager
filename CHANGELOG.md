v1.7.4
------

Fixes:

* Fixes an issue where the reported tyre for a driver's best lap could sometimes be incorrect.
* Fixes an incorrect value for ACServerResultsBasePath in the KissMyRank setup. Thanks @blu1111! 
* Fixes an issue where Championship Event Points tables would incorrectly report points penalties. Points penalties are now only shown in the main Championship points table.
* Fixes an issue where renaming an Entrant's team in a Championship and using "Transfer Points from previous team" would not transfer points for Race Weekends.
* Fixes an issue where pitboxes were not correctly assigned to Entrants.
* Removed the "Start on Tyre from Fastest Lap" Checkbox for non-write access users, the word "yes" or "no" is displayed instead.
* Fixes an issue where applying penalties to Championship or Race Weekend sessions could cause a server crash.
<<<<<<< HEAD
* Improved performance when adding lots of cars in a race setup.
=======
* Completed Championship Events can now be duplicated.
>>>>>>> 50eb6518

---

v1.7.3-1
--------

Fixes:

* Fixes an issue where new multiserver setups of Server Manager would go into a redirect loop when creating new servers.
  If you experienced this issue, please try setting the multiserver up from scratch (i.e. delete the shared_store.json and servers folders).
* Fixes an issue where a Scheduled Custom Race may revert to an older copy when being started.
* Fallback Results now takes account of results files where a driver has laps but is in neither the Cars nor Results lists.

---

v1.7.3
------

Added:

* ACSR Ratings are now shown in ACSR enabled Championships, in Driver Standings, the Entrants tables and the Sign Up form responses (including the CSV export).
* You can now download Server Logs from Server Manager (thanks @mazzn!)
* You can now run Open Championships with ACSR integration!
* Server Manager now logs the output of the acServer executable to the logs folder inside your Server Install Path. You can configure this in Server Options -> Miscellaneous
* In a Multi-Server environment, you can now set different account groups per server, for example you could set an Account to have "Write" access on one server and "Delete" access on another.
* Added a new permission - "No Access" - which blocks a user from doing anything on a server.
* Open weather API Lua plugin can now automatically find the location of the track (so long as the track json file contains this information) and set the weather accordingly! Thanks to @mike855 for this contribution!
* Entrants are now written to the entry_list.ini file in the order of their pitboxes (this should make debugging a bit easier!)

Fixes:

* On Windows, batch files are now stopped correctly by Server Manager.
* Fixes an issue where Championship Class IDs could overlap causing Multi-class championships to incorrectly report standings.
* Fixes an issue where Championship and Race Weekend exports on Firefox would not export with their full name.
* Fixes an issue where Championship/Race Weekend sessions could not be cancelled if the server is not running.
* Fixes an issue where Race Weekend Race sessions would have their wait time forced to 120 seconds.
* Fixes an issue where the progress of a Championship with Race Weekends would be incorrectly reported on the Championship List page.
* Fixes an issue where Championship attendance would not work correctly for event with Race Weekends.
* Fixes an issue where watching content folder for changes could cause a crash on Windows.
* The Championship Entrant table is now sorted alphabetically.
* Championship Event Pitbox overrides are now applied correctly on Championships with Sign Up forms enabled. If Entrants in a Championship share the same pitbox, the order of the entrants is normalised so all drivers are added to the grid.
* Fixes an issue where Sol dates could be set to dates before 1st January 1970, leading to a Shaders Patch crash on game launch. Dates before 01/01/1970 are now set to 01/01/1970.
* Fixes an issue where the Edit Championship Event form would always say "This edited setup will overwrite the 1st Event in the Championship", rather than the correct index of the Event.
* We've changed the way that kicking people works on Live Timings. The kick button now runs the in-game admin command '/kick <name>', rather than using what appears to be a broken UDP Plugin message.
* Pickup Mode is now always enabled for Race Weekend sessions, allowing people to rejoin the session.
* Discord notifications now use the term "Event" instead of "Race" when notifying about event changes.

Removed:

* Removed max limit of Damage Multiplier (was 100%). Happy crashing!

---

v1.7.2
------

Added:

* KissMyRank integration! We've even made it so you can use both sTracker and KissMyRank! Go to the new "KissMyRank" page to find out how to set up KissMyRank. We're marking this as "beta" currently. If you find any issues - please report them to us!
* In a Multiserver setup Auto Loop events are now per-server! You can loop different events on different servers, only have one looping server etc.
* You can now duplicate any Championship Event (including Race Weekends!)
* The Championship Sign Up form now allows multiple Steam GUIDs separated by a semi-colon (for driver swaps).
* You can now set a timer to forcibly stop a Custom Race after a certain time period. This is intended to allow servers to rotate through looped events every x minutes regardless of players being active on the server. The timer can be set to not forcibly stop the server if drivers are online.
* Server Manager now automatically sets up the sTracker config path and server folder path.
* You can now manually specify the IP address used by the Content Manager Wrapper. This fixes issues with IPv6 incompatibilities (thanks @mazzn!)
* Search Index Improvements - the folder name of the cars is now included in the search index. This should help yield more results for searches. Note that you will have to rebuild your search index (at the bottom of the Server Options page) for this to take effect.

Fixes:

* Fixes an issue where car setups with invalid ini keys would not upload properly.
* Fixes an issue where AutoFill Entrants would not be saved when editing a Custom Race
* Championship Race Weekends now display all sessions in the correct order
* Fixes issues where stopping the acServer process could cause Server Manager to lock up or crash

---

v1.7.1
------

Fixes:

* Fixes an issue where ACSR enabled Championships could cause Championship Event points to be incorrect. If your Championship points are incorrect, re-import the results files in the Championship Event ("Manage Event" -> "Import Results")
* Fixes an issue where Server Manager sometimes would not detect and handle acServer shutdown correctly.

---

v1.7.0
------

### ACSR

This release adds support for Assetto Corsa Skill Ratings (ACSR). ACSR is a new service for organising and taking part in Championships through Assetto Corsa Server Manager. 

When you set up a Championship in Server Manager, you will be given the option to "Export to Assetto Corsa Skill Ratings". This publishes your Championship to the ACSR Championships List page, so that drivers can find your Championship and sign up to it!

* You can view more about ACSR here: https://acsr.assettocorsaservers.com
* For help configuring ACSR, check out our wiki: https://github.com/JustaPenguin/assetto-server-manager/wiki/ACSR-Configuration

ACSR requires Server Manager Premium. You can purchase Server Manager Premium by following the instructions in the free version of Server Manager.

### Server Manager

Added:

* Admins can now export full Championship information, including Sign Up Form responses.
* Exported Championships and Race Weekends now export as JSON files to download, rather than showing JSON in the browser.
* Improved Discord message formatting (thanks @cheesegrits!)
* It is now possible to specify a Race Weekend's initial Entry List as the parent for a session. You can also now use a grid offset when filtering entrants from this entrylist.

Fixes:

* Improved the logic of "fastest lap across multiple results files" sorting in Race Weekends whilst using fallback results sorting (premium)
* Fixes an issue where the server name could not be clicked to go to the homepage on mobile devices
* Fixes an issue where Championship Driver and Team penalties would be lost when editing a Championship.
* Drastically improved the speed of STracker pages through some reworking of how STracker is proxied.
* Fixed an issue where some STracker links would not work correctly.
* Fixes an issue where car skins with special characters in their name would not display in the race setup page and Championship Sign Up form.
* Fixes issues with download links in Discord messages (thanks @cheesegrits!)
* On initial server setup, the admin account is only created if one doesn't exist.
* The JSON Store now correctly sets the updated time of Custom Races, Championships and Race Weekends.

---

v1.6.1
------

**Please note, this release deprecates use of "run_on_start" in config.yml. Please read the new config.yml "plugins" section if you were using run_on_start!**

Added:

* Added send chat to driver option to the admin panel on the Live Timings page.
* The UDP message receiver now detects if it has fallen behind while handling messages. If it has, it reduces the refresh rate that the Assetto Corsa Server sends messages at, so it can catch up. If you see a lot of "can't keep up!" messages in the Server Logs, you probably need to increase your 'refresh_interval_ms' in the config.yml.
* Added configurable Open Graph images to both the manager as a whole and championships, with these you can link to images that will be shown whenever you share a link of the manager/championship pages on social media (premium).
* Optimised the handling of UDP messages to improve performance.
* When using "Any Available Car", one of each car is added to the EntryList (so long as there are enough entrants!) and then after that Entrant cars are randomised.
* Added a new 'plugins' section to config.yml. Please use this instead of 'run_on_start'. This has been added to fix issues with spaces in plugin path names.

Fixes:

* Fixed an issue with filtering from results files in Race Weekends when the Race Weekend is within a Championship.
* We've changed the method that we use to check if scheduled events need running. Hopefully this should make scheduled events more reliable!
* Fixes a memory leak when proxying STracker pages

---

v1.6.0
------

Added:

In this update we've added the following premium features:

* Multiserver support! This is a much-requested feature, and we've finally found a way to deliver it! Premium builds of Server Manager now come with an extra tool: the multiserver manager.

  - The multiserver tool handles installation and setup of however many servers you want!
  - It works on Windows and Linux
  - Custom Races, Championships, Race Weekends and all your uploaded Content are shared between each server!
  - Accounts and login are shared between each server!
  - You can switch servers using the new Server Switcher in the top right hand corner of your Server Manager page.
  - The Server Switcher also shows you what kind of events are running on each server, and how many people are connected!
  - The multiserver tool handles updating server-manager for you!
  
  When you buy Server Manager Premium, the multiserver tool will be included alongside server manager. Please check out the README for more details and a setup guide!

* Lua Plugin hooks! You can now run custom scripts with a bunch of hooks for Lua (event start, results load and more!), have a look in server-manager/plugins for some examples. (there's a nice readme guide in there too!). If you want to enable one of the three Lua examples before just uncomment them in the lua files!
* Weather API with Lua plugins! As a nice example of what you can achieve with Lua plugins we used one to implement a weather API!
* Auto ballast based on championship position with Lua plugins! Another Lua example, this one applies a ballast to each driver in a championship when an event is started based on their championship position.
* Auto collision disqualifier! This is our last Lua example, it disqualifies drivers if they exceed a certain number of collisions or have a collision over a certain speed.
* Added an option in Race Weekends to filter from the best lap or number of laps completed across multiple results files.

If you don't have premium yet, you can get it by following the instructions on Server Manager!

As well as our premium features, we have the following additions...

* Results pages now show your 'Potential' lap time - the sum of your best sectors.
* Added an option to the config.yml to watch the content folder for changes and keep the car search index updated.
* Added an option to the config.yml to prevent server manager from opening a browser on Windows on start.
* Accounts are now part of the shared JSON store. This means if you were running split JSON stores using the 'shared_data_path' config.yml variable, you will need to re-set up server manager accounts (i.e. by copying them into the shared JSON store)
* You can now import existing Custom Races and Race Weekends to Championships.
* You can now upload results files through the Server Manager UI on the results page.

Fixes:

* Fixed an issue with scheduled Championship events that could clear all of the other scheduled events on the Championship when they started.
* Setting the ballast on an entrant to a larger value than the Max Ballast option no longer stops the server from starting.
* Results pages now correctly display statistics per car - so if you're switching cars in a session you can see accurate reports for that car.
* Penalties are now applied per driver and car, rather than just per driver.
* Fixes an issue where events scheduled in a multi-server scenario would start on the wrong server.
* STracker proxy plugin local/plugin ports should now be properly set by the Server Manager UI.
* Tyres with spaces in their short_names cause the server to fail to connect to lobby, stopped those tyres from being uploaded to the server.
* Prevent users from being able to set up a race that will cause the server to crash by setting pickup mode off, locked entry list on and reverse grid race to anything other than 0.
* Fixes an issue where a missing ui_track.json file would cause a track page to load incorrectly.
* Fixed an issue where Championships sometimes could not be edited.
* Fixed date/time formatting for Championship event session start times.

---

v1.5.3
------

Added:

* Live Timings "Stored Times" will now persist between reboots of Server Manager, if the next event started is the same as the last event running before the Server Manager reboot.
* You can now configure Server Manager to restart any Event that was running before Server Manager was stopped. Check out "Restart Event On Server Manager Launch" in Server Options.
* Added an option to prevent web crawlers from accessing any pages on the manager using a robots.txt.
* Added information about whether a car/track is default/mod/DLC to list and detail pages.
* Championship and Race Weekend Looping Practice Sessions are now labelled in the navigation bar, e.g. "Championship Practice in Progress"
* Added penalty options to Qualifying and Practice sessions, penalties can be applied independently in each session. In Race Weekends these penalties will affect the entry list of the next session.
* Added a button to blacklist a driver directly from results pages, the button is inside the penalties popup and can only be accessed by admins.
* Added content download links to discord messages (thanks @cheesegrits!)
* Enabled Content Manager Wrapper "Install Missing Content" button, just add links to tracks/cars on their detail pages and the button will work for events using that content!
* You can now filter stock, DLC and mod cars in or out of the car search. Check out the car search help for more details! Please note that you will need to rebuild your search index for this to work. Go to Server Options, scroll down to "Maintenance" and click "Rebuild Search Index"!
* Server Manager will now set up some example Championships and Custom Races if you have not yet created any
* You can now sort the EntryList for a Championship Race Weekend Session by the number of Championship points a driver has. This could be useful for running reverse grid qualifying races!
* Added a health-check endpoint. Hopefully this will help us with debugging issues!

Fixes:

* Fixes track/car display in dark mode
* Fixes track details page names to be a bit nicer
* Added Black Cat County to the list of default content
* Fixes an issue where Server Manager would not start when a recurring race with an end date had a scheduled recurrence while Server Manager was offline.
* Custom Races are now unscheduled when they are deleted.
* Stopped users from being able to delete their own accounts.
* Fixes an issue where drivers who switched teams mid-Championship had an incorrect number of races shown for their teams.
* Championship event inheritance now correctly uses the previous event setup, not the first event setup
* Fixes an issue where tyres did not show correctly in Session configuration for Championship Race Weekend events.
* Fixes an issue where placeholder entrants were incorrectly added to the entrylist of a Race Weekend practice session.

---

v1.5.2
------

Added:

* Added information about whether a car/track is part of a DLC or a Mod when creating an event.
* Discord Enhancements (Thanks @cheesegrits!):
  - Splits the '!schedule' command into '!sessions' (full "wall of text" individual session calendar, restricted to one week ahead) and '!schedule' (abbreviated, one per race calendar). This still needs work, as can easily exceed Discord's max msg length.

  - Added role mentioning. If the optional DiscordRoleID is set, that role will be mentioned in all Discord notifications (meaning anyone with that role will get pinged). Additionally, if the optional 'DiscordRoleCommand' is also set, we will attempt to add/remove that role for users, when they issue the "!whatever" command verb - this requires that the bot has "Manage Roles" permission.

  - Changed NotificationReminderTimer to NotificationReminderTimers (plural), to support comma separated multiple timers (like "90,15" for two reminders at 90 and 15 minutes).

  - Added option to disable notifications when a race is scheduled.

  - Added notification for scheduled races being cancelled.

  - Improved formatting of Discord messages, everything is now an embed (except the role mention, which has to be part of the basic message).

Fixes:

* Fixes track pages for users running Server Manager on Windows
* Fixes an issue where Championships with 'Any Car Model' specified would fail to find a class for a car.
* Fixes an issue where cars with no skins might prevent a race from starting.
* Fixes an issue where Scheduled Championship Race Weekend sessions caused the calendar to error on load.
* Fixes the Race Weekend "Start after previous session" checkbox not displaying correctly.
* Fixes an issue where all drivers were incorrectly disconnected from the Live Timings page when an event with multiple sessions looped

---

v1.5.1
------

Added:

* Added a "Start on Tyre from Fastest Lap" option to Race Weekend Filtering. You can use this to force an entrant for a session to start on the tyre they used to complete their fastest lap in the previous session. This might be useful when simulating F1-style qualifications.
* Added a "Start after Parent Session has completed" option to the Race Weekend Schedule popup
* Added configurable negative points modifiers for championships for crashes and cuts.
* Added an Entrant Attendance field to Championship table to help admins keep track of who is showing up for races.
* Enabled recurring events within championships. A recurring event inside a championship will create a copy of itself in the championship list, scheduled for the next time as defined by the recurrence rule.
* Added "Register with Steam" to Championships with a Sign Up Form.
* Added "Sign in with Steam" to the Update Account Details page.
* Added collision maps to result pages so you look back on your numerous incidents with clarity. On the event tab you can control which collisions are shown on the map.
* Added track info pages that work much the same as car info pages.
* STracker integration! This is still somewhat experimental, please report any bugs you find with this! Check out the STracker Options page to get started.
* Added an "Any Available Car" option to Entrylists. In Sign Up Championships, this allows you to select a range of cars and let registrants choose which car they want. If not filled, these car slots become random car assignments in Custom Races.

Fixes:

* Fixes an issue where you could not create a Championship with a single entrant.
* Skins with a # in their name no longer break the car details page.
* Fixes an issue where the data file for some newer Assetto Corsa cars could not be read.
* You can now assign negative points penalties in Championships (so you can add points to people in the Standings if you want!)
* Fixed a couple of issues with plugins running with the Assetto Process.
* Championship entrant/standings tables can now overflow and scroll if they get really long.
* Improved fastest lap sorting in Championships.

---

v1.5.0
------

Added:

* Race Weekends (premium feature) - A Race Weekend is a group of sequential sessions that can be run at any time. For example, you could set up a Qualifying session to run on a Saturday, then the Race to follow it on a Sunday. Server Manager handles the starting grid for you, and lets you organise Entrants into splits based on their results and other factors!
  
  - You can create individual Race Weekends or create Race Weekends as part of a Championship
  - Race Weekends need a fully configured Entry List to work properly. If you're using a Championship Race Weekend, the Championship Entry List is used.
  - You can add as many sessions to a Race Weekend as you like! You could run 4 Practice sessions, followed by 3 Races, and then a Qualifying, then a Practice, another Race, etc! You have full control!
  - You can start individual Race Weekend sessions at any time. So you can run one session one day, then another one three weeks ahead if you like. We think this will be useful for things such as Endurance events, where you maybe want your drivers to qualify on a different day so they don't tire themselves out before doing a 2 hour race.
  - By default, the results of a session will form the Grid positions for the next session.
  - You can sort the results of a session by a number of different factors (fastest lap, total race time, collisions, cuts, safety, random and alphabetical)
  - All session results can be reversed in the same way you can configure a Reverse Grid Race normally.
  - To manage the flow between sessions, click on the arrow between two sessions.
  - A session grid can be formed from the results of multiple parent sessions. This means you can split and merge the Race Weekend as much as you like. For example, you could set up an F1-style qualifying using Race Weekends! (Check out the example Race Weekend).
  - Race Weekend sessions are shown in a flow-chart, so you can see the connections between the sessions.
  - In Multiclass Championship Race Weekends, the sorting of the Entry Lists is per class. The classes are then ordered by the fastest lap of each class (so LMP1 cars will be ahead of GTE cars on the grid, for example)
  - Each Championship Race Weekend session allows you to set points for the individual session. Championship points are calculated using these points values.
  - You can schedule individual Race Weekend Sessions too!

* Discord integration! Thanks to @cheesegrits for this! Check out the Server Options page for more information.
* Dark Theme! You can now set Server Manager to use a Dark Theme in the Server Options. You can also edit this for your account in the "Update Details" page.
* A re-ordered homepage with the tiles sorted into categories.
* Server Name Templates - you can now specify (in Server Options) how Server Manager displays your server and event name.
* We've tidied up the Server Options page a bit. It was getting quite large! The new headings should make things a bit more readable.
* If 'Show Race Name In Server Lobby' is enabled, Quick Races and Custom Races with no specified name now show the track name in the Server Lobby.
* A global option to switch speed units from Km/h to MPH for people who want to use the correct measurement system.
* "Force Virtual Mirror" now defaults to on in all race setup forms.
* Admin Control Panel on the Live Timing page. Allows admins to send server wide messages, advance to the next/restart session, kick users and other admin commands!
* You can now re-order Championship Events! Drag them around on the page using the top bar of the Championship Event.

Fixes:

* Championship Sign Up Forms are only shown if the Championship has free slots left and the Championship is not fully complete.
* Championships now always show the 'Entrants' tab, so you can check to see if you're in the list!
* Improved cache validation so that user-uploaded files can change without needing to empty the browser cache.

---

v1.4.2
------

Added:

* Added configurable server join and content manager messages. Check out the "Messages" page for more details.
* Championship Events now show the best qualifying and fastest lap in each class.
* You can now rename drivers on results pages.
* Drivers can now add their Driver Name, GUID and Team to their account. This will highlight their results on all result pages, add them to the autofill entrant list and automatically input their information if they sign up for an event with a sign up form
* Added a "Persist Open Championship Entrants" option. When turned off, this prevents the Championship Entry List from filling up, so you can run multiple Championship events in a quick-fire fashion without needing to edit the Entry List between each one. (Championship Points will continue to work correctly).
* Championship Sign Up Forms now replace your existing sign up with a new one if you sign up with the same GUID and email, so you can request to change cars.

Fixes:

* Results in the results listings now only show entrants that took part in a session, rather than all registered entrants for that session.
* Added a popup to alert admins when there are pending Registration Requests for a Championship.
* Added a "Back to Championship" button on the Championship Registration Request management page.
* The Championship EntryList displayed before events start now shows the car skins.
* Championship Entrants are now shown in the order of their pitboxes in the Championship Entrant overview table (shown only when championship progress is 0%).
* Fixed an issue where registered users did not have their skin set up on individual Championship Events.
* Fixes an issue where search indexing could fail due to a car with malformed details JSON. Cars which have malformed details JSON (that we can't clean up) will now load without any car details, allowing search indexing to continue.
* Fixes an issue that caused incorrect ordering of Multiclass Open Championship results. If your Multiclass Open Championships have incorrect classes, you can re-import the Championship event results to fix the issue. 
* Fixes an issue where fastest laps were only awarded to the fastest class in a Multiclass Championship.
* Fixes an issue where Sol session start times would change to an incorrect time when editing an event.
* Locked Entry List and Pickup Mode options are now available to be changed in non-Championship events. Do with them what you will.
* Fixes an issue where Championship Sign Up forms couldn't assign a car when users were not allowed car choice.

---

v1.4.1
------

Fixes:

* Added the "Sleep Time" option to the Server Options page. Added a migration to set the Sleep Time option to 1 for all users.
  This fixes an issue where it was not correctly set to 1 (a value that kunos explicitly recommends), which on smaller servers could cause 100% CPU usage.

---

v1.4.0
------

Added:

* A calendar that automatically populates with scheduled events! Intended to help users see when events are planned and
  sign up for them if required.
* New Car Details pages! You can now manage your car collection right in Server Manager!
* Car Search! Search for cars by name, tags, BHP, weight, etc. Car search is connected into Quick Races, Custom Races, Championships. Check out the 'Search Help' on any pages with the search bar to find out what kind of things you can search for!
* Scheduled Race recurrence! You can now set scheduled races to recur at regular intervals.
* Skin Upload - you can now upload individual skins on the Car Details page
* Skin Delete - you can now delete individual skins on the Car Details page.
* Improved asset handling - this is a bit behind-the-scenes, but we've made some efforts to make Server Manager's styles (and fonts!) load quicker.
* Car Notes and Download links - you can now add notes and download links to a car.
* Car Tags - you can now add and remove tags to cars. This means if you have a group of cars you use regularly, you can add a tag to them and just search for that tag!
* Improved Content Manager integration! You can now enable a "Content Manager Wrapper" in Server Options, which provides extra information to entrants in the Content Manager server information! If enabled, Content Manager Wrapper shows download links for the cars that you have uploaded (if they have a Download URL set), Championship information positions, and more! As well, the Content Manager Wrapper will make loading server information quicker.
* Added an option to config.yml to use a filesystem session store instead of a cookie session store. This should fix issues that people were having with login not being persisted when running multiple Server Manager instances on the same address but different port. Now, you can specify a different filesystem store for each instance of Server Manager. Check out the config.yml 'http' section for more information on this.
* Added a Content Manager join link to the Live Timings page. This join link can be turned on/off on the server settings page.
* Added a generic welcome message for all drivers on connect, it will also warn the driver if the server is running Sol.
* Server Manager now uses gzip compression where possible. This should improve page load times considerably!
* Added server "Performance Mode" option to config.yml. If this mode is enabled server manager will disable live timings completely, reducing cpu utilisation. This setting may be used in the future to disable further advanced options in order to improve performance.
* You'll now see this Changelog in Server Manager once per account every time you upgrade. You can also view the Changelog in Server Manager itself at any time using the link in the footer!

Note, all of the new Car features work best when you have uploaded your cars to Server Manager. If you haven't, the pages will still work, but won't be anywhere near as cool!

Fixes:

* Improved error handling when parsing config.yml, this should give an error with more detail rather than crashing.
* MOTD text will now be automatically wrapped to prevent large horizontal messages on join.
* Fixes a bug where drivers who connect but do not load were left in the Connected Drivers table in Live Timings.
* Live Timings will now reconnect automatically if your connection drops.
* Only upload official ks content is now working again!
* Fixes an issue where Open Championship EntryLists would not be correctly preserved when assigning car slots to pre-existing Entrants. 
* Added a server wide fallback sorting option for events where AC has outputted an incorrect driver order in the result json file. Only enable this if you have sorting issues. If you have championship events where the sorting is incorrect you will need to re-import the results files using Manage Event, Import Results.
* Fixes an issue where the sessions "Time" / "Laps" selector did not show an input field when loading a previously saved race setup.
* Some errors which were being seen often are now 'warnings' not errors, so you won't see them as often.
* Reworked the Live Timings table to perform better and prevent scrolling issues.
* Removed the strict frontend sorting of pit IDs when creating an event. Now you can put cars wherever you like, but they will then be automatically sorted based on weighting. E.g. 0-3-5-5-6 becomes 0-1-2-3-4. Please try to avoid multiple entrants with the same pit ID, as their pitbox will essentially become random.
* Entrants in the autofill list should no longer duplicate when using the json store, although you will need to manually remove any existing duplicates.

---

v1.3.4
------

Fixes:

* Fixed an entry list issue that made some cars impossible to connect to if the pit ID selection had a gap in it. Any gaps in the pit IDs will now be closed automatically (e.g. 1-2-4 becomes 0-1-2). If you want gaps in your entry list please add dummy cars to it.

---

v1.3.3
------

**Please back up your data store (as defined in config.yml in 'store' -> 'path') before upgrading to this 
  version!**

Added:

* We have made significant changes to Live Timings in this update, including:
  - A new page layout which should hopefully give more space for the Live Timings table, with the map slightly reduced in size.
  - Live Timings and the Live Map now both use the same source for data, meaning that your browser doesn't need to make as many requests to find out information.
  - Live Timings now use a more standard time format (e.g. 01:23.234 instead of 1m23.234s).
  - Crashes involving Drivers now show the name of the other Driver that was involved in the crash.
  - Track information has been moved into a popover which appears when you click the session title on the Live Timings page.
  - Firefox map resizing bugs are now properly fixed.
  - Various other small bugs are fixed too.
  - A new grid layout for the IFrames on the Live Timings page. On larger screens, you can place two iframes side by side.
  
  This is quite a large change in terms of code. If you find any problems with Live Timings, please let us know and we will sort them out!

* You can now disable DRS Zones for any track in Custom Race / Championship Events. The drs_zones.ini file for the track
  is replaced with a 'no DRS' file, meaning that players can't activate DRS at any point on the circuit. Note: this changes
  actual track files, so if you're using a multi-server setup pointing to the same content folder, this may cause problems
  if you're running races at the same track simultaneously.
* Starting a Quick Race now takes you straight to the Live Timings page.
* Scheduled Championship events now show the start time of individual sessions if applicable.
* You can now explicitly control the Grid/Pit Box position of an entrant in Custom Races and Championships! This is 
  useful if you want to place teammates next to each other in the pits, avoid broken pit boxes or have a custom
  starting grid for a race with no qualifying. It should auto fill sensibly if left alone too!
* Audit logs, Server Manager now locally tracks all actions carried out by registered users. Only admins can access
  the logs, and logging can be disabled in the config.yml. Logs are intended to help server admins track down users
  acting maliciously or just making mistakes, for example deleting a whole Championship an hour before it was 
  meant to start (we're looking at you, Greg).
* Added a link to our new Wiki in the footer! If you want to contribute tips and tricks for Server Manager, the wiki is the place!
  You can access the wiki here: https://github.com/JustaPenguin/assetto-server-manager/wiki
* The Server Manager javascript is now minified, which should make the pages load quicker!
* Results tables now use the same time format as Live Timings (e.g. 01:23.234 instead of 1m23.234s).
* You can now split the JSON store into two separate directories: private and shared. This is useful for multiserver setups,
  where multiple instances of Server Manager can share the same database for Championships, Custom Races and AutoFill Entrants.
  Check out the config.yml for more details. Thanks to WraithStar for contributing this!

Fixes:

* Open Championships will no longer empty the team name of a driver that has a team name specified.
* Fixes an issue where tracks with a default layout and an extra layout (e.g. 'wet' tracks) would not be correctly set up
  from Quick Race.
* Users with read access or lower can no longer access replacement championship passwords by exporting the championship.
* Championship overview and add event pages will now warn the user if the selected track has too few pit boxes to accommodate
  the configured number of entrants.
* Changed how process killing is done on Windows, hopefully making stopping plugins more reliable! We've had some mixed results
  on this one, so we'd like to hear if it's working for you now!
* Result tables now hide the Team column if no driver in the results has a team.
* Improved the allowed tyres UI to more clearly show which is enabled and which is disabled.

Removed:

* In an effort to reduce the build size and complexity, we have removed the old Entrant autofill method. This has been
  replaced by the more obvious dropdown in the Entrant box.

---

v1.3.2
------

**Please note, this release contains breaking changes for run_on_start in config.yml**. If you are using run_on_start,
you need to read the following:

Each run_on_start command is now run from the directory that the binary file is in. 
For example, ./stracker/stracker_linux_x86/stracker --stracker_ini stracker-default.ini now actually performs the following two commands:

1. cd ./stracker/stracker_linux_x86
2. ./stracker --stracker_ini stracker-default.ini

This means that previous configuration entries will need updating! The config.example.yml contains updated examples for how this might work.

Added:

* Plugins are now run from the directory that their executable file is in. Please read the above note for more information.
* Results overviews now show the tyre which was used to complete the driver's fastest lap of that session.
* Added per-Event points breakdowns to Championships!
* Server Logs are now only accessible by users in the "Write" group or above.

Fixes:

* Corrected the sizing of the "Remove IFrame" button on the Live Timings page.
* Corrected the sizing and positioning of the Live Map when the page is resized.
* Added an explanation as to why the UDP ports specified in Server Options do not match the ones in the server_cfg.ini. 
* Fixes a bug where the EntryList was limited to 18 entrants in Custom Races.
* AutoFill entrants are now alphabetically sorted.
* Laps which have Cuts > 0 are now excluded from "Best Lap" in Live Timings
* Fixes misleading times in the Live Timings stored times table by adding leading zeroes to millisecond values under 100ms.

---

v1.3.1
------

Added:

* Live Map smoothing! Thanks to germanrcuriel on GitHub for this one! It makes a huge difference to the Live Map!
* Removed the gray background from the Live Map, replaced it with a drop-shadow. Thanks again to germanrcuriel for this! 
* Tweaked the layout of the Live Timing description.
* You can now delete AutoFill entrants from the new AutoFill entrants page (available for users with Delete permissions or higher)
* Added Top Speed to Live Timings
* Team Standings are hidden in Championships where no entrant has a team name.
* You can now delete entrants who have registered to a Championship Sign Up Form.

Fixes:

* You can now start Practice Events for Open Championships that do not have any entrants registered to them.
* Championship Sign Up Forms now show how many free slots each car has.
* Championship Sign Up Forms and Open Championships now properly respect the distribution of cars in an EntryList.
  - If a user rejoins an Open Championship in a different car, their original slot in the EntryList is cleared so that
    other Championship Entrants may use it instead. (Previously this slot was removed).
  - Users registering on the Sign Up form can only be put in slots in the EntryList where their requested car matches
    the car defined in the EntryList.
* Fixes a bug where new Entrants could not be added to a Custom Race if all previous Entrants had been deleted from it.
* Fixes a bug where Championship Events with a Second race would sometimes stop running after the first race.
* Fixed an issue where sometimes drivers would not properly disconnect from the Live Map.
* Pickup mode is now enabled for all Championship Practice Events that don't have Booking Sessions.
* The "Locked Entry List" option has a more detailed explanation about how it works.
* Open Championship Events using Booking mode can now be correctly configured. Note that you must create entrant slots in the 
  Championship setup, otherwise the Championship Events will start without any cars available!
* Open Championship Events with Booking mode now have a Booking mode for their practice sessions too.
* The 'Save Race' button at the top of the Custom Race form now saves the race without redirecting you to Live Timings
* Fixes a panic that can occur when using shortened driver names if a driver's name ends in a space.
* Fixes an issue where a driver's initials were not saved correctly when reloading the live map.

---

v1.3.0
------

Added:

* Added a Championship Sign Up form. When configuring a Championship, you can now enable 'Sign Up Form'. This creates a public 
  registration form where anybody can sign up to be added to a Championship. This has the following options:
  - Require admin approval for applications - Every sign up request must be approved by an administrator before 
    they are added to the EntryList.
  - Ask users for Email - you can request that users enter their email address so you can contact them
  - Ask users for Team - enable a 'Team' field to be filled out by registrants (this is optional though)
  - Let users choose car and skin - On by default, users can pick their car and skin. If turned off, an administrator 
    will have to configure the car and skin in the EntryList once the driver is accepted.
  - Extra Questions - ask registrants to fill out questions that you specify, e.g. Discord username, Twitter handle, 
    number of races completed, etc.
  
  Championship Sign Up requests can be viewed by Write Access users and Approved or Rejected in a new page. 
  This new page also allows Write Access users to email groups of registrants, and download a Comma Separated Values 
  list of the registration requests (to be used in spreadsheets etc.)
  
  We hope that this functionality improves the management of large events for Server Owners! Please get in touch if 
  you run large events and let us know how it goes!
  
* In Server Options you can now configure Server Manager to show the Championship or Custom Race name after the server name
  in the Assetto Corsa server lobby.
* You can now add custom CSS to your server manager install from the Server Options!
* You can now add points penalties to Championship Drivers and Teams.
* Added monitoring and analytics. This will help us keep better track of issues in Server Manager. You can disable this
  in the config.yml.
* Improved 'Reverse Grid' text to explain what happens if the value is set to '1' (a 2nd Race will take place with the grid formed from the 1st Race's Results)
* You can now import Championship results for second races.
* You can now export all of the results for a championship to Simresults together.
* Individual events (custom races and championships) can now override the global server password setting.
* Added the ability to import entire championships.
* Added the ability to use shortened Driver Names in all areas of the Server Manager web UI to protect people's identities online. 
  You can enable this in Server Options.

Fixes:

* Loop Mode is no longer an option in Championship Events
* Imported Championship Events now correctly link to their original results files, meaning that penalties carry across
  to Championships when applied in the results pages.
* Fixes a bug where penalties would not correctly apply to some Championship Events.
* Fixes an issue where Looped Races could hang at the end of a race rather than continuing to the next Looped Race.
* Open Championships will now correctly set up Entrants (and results tables) when importing results files that have new
  Entrants in them.
* Sol session start time should now save properly.
* Locked entry list option should now work.
* Fixes a bug where saving a Championship Event using the top Save button would actually cause the event to be duplicated.
* Reworded the Reverse Grid description

---

v1.2.2
------

Fixes a bug where new Championship Entrants couldn't be added.

---

v1.2.1
------

Added:

* Added a MOTD editor
* Added the missing MAX_CONTACTS_PER_KM server_cfg.ini option. We've found this a bit temperamental so use it with caution!
* Ballast and Restrictor are now visible in Results pages
* When adding Entrants to a Custom Race or Championship, the values from the last Entrant in the list are copied to 
  each new Entrant that is added. This should make editing the EntryList a bit easier!
* Championship welcome message now shows a link to the championship overview page (requires server_manager_base_URL 
  option in config.yml)
* Scheduled events now show their times in your local timezone.
* You can now subscribe to iCal feeds for scheduled races at a server level or per Championship.

Fixes:

* Limited the Live Map refresh interval to a minimum of 200ms. It is now 500ms by default in config.yml.
* The Manage Event button in a Championship is now visible for completed events for admin users only. This
  should allow you to import results files if Championships fail to complete successfully.
* Starting a Custom Race now takes you to the Live Timings page.
* Servers with really long names now have the name truncated in the navigation. You can hover over the name to see the full text.
* Fixed an issue where lots of UDP errors would appear in the log.
* Championship Name is now a required field
* Removed a non-critical error message from the logs
* Fixed live map extra data toggle.
* Detected improper disconnects (game crashes, alt+f4 etc.) in live timing.
* Fixes an issue where configured car skins would be lost in Open Championships.

---

v1.2.0
------

Note: This update changes how the accounts work, you will need to re-add all of your existing accounts in the server
control panel! To do this, you will need the new default admin details:

  * username: admin
  * password: servermanager

We also recommend backing up your data store (as defined in config.yml in 'store' -> 'path') before upgrading to this 
version!

Now, on to the changes!

Added:

* Account Management via the web interface! No more fiddling with configuration files! You will need to re-add your accounts
  in the web UI.
* Adds Fixed Setups to Custom Races and Championships. Fixed setups can be uploaded on the Cars page. You can fix
  a setup for a whole championship or individually for specific events in the Championship.
* Adds skin, ballast and restrictor customisation for individual Championship Events. You can overwrite these options
  for all Championship Events in the Edit Championship Page.
* Added configurable IFrames to the live timings page. Users with write access can modify and add IFrames to the
  page (they will persist for all users between events). Intended for use with event live streams or track info etc.
* Added extra track info to live timings page.
* Added an extra info pane to drivers on the live map that displays their current speed, gear and rpm. This can be
  toggled on/off by clicking their name in the live timings table.
* Changed the layout of the live timings page to better accommodate the new features.
* Added "Import Championship Event" functionality, which lets you import non-championship results files into a
  championship. To use this, create a championship event for the track and layout you wish to import results to. Then,
  click on "Manage Event" on the Championship page and select the session results files to import from.
* Added car images to Championship pages.
* Added car info to live timing table
* Added an option to only upload official ks content from a folder
* Added option to upload multiple content folders by dragging them into the drag and drop upload boxes.
* Added a more informative message for users who experience issues launching Server Manager. We're trying our best
  to make Server Manager really good, and we're a little disheartened by negative reviews caused by people not managing
  to follow our setup instructions, so hopefully this will help with debugging!
* Added a dropdown to the Entrant box which makes auto fill much more obvious and less likely to be interfered with
  by browsers.
* Added a "Delete" group - they are the only group (other than admin) allowed to delete content, championships, races, etc.
* You can now change which assetto server executable file is run by Server Manager. By default, acServer(.exe) is used.
  See config.yml "executable_path" for more information. This means tools such as ac-server-wrapper should now be
  compatible with Server Manager! You can even write your own wrapper scripts around acServer if you'd like.
* Added buttons to change the Championship event order and show/hide completed/not completed events.
* Looped practice events will now persist drivers in the live timings table across each event.
* Added a text input (with support for images, embedded video etc.) to Championship pages. Intended for adding information
  about the championship, rules, links to content used etc.
* Vastly improved Championship points scoring. Points scoring now adheres to the following rules:
  - If a driver changes car but NOT team or class, both team and driver points persist.
  - If a driver changes team, but NOT class, drivers points persist, team points stay at old team and new points 
    earned go to new team. You can override this by turning on the "Transfer Points from previous team?" switch when you
    change a driver's team name.
  - If a driver changes class, an entirely new entry is made but the old one is not deleted - new points earned go to the 
    new team and new driver entry.
  
  - A byproduct of this is that once points have been added to a Championship Class, they cannot be removed. That is, if you
    have 6 drivers in a Championship Class and you remove 2, there will still be 6 points inputs in the Class. This is so
    that previous Championship Events have the correct number of points for their calculations.
* Added logging to server-manager.log - this should make debugging issues easier.
* Moved "Result Screen Time" option to Custom Race / Championship Event configuration instead of Server Options
* Added disconnected table to live timing page, shows best times of disconnected drivers from the current session.
* Added blacklist.txt editor.

Fixes:

* Fixes an issue preventing the upload of older cars which contain a data folder rather than a data.acd file.
* Removed unnecessary duplication of entrants on Championship pages.
* Fixes an issue with illegal Byte Order Marks preventing some track info files from being read.
* Fixes an issue where some Live Map cars would not properly clear on server restart.
* Fixes an issue where new entrants in a Championship were not persisted for autofill.
* Fixes an issue that made it impossible to start quick/custom races on mobile safari.
* Fixes an issue where Championship Events were not correctly finished/tracked.
* Fixes an issue where Second Race Points Multiplier would default to 0 if not specified, rather than using 1.
* We now exclude disqualified drivers from points in the race they were disqualified from.
* Championship Events now show the cars that entered the race or are due to enter the race in their header, rather
  than just showing the cars entered into the Championship.
* Added logging to server-manager.log - this should make debugging issues easier.
* Improved reliability of live timing table.
* Event scheduling now uses your local timezone from your browser.
* Fixes incorrectly decoded utf32 strings coming through UDP data.
* Booking Mode now works correctly. Closed Championships have booking mode disabled for all events.

---

v1.1.3
------

* Fixes an issue with Championship Practice Events not working after updating the cars in the Championship entry list.

---

v1.1.2
------

* Adds support for sTracker. Read the new config.yml file for more information on setting up sTracker.
* Adds support for running processes alongside the Assetto Corsa server. Each process is run when the server
  is started, and killed when the server is stopped. See config.yml for more information.
* Improves UDP forwarding to only forward as many bytes as were received.
* Log outputs are now limited to a size of 1MB. When the log output reaches 1MB, it is trimmed to keep the most recent
  messages.
* Championships are now split into active and completed championships. They are ordered by the time they were last
  updated.
* Fixes a bug where tyres configured in a championship event would not carry across to the next championship event or
  load into the edit championship event page.
* Fixed scheduled events for time zones outside of UTC.
* Improved some page layouts on mobile devices

---

v1.1.1
------

* Fixed a bug that caused some scheduled races to not start correctly.

---

v1.1.0
------

We recommend re-uploading all of your tracks after doing this update! Some new features will only work with
new track assets!

Please also consult the config.yml in the zip file, there is a new section: "live_map" that you must add to your
config.yml to get live map functionality!

* Added a Live Map. You'll need to re-upload your tracks to see the live map, since it requires new
  track assets.
* Added support for 'Reverse Grid Positions' races within Championship events. If a second race occurs, the championship
  page will show results for that too. It will correctly add points to the entrants and optionally can apply a
  multiplier to all second races to scale their points. This multiplier can be a decimal, and can even be negative!
* Added the ability to schedule championship events and custom races.
* Added button on results page to open the results on the SimResults website.
* When creating a race the number of available pit boxes for a track/layout is now displayed, max clients is limited to
  this number (requires manual upload of track - including default content).
* Championship events now welcome each player with a message describing their current position in the championship
  and who their nearest rivals are.
* Improve handling of tracks which have a default layout (i.e. data folder in the base of the track directory) AND extra
  layouts. This fix adds compatibility for mods such as the Assetto Corsa Wet Mod.
* Added support for plugins such as KissMyRank. Follow the KissMyRank setup, but instead of editing
  server_cfg.ini, edit the Options in Server Manager (it overwrites server_cfg.ini!)
* Overhauled UDP proxying to work with sending messages as well as existing support for receiving.
  (This is what makes KissMyRank etc work!)

---

v1.0.2
------

* Increase number of results per result listing page to 20.
* Add a 404 error for results pages that don't exist
* Results listing page now shows 10 pages in the pagination bar with options to skip to the front and end,
  and forwards/backwards by 10 pages
* Fixed an issue with named Custom Race entrants losing their car/skin on race start
* Collision speeds on Live Timings page are now rounded to 2 decimal places

---

v1.0.1
------

* Fixed an issue with populating default points when creating championship classes. Points for places beyond the F1
  defaults now show '0' when created, rather than '25' which was incorrectly shown before.
* Average Lap Time on Results pages is now calculated lap times that meet the following conditions:
    "if lap doesnt cut and if lap is < 107% of average for that driver so far and if lap isn't lap 1"
* Fixed an issue with Quick Race Time/Laps selector not defaulting to the correct value.

---

v1.0.0
------

Initial Release!
<|MERGE_RESOLUTION|>--- conflicted
+++ resolved
@@ -10,11 +10,8 @@
 * Fixes an issue where pitboxes were not correctly assigned to Entrants.
 * Removed the "Start on Tyre from Fastest Lap" Checkbox for non-write access users, the word "yes" or "no" is displayed instead.
 * Fixes an issue where applying penalties to Championship or Race Weekend sessions could cause a server crash.
-<<<<<<< HEAD
 * Improved performance when adding lots of cars in a race setup.
-=======
 * Completed Championship Events can now be duplicated.
->>>>>>> 50eb6518
 
 ---
 
